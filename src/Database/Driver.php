<?php
declare(strict_types=1);

/**
 * CakePHP(tm) : Rapid Development Framework (https://cakephp.org)
 * Copyright (c) Cake Software Foundation, Inc. (https://cakefoundation.org)
 *
 * Licensed under The MIT License
 * For full copyright and license information, please see the LICENSE.txt
 * Redistributions of files must retain the above copyright notice.
 *
 * @copyright     Copyright (c) Cake Software Foundation, Inc. (https://cakefoundation.org)
 * @link          https://cakephp.org CakePHP(tm) Project
 * @since         3.0.0
 * @license       https://opensource.org/licenses/mit-license.php MIT License
 */
namespace Cake\Database;

use Cake\Core\App;
use Cake\Core\Retry\CommandRetry;
use Cake\Database\Exception\MissingConnectionException;
use Cake\Database\Retry\ErrorCodeWaitStrategy;
use Cake\Database\Schema\SchemaDialect;
use Cake\Database\Schema\TableSchema;
use Cake\Database\Schema\TableSchemaInterface;
use Cake\Database\Statement\PDOStatement;
use Closure;
use InvalidArgumentException;
use PDO;
use PDOException;

/**
 * Represents a database driver containing all specificities for
 * a database engine including its SQL dialect.
 */
abstract class Driver implements DriverInterface
{
    /**
     * @var int|null Maximum alias length or null if no limit
     */
    protected const MAX_ALIAS_LENGTH = null;

    /**
     * @var array<int>  DB-specific error codes that allow connect retry
     */
    protected const RETRY_ERROR_CODES = [];

    /**
     * Instance of PDO.
     *
     * @var \PDO
     */
    protected PDO $_connection;

    /**
     * Configuration data.
     *
     * @var array<string, mixed>
     */
    protected array $_config = [];

    /**
     * Base configuration that is merged into the user
     * supplied configuration data.
     *
     * @var array<string, mixed>
     */
    protected array $_baseConfig = [];

    /**
     * Indicates whether the driver is doing automatic identifier quoting
     * for all queries
     *
     * @var bool
     */
    protected bool $_autoQuoting = false;

    /**
     * The server version
     *
     * @var string|null
     */
    protected ?string $_version = null;

    /**
     * The last number of connection retry attempts.
     *
     * @var int
     */
    protected int $connectRetries = 0;

    /**
     * Constructor
     *
     * @param array<string, mixed> $config The configuration for the driver.
     * @throws \InvalidArgumentException
     */
    public function __construct(array $config = [])
    {
        if (empty($config['username']) && !empty($config['login'])) {
            throw new InvalidArgumentException(
                'Please pass "username" instead of "login" for connecting to the database'
            );
        }
        $config += $this->_baseConfig;
        $this->_config = $config;
        if (!empty($config['quoteIdentifiers'])) {
            $this->enableAutoQuoting();
        }
    }

    /**
     * Establishes a connection to the database server
     *
     * @param string $dsn A Driver-specific PDO-DSN
     * @param array<string, mixed> $config configuration to be used for creating connection
     * @return \PDO
     */
    protected function _connect(string $dsn, array $config): PDO
    {
        $action = function () use ($dsn, $config): PDO {
            return new PDO(
                $dsn,
                $config['username'] ?: null,
                $config['password'] ?: null,
                $config['flags']
            );
        };

        $retry = new CommandRetry(new ErrorCodeWaitStrategy(static::RETRY_ERROR_CODES, 5), 4);
        try {
            return $retry->run($action);
        } catch (PDOException $e) {
            throw new MissingConnectionException(
                [
                    'driver' => App::shortName(static::class, 'Database/Driver'),
                    'reason' => $e->getMessage(),
                ],
                null,
                $e
            );
        } finally {
            $this->connectRetries = $retry->getRetries();
        }
    }

    /**
     * @inheritDoc
     */
    abstract public function connect(): void;

    /**
     * @inheritDoc
     */
    public function disconnect(): void
    {
        unset($this->_connection);
        $this->_version = null;
    }

    /**
     * Returns connected server version.
     *
     * @return string
     */
    public function version(): string
    {
        if ($this->_version === null) {
            $this->connect();
            $this->_version = (string)$this->_connection->getAttribute(PDO::ATTR_SERVER_VERSION);
        }

        return $this->_version;
    }

    /**
     * Get the internal PDO connection instance.
     *
     * @return \PDO
     */
    public function getConnection(): PDO
    {
        if (!isset($this->_connection)) {
            throw new MissingConnectionException([
                'driver' => App::shortName(static::class, 'Database/Driver'),
                'reason' => 'Unknown',
            ]);
        }

        return $this->_connection;
    }

    /**
     * @inheritDoc
     */
    abstract public function enabled(): bool;

    /**
     * @inheritDoc
     */
    public function prepare(Query|string $query): StatementInterface
    {
        $this->connect();
        $statement = $this->_connection->prepare($query instanceof Query ? $query->sql() : $query);

        return new PDOStatement($statement, $this);
    }

    /**
     * @inheritDoc
     */
    public function beginTransaction(): bool
    {
        $this->connect();
        if ($this->_connection->inTransaction()) {
            return true;
        }

        return $this->_connection->beginTransaction();
    }

    /**
     * @inheritDoc
     */
    public function commitTransaction(): bool
    {
        $this->connect();
        if (!$this->_connection->inTransaction()) {
            return false;
        }

        return $this->_connection->commit();
    }

    /**
     * @inheritDoc
     */
    public function rollbackTransaction(): bool
    {
        $this->connect();
        if (!$this->_connection->inTransaction()) {
            return false;
        }

        return $this->_connection->rollBack();
    }

    /**
     * Returns whether a transaction is active for connection.
     *
     * @return bool
     */
    public function inTransaction(): bool
    {
        $this->connect();

        return $this->_connection->inTransaction();
    }

    /**
     * @inheritDoc
     */
    public function quote($value, $type = PDO::PARAM_STR): string
    {
        $this->connect();

        return $this->_connection->quote((string)$value, $type);
    }

    /**
     * @inheritDoc
     */
    abstract public function queryTranslator(string $type): Closure;

    /**
     * @inheritDoc
     */
    abstract public function schemaDialect(): SchemaDialect;

    /**
     * @inheritDoc
     */
    abstract public function quoteIdentifier(string $identifier): string;

    /**
     * @inheritDoc
     */
    public function schemaValue($value): string
    {
        if ($value === null) {
            return 'NULL';
        }
        if ($value === false) {
            return 'FALSE';
        }
        if ($value === true) {
            return 'TRUE';
        }
        if (is_float($value)) {
            return str_replace(',', '.', (string)$value);
        }
        /** @psalm-suppress InvalidArgument */
        if (
            (
                is_int($value) ||
                $value === '0'
            ) ||
            (
                is_numeric($value) &&
                !str_contains($value, ',') &&
                substr($value, 0, 1) !== '0' &&
                !str_contains($value, 'e')
            )
        ) {
            return (string)$value;
        }

        $this->connect();

        return $this->_connection->quote((string)$value, PDO::PARAM_STR);
    }

    /**
     * @inheritDoc
     */
    public function schema(): string
    {
        return $this->_config['schema'];
    }

    /**
     * @inheritDoc
     */
    public function lastInsertId(?string $table = null): string
    {
        $this->connect();

<<<<<<< HEAD
=======
        if ($this->_connection instanceof PDO) {
            return $this->_connection->lastInsertId($table);
        }

>>>>>>> 926e6ea1
        return $this->_connection->lastInsertId($table);
    }

    /**
     * @inheritDoc
     */
    public function isConnected(): bool
    {
        if (isset($this->_connection)) {
            try {
                $connected = (bool)$this->_connection->query('SELECT 1');
            } catch (PDOException $e) {
                $connected = false;
            }
        } else {
            $connected = false;
        }

        return $connected;
    }

    /**
     * @inheritDoc
     */
    public function enableAutoQuoting(bool $enable = true)
    {
        $this->_autoQuoting = $enable;

        return $this;
    }

    /**
     * @inheritDoc
     */
    public function disableAutoQuoting()
    {
        $this->_autoQuoting = false;

        return $this;
    }

    /**
     * @inheritDoc
     */
    public function isAutoQuotingEnabled(): bool
    {
        return $this->_autoQuoting;
    }

    /**
     * Returns whether the driver supports the feature.
     *
     * Defaults to true for FEATURE_QUOTE and FEATURE_SAVEPOINT.
     *
     * @param string $feature Driver feature name
     * @return bool
     */
    public function supports(string $feature): bool
    {
        switch ($feature) {
            case static::FEATURE_QUOTE:
            case static::FEATURE_SAVEPOINT:
                return true;
        }

        return false;
    }

    /**
     * @inheritDoc
     */
    public function compileQuery(Query $query, ValueBinder $binder): array
    {
        $processor = $this->newCompiler();
        $translator = $this->queryTranslator($query->type());
        $query = $translator($query);

        return [$query, $processor->compile($query, $binder)];
    }

    /**
     * @inheritDoc
     */
    public function newCompiler(): QueryCompiler
    {
        return new QueryCompiler();
    }

    /**
     * @inheritDoc
     */
    public function newTableSchema(string $table, array $columns = []): TableSchemaInterface
    {
        $className = $this->_config['tableSchema'] ?? TableSchema::class;

        /** @var \Cake\Database\Schema\TableSchemaInterface */
        return new $className($table, $columns);
    }

    /**
     * Returns the maximum alias length allowed.
     * This can be different from the maximum identifier length for columns.
     *
     * @return int|null Maximum alias length or null if no limit
     */
    public function getMaxAliasLength(): ?int
    {
        return static::MAX_ALIAS_LENGTH;
    }

    /**
     * Destructor
     */
    public function __destruct()
    {
        unset($this->_connection);
    }

    /**
     * Returns an array that can be used to describe the internal state of this
     * object.
     *
     * @return array<string, mixed>
     */
    public function __debugInfo(): array
    {
        return [
            'connected' => !isset($this->_connection),
        ];
    }
}<|MERGE_RESOLUTION|>--- conflicted
+++ resolved
@@ -335,13 +335,6 @@
     {
         $this->connect();
 
-<<<<<<< HEAD
-=======
-        if ($this->_connection instanceof PDO) {
-            return $this->_connection->lastInsertId($table);
-        }
-
->>>>>>> 926e6ea1
         return $this->_connection->lastInsertId($table);
     }
 
