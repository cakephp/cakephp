--- conflicted
+++ resolved
@@ -56,11 +56,7 @@
      *
      * @param \Cake\Database\ExpressionInterface|array $conditions The conditions to test. Must be a ExpressionInterface
      * instance, or an array of ExpressionInterface instances.
-<<<<<<< HEAD
-     * @param \Cake\Database\ExpressionInterface|array|string|float|int|bool|null $values associative array of values to be associated with the
-=======
-     * @param \Cake\Database\ExpressionInterface|array $values Associative array of values to be associated with the
->>>>>>> e2c8ffaf
+     * @param \Cake\Database\ExpressionInterface|array|string|float|int|bool|null $values Associative array of values to be associated with the.
      * conditions passed in $conditions. If there are more $values than $conditions,
      * the last $value is used as the `ELSE` value.
      * @param array<string, string> $types Associative array of types to be associated with the values
@@ -89,13 +85,8 @@
      *
      * @param \Cake\Database\ExpressionInterface|array $conditions Must be a ExpressionInterface instance,
      *   or an array of ExpressionInterface instances.
-<<<<<<< HEAD
-     * @param \Cake\Database\ExpressionInterface|array|string|float|int|bool|null $values associative array of values of each condition
-     * @param array|string $types associative array of types to be associated with the values
-=======
-     * @param \Cake\Database\ExpressionInterface|array $values Associative array of values of each condition
-     * @param array<string, string> $types Associative array of types to be associated with the values
->>>>>>> e2c8ffaf
+     * @param \Cake\Database\ExpressionInterface|array|string|float|int|bool|null $values Associative array of values of each condition.
+     * @param array<string, string>|string $types Associative array of types to be associated with the values.
      * @return $this
      */
     public function add(
