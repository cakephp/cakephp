<?php
declare(strict_types=1);

/**
 * CakePHP(tm) : Rapid Development Framework (https://cakephp.org)
 * Copyright (c) Cake Software Foundation, Inc. (https://cakefoundation.org)
 *
 * Licensed under The MIT License
 * For full copyright and license information, please see the LICENSE.txt
 * Redistributions of files must retain the above copyright notice.
 *
 * @copyright     Copyright (c) Cake Software Foundation, Inc. (https://cakefoundation.org)
 * @link          https://cakephp.org CakePHP(tm) Project
 * @since         3.0.0
 * @license       https://opensource.org/licenses/mit-license.php MIT License
 */
namespace Cake\Database\Expression;

use Cake\Database\ExpressionInterface;
use Cake\Database\Query;
use Cake\Database\TypeMap;
use Cake\Database\TypeMapTrait;
use Cake\Database\ValueBinder;
use Closure;
use Countable;
use InvalidArgumentException;

/**
 * Represents a SQL Query expression. Internally it stores a tree of
 * expressions that can be compiled by converting this object to string
 * and will contain a correctly parenthesized and nested expression.
 */
class QueryExpression implements ExpressionInterface, Countable
{
    use TypeMapTrait;

    /**
     * String to be used for joining each of the internal expressions
     * this object internally stores for example "AND", "OR", etc.
     *
     * @var string
     */
    protected string $_conjunction;

    /**
     * A list of strings or other expression objects that represent the "branches" of
     * the expression tree. For example one key of the array might look like "sum > :value"
     *
     * @var array
     */
    protected array $_conditions = [];

    /**
     * Constructor. A new expression object can be created without any params and
     * be built dynamically. Otherwise it is possible to pass an array of conditions
     * containing either a tree-like array structure to be parsed and/or other
     * expression objects. Optionally, you can set the conjunction keyword to be used
     * for joining each part of this level of the expression tree.
     *
     * @param \Cake\Database\ExpressionInterface|array|string $conditions Tree like array structure
     * containing all the conditions to be added or nested inside this expression object.
     * @param \Cake\Database\TypeMap|array $types Associative array of types to be associated with the values
     * passed in $conditions.
     * @param string $conjunction the glue that will join all the string conditions at this
     * level of the expression tree. For example "AND", "OR", "XOR"...
     * @see \Cake\Database\Expression\QueryExpression::add() for more details on $conditions and $types
     */
    public function __construct(
        ExpressionInterface|array|string $conditions = [],
        TypeMap|array $types = [],
        string $conjunction = 'AND'
    ) {
        $this->setTypeMap($types);
        $this->setConjunction(strtoupper($conjunction));
        if (!empty($conditions)) {
            $this->add($conditions, $this->getTypeMap()->getTypes());
        }
    }

    /**
     * Changes the conjunction for the conditions at this level of the expression tree.
     *
     * @param string $conjunction Value to be used for joining conditions
     * @return $this
     */
    public function setConjunction(string $conjunction)
    {
        $this->_conjunction = strtoupper($conjunction);

        return $this;
    }

    /**
     * Gets the currently configured conjunction for the conditions at this level of the expression tree.
     *
     * @return string
     */
    public function getConjunction(): string
    {
        return $this->_conjunction;
    }

    /**
     * Adds one or more conditions to this expression object. Conditions can be
     * expressed in a one dimensional array, that will cause all conditions to
     * be added directly at this level of the tree or they can be nested arbitrarily
     * making it create more expression objects that will be nested inside and
     * configured to use the specified conjunction.
     *
     * If the type passed for any of the fields is expressed "type[]" (note braces)
     * then it will cause the placeholder to be re-written dynamically so if the
     * value is an array, it will create as many placeholders as values are in it.
     *
     * @param \Cake\Database\ExpressionInterface|array|string $conditions single or multiple conditions to
     * be added. When using an array and the key is 'OR' or 'AND' a new expression
     * object will be created with that conjunction and internal array value passed
     * as conditions.
     * @param array<string, string> $types Associative array of fields pointing to the type of the
     * values that are being passed. Used for correctly binding values to statements.
     * @see \Cake\Database\Query::where() for examples on conditions
     * @return $this
     */
    public function add(ExpressionInterface|array|string $conditions, array $types = [])
    {
        if (is_string($conditions)) {
            $this->_conditions[] = $conditions;

            return $this;
        }

        if ($conditions instanceof ExpressionInterface) {
            $this->_conditions[] = $conditions;

            return $this;
        }

        $this->_addConditions($conditions, $types);

        return $this;
    }

    /**
     * Adds a new condition to the expression object in the form "field = value".
     *
     * @param \Cake\Database\ExpressionInterface|string $field Database field to be compared against value
     * @param mixed $value The value to be bound to $field for comparison
     * @param string|null $type the type name for $value as configured using the Type map.
     * If it is suffixed with "[]" and the value is an array then multiple placeholders
     * will be created, one per each value in the array.
     * @return $this
     */
    public function eq(ExpressionInterface|string $field, mixed $value, ?string $type = null)
    {
        if ($type === null) {
            $type = $this->_calculateType($field);
        }

        return $this->add(new ComparisonExpression($field, $value, $type, '='));
    }

    /**
     * Adds a new condition to the expression object in the form "field != value".
     *
     * @param \Cake\Database\ExpressionInterface|string $field Database field to be compared against value
     * @param mixed $value The value to be bound to $field for comparison
     * @param string|null $type the type name for $value as configured using the Type map.
     * If it is suffixed with "[]" and the value is an array then multiple placeholders
     * will be created, one per each value in the array.
     * @return $this
     */
    public function notEq(ExpressionInterface|string $field, mixed $value, ?string $type = null)
    {
        if ($type === null) {
            $type = $this->_calculateType($field);
        }

        return $this->add(new ComparisonExpression($field, $value, $type, '!='));
    }

    /**
     * Adds a new condition to the expression object in the form "field > value".
     *
     * @param \Cake\Database\ExpressionInterface|string $field Database field to be compared against value
     * @param mixed $value The value to be bound to $field for comparison
     * @param string|null $type the type name for $value as configured using the Type map.
     * @return $this
     */
    public function gt(ExpressionInterface|string $field, mixed $value, ?string $type = null)
    {
        if ($type === null) {
            $type = $this->_calculateType($field);
        }

        return $this->add(new ComparisonExpression($field, $value, $type, '>'));
    }

    /**
     * Adds a new condition to the expression object in the form "field < value".
     *
     * @param \Cake\Database\ExpressionInterface|string $field Database field to be compared against value
     * @param mixed $value The value to be bound to $field for comparison
     * @param string|null $type the type name for $value as configured using the Type map.
     * @return $this
     */
    public function lt(ExpressionInterface|string $field, mixed $value, ?string $type = null)
    {
        if ($type === null) {
            $type = $this->_calculateType($field);
        }

        return $this->add(new ComparisonExpression($field, $value, $type, '<'));
    }

    /**
     * Adds a new condition to the expression object in the form "field >= value".
     *
     * @param \Cake\Database\ExpressionInterface|string $field Database field to be compared against value
     * @param mixed $value The value to be bound to $field for comparison
     * @param string|null $type the type name for $value as configured using the Type map.
     * @return $this
     */
    public function gte(ExpressionInterface|string $field, mixed $value, ?string $type = null)
    {
        if ($type === null) {
            $type = $this->_calculateType($field);
        }

        return $this->add(new ComparisonExpression($field, $value, $type, '>='));
    }

    /**
     * Adds a new condition to the expression object in the form "field <= value".
     *
     * @param \Cake\Database\ExpressionInterface|string $field Database field to be compared against value
     * @param mixed $value The value to be bound to $field for comparison
     * @param string|null $type the type name for $value as configured using the Type map.
     * @return $this
     */
    public function lte(ExpressionInterface|string $field, mixed $value, ?string $type = null)
    {
        if ($type === null) {
            $type = $this->_calculateType($field);
        }

        return $this->add(new ComparisonExpression($field, $value, $type, '<='));
    }

    /**
     * Adds a new condition to the expression object in the form "field IS NULL".
     *
     * @param \Cake\Database\ExpressionInterface|string $field database field to be
     * tested for null
     * @return $this
     */
    public function isNull(ExpressionInterface|string $field)
    {
        if (!($field instanceof ExpressionInterface)) {
            $field = new IdentifierExpression($field);
        }

        return $this->add(new UnaryExpression('IS NULL', $field, UnaryExpression::POSTFIX));
    }

    /**
     * Adds a new condition to the expression object in the form "field IS NOT NULL".
     *
     * @param \Cake\Database\ExpressionInterface|string $field database field to be
     * tested for not null
     * @return $this
     */
    public function isNotNull(ExpressionInterface|string $field)
    {
        if (!($field instanceof ExpressionInterface)) {
            $field = new IdentifierExpression($field);
        }

        return $this->add(new UnaryExpression('IS NOT NULL', $field, UnaryExpression::POSTFIX));
    }

    /**
     * Adds a new condition to the expression object in the form "field LIKE value".
     *
     * @param \Cake\Database\ExpressionInterface|string $field Database field to be compared against value
     * @param mixed $value The value to be bound to $field for comparison
     * @param string|null $type the type name for $value as configured using the Type map.
     * @return $this
     */
    public function like(ExpressionInterface|string $field, mixed $value, ?string $type = null)
    {
        if ($type === null) {
            $type = $this->_calculateType($field);
        }

        return $this->add(new ComparisonExpression($field, $value, $type, 'LIKE'));
    }

    /**
     * Adds a new condition to the expression object in the form "field NOT LIKE value".
     *
     * @param \Cake\Database\ExpressionInterface|string $field Database field to be compared against value
     * @param mixed $value The value to be bound to $field for comparison
     * @param string|null $type the type name for $value as configured using the Type map.
     * @return $this
     */
    public function notLike(ExpressionInterface|string $field, mixed $value, ?string $type = null)
    {
        if ($type === null) {
            $type = $this->_calculateType($field);
        }

        return $this->add(new ComparisonExpression($field, $value, $type, 'NOT LIKE'));
    }

    /**
     * Adds a new condition to the expression object in the form
     * "field IN (value1, value2)".
     *
     * @param \Cake\Database\ExpressionInterface|string $field Database field to be compared against value
     * @param \Cake\Database\ExpressionInterface|array|string $values the value to be bound to $field for comparison
     * @param string|null $type the type name for $value as configured using the Type map.
     * @return $this
     */
    public function in(
        ExpressionInterface|string $field,
        ExpressionInterface|array|string $values,
        ?string $type = null
    ) {
        if ($type === null) {
            $type = $this->_calculateType($field);
        }
        $type = $type ?: 'string';
        $type .= '[]';
        $values = $values instanceof ExpressionInterface ? $values : (array)$values;

        return $this->add(new ComparisonExpression($field, $values, $type, 'IN'));
    }

    /**
     * Adds a new case expression to the expression object
     *
     * @param \Cake\Database\ExpressionInterface|array $conditions The conditions to test. Must be a ExpressionInterface
     * instance, or an array of ExpressionInterface instances.
     * @param \Cake\Database\ExpressionInterface|array|string|float|int|bool|null $values Associative array of values to be associated with the.
     * conditions passed in $conditions. If there are more $values than $conditions,
     * the last $value is used as the `ELSE` value.
     * @param array<string> $types Associative array of types to be associated with the values
     * passed in $values
     * @return $this
     */
<<<<<<< HEAD
    public function addCase(
        ExpressionInterface|array $conditions,
        ExpressionInterface|array|string|float|int|bool|null $values = [],
        array|string $types = []
    ) {
=======
    public function addCase($conditions, $values = [], $types = [])
    {
        deprecationWarning('QueryExpression::addCase() is deprecated, use case() instead.');

>>>>>>> 886153c1
        return $this->add(new CaseExpression($conditions, $values, $types));
    }

    /**
     * Returns a new case expression object.
     *
     * When a value is set, the syntax generated is
     * `CASE case_value WHEN when_value ... END` (simple case),
     * where the `when_value`'s are compared against the
     * `case_value`.
     *
     * When no value is set, the syntax generated is
     * `CASE WHEN when_conditions ... END` (searched case),
     * where the conditions hold the comparisons.
     *
     * Note that `null` is a valid case value, and thus should
     * only be passed if you actually want to create the simple
     * case expression variant!
     *
     * @param \Cake\Database\ExpressionInterface|object|scalar|null $value The case value.
     * @param string|null $type The case value type. If no type is provided, the type will be tried to be inferred
     *  from the value.
     * @return \Cake\Database\Expression\CaseExpressionInterface
     */
    public function case($value = null, ?string $type = null): CaseExpressionInterface
    {
        if (func_num_args() > 0) {
            $expression = new CaseStatementExpression($value, $type);
        } else {
            $expression = new CaseStatementExpression();
        }

        return $expression->setTypeMap($this->getTypeMap());
    }

    /**
     * Adds a new condition to the expression object in the form
     * "field NOT IN (value1, value2)".
     *
     * @param \Cake\Database\ExpressionInterface|string $field Database field to be compared against value
     * @param \Cake\Database\ExpressionInterface|array|string $values the value to be bound to $field for comparison
     * @param string|null $type the type name for $value as configured using the Type map.
     * @return $this
     */
    public function notIn(
        ExpressionInterface|string $field,
        ExpressionInterface|array|string $values,
        ?string $type = null
    ) {
        if ($type === null) {
            $type = $this->_calculateType($field);
        }
        $type = $type ?: 'string';
        $type .= '[]';
        $values = $values instanceof ExpressionInterface ? $values : (array)$values;

        return $this->add(new ComparisonExpression($field, $values, $type, 'NOT IN'));
    }

    /**
     * Adds a new condition to the expression object in the form
     * "(field NOT IN (value1, value2) OR field IS NULL".
     *
     * @param \Cake\Database\ExpressionInterface|string $field Database field to be compared against value
     * @param \Cake\Database\ExpressionInterface|array|string $values the value to be bound to $field for comparison
     * @param string|null $type the type name for $value as configured using the Type map.
     * @return $this
     */
    public function notInOrNull(
        ExpressionInterface|string $field,
        ExpressionInterface|array|string $values,
        ?string $type = null
    ) {
        $or = new static([], [], 'OR');
        $or
            ->notIn($field, $values, $type)
            ->isNull($field);

        return $this->add($or);
    }

    /**
     * Adds a new condition to the expression object in the form "EXISTS (...)".
     *
     * @param \Cake\Database\ExpressionInterface $expression the inner query
     * @return $this
     */
    public function exists(ExpressionInterface $expression)
    {
        return $this->add(new UnaryExpression('EXISTS', $expression, UnaryExpression::PREFIX));
    }

    /**
     * Adds a new condition to the expression object in the form "NOT EXISTS (...)".
     *
     * @param \Cake\Database\ExpressionInterface $expression the inner query
     * @return $this
     */
    public function notExists(ExpressionInterface $expression)
    {
        return $this->add(new UnaryExpression('NOT EXISTS', $expression, UnaryExpression::PREFIX));
    }

    /**
     * Adds a new condition to the expression object in the form
     * "field BETWEEN from AND to".
     *
     * @param \Cake\Database\ExpressionInterface|string $field The field name to compare for values inbetween the range.
     * @param mixed $from The initial value of the range.
     * @param mixed $to The ending value in the comparison range.
     * @param string|null $type the type name for $value as configured using the Type map.
     * @return $this
     */
    public function between(ExpressionInterface|string $field, mixed $from, mixed $to, ?string $type = null)
    {
        if ($type === null) {
            $type = $this->_calculateType($field);
        }

        return $this->add(new BetweenExpression($field, $from, $to, $type));
    }

    /**
     * Returns a new QueryExpression object containing all the conditions passed
     * and set up the conjunction to be "AND"
     *
     * @param \Cake\Database\ExpressionInterface|\Closure|array|string $conditions to be joined with AND
     * @param array<string, string> $types Associative array of fields pointing to the type of the
     * values that are being passed. Used for correctly binding values to statements.
     * @return static
     */
    public function and(ExpressionInterface|Closure|array|string $conditions, array $types = []): static
    {
        if ($conditions instanceof Closure) {
            return $conditions(new static([], $this->getTypeMap()->setTypes($types)));
        }

        return new static($conditions, $this->getTypeMap()->setTypes($types));
    }

    /**
     * Returns a new QueryExpression object containing all the conditions passed
     * and set up the conjunction to be "OR"
     *
     * @param \Cake\Database\ExpressionInterface|\Closure|array|string $conditions to be joined with OR
     * @param array<string, string> $types Associative array of fields pointing to the type of the
     * values that are being passed. Used for correctly binding values to statements.
     * @return static
     */
    public function or(ExpressionInterface|Closure|array|string $conditions, array $types = []): static
    {
        if ($conditions instanceof Closure) {
            return $conditions(new static([], $this->getTypeMap()->setTypes($types), 'OR'));
        }

        return new static($conditions, $this->getTypeMap()->setTypes($types), 'OR');
    }

    /**
     * Adds a new set of conditions to this level of the tree and negates
     * the final result by prepending a NOT, it will look like
     * "NOT ( (condition1) AND (conditions2) )" conjunction depends on the one
     * currently configured for this object.
     *
     * @param \Cake\Database\ExpressionInterface|\Closure|array|string $conditions to be added and negated
     * @param array<string, string> $types Associative array of fields pointing to the type of the
     * values that are being passed. Used for correctly binding values to statements.
     * @return $this
     */
    public function not(ExpressionInterface|Closure|array|string $conditions, array $types = [])
    {
        return $this->add(['NOT' => $conditions], $types);
    }

    /**
     * Returns the number of internal conditions that are stored in this expression.
     * Useful to determine if this expression object is void or it will generate
     * a non-empty string when compiled
     *
     * @return int
     */
    public function count(): int
    {
        return count($this->_conditions);
    }

    /**
     * Builds equal condition or assignment with identifier wrapping.
     *
     * @param string $leftField Left join condition field name.
     * @param string $rightField Right join condition field name.
     * @return $this
     */
    public function equalFields(string $leftField, string $rightField)
    {
        $wrapIdentifier = function ($field) {
            if ($field instanceof ExpressionInterface) {
                return $field;
            }

            return new IdentifierExpression($field);
        };

        return $this->eq($wrapIdentifier($leftField), $wrapIdentifier($rightField));
    }

    /**
     * @inheritDoc
     */
    public function sql(ValueBinder $binder): string
    {
        $len = $this->count();
        if ($len === 0) {
            return '';
        }
        $conjunction = $this->_conjunction;
        $template = $len === 1 ? '%s' : '(%s)';
        $parts = [];
        foreach ($this->_conditions as $part) {
            if ($part instanceof Query) {
                $part = '(' . $part->sql($binder) . ')';
            } elseif ($part instanceof ExpressionInterface) {
                $part = $part->sql($binder);
            }
            if ($part !== '') {
                $parts[] = $part;
            }
        }

        return sprintf($template, implode(" $conjunction ", $parts));
    }

    /**
     * @inheritDoc
     */
    public function traverse(Closure $callback)
    {
        foreach ($this->_conditions as $c) {
            if ($c instanceof ExpressionInterface) {
                $callback($c);
                $c->traverse($callback);
            }
        }

        return $this;
    }

    /**
     * Executes a callable function for each of the parts that form this expression.
     *
     * The callable function is required to return a value with which the currently
     * visited part will be replaced. If the callable function returns null then
     * the part will be discarded completely from this expression.
     *
     * The callback function will receive each of the conditions as first param and
     * the key as second param. It is possible to declare the second parameter as
     * passed by reference, this will enable you to change the key under which the
     * modified part is stored.
     *
     * @param callable $callback The callable to apply to each part.
     * @return $this
     */
    public function iterateParts(callable $callback)
    {
        $parts = [];
        foreach ($this->_conditions as $k => $c) {
            $key = &$k;
            $part = $callback($c, $key);
            if ($part !== null) {
                $parts[$key] = $part;
            }
        }
        $this->_conditions = $parts;

        return $this;
    }

    /**
     * Returns true if this expression contains any other nested
     * ExpressionInterface objects
     *
     * @return bool
     */
    public function hasNestedExpression(): bool
    {
        foreach ($this->_conditions as $c) {
            if ($c instanceof ExpressionInterface) {
                return true;
            }
        }

        return false;
    }

    /**
     * Auxiliary function used for decomposing a nested array of conditions and build
     * a tree structure inside this object to represent the full SQL expression.
     * String conditions are stored directly in the conditions, while any other
     * representation is wrapped around an adequate instance or of this class.
     *
     * @param array $conditions list of conditions to be stored in this object
     * @param array<string, string> $types list of types associated on fields referenced in $conditions
     * @return void
     */
    protected function _addConditions(array $conditions, array $types): void
    {
        $operators = ['and', 'or', 'xor'];

        $typeMap = $this->getTypeMap()->setTypes($types);

        foreach ($conditions as $k => $c) {
            $numericKey = is_numeric($k);

            if ($c instanceof Closure) {
                $expr = new static([], $typeMap);
                $c = $c($expr, $this);
            }

            if ($numericKey && empty($c)) {
                continue;
            }

            $isArray = is_array($c);
            $isOperator = $isNot = false;
            if (!$numericKey) {
                $normalizedKey = strtolower($k);
                $isOperator = in_array($normalizedKey, $operators);
                $isNot = $normalizedKey === 'not';
            }

            if (($isOperator || $isNot) && ($isArray || $c instanceof Countable) && count($c) === 0) {
                continue;
            }

            if ($numericKey && $c instanceof ExpressionInterface) {
                $this->_conditions[] = $c;
                continue;
            }

            if ($numericKey && is_string($c)) {
                $this->_conditions[] = $c;
                continue;
            }

            if ($numericKey && $isArray || $isOperator) {
                $this->_conditions[] = new static($c, $typeMap, $numericKey ? 'AND' : $k);
                continue;
            }

            if ($isNot) {
                $this->_conditions[] = new UnaryExpression('NOT', new static($c, $typeMap));
                continue;
            }

            if (!$numericKey) {
                $this->_conditions[] = $this->_parseCondition($k, $c);
            }
        }
    }

    /**
     * Parses a string conditions by trying to extract the operator inside it if any
     * and finally returning either an adequate QueryExpression object or a plain
     * string representation of the condition. This function is responsible for
     * generating the placeholders and replacing the values by them, while storing
     * the value elsewhere for future binding.
     *
     * @param string $field The value from which the actual field and operator will
     * be extracted.
     * @param mixed $value The value to be bound to a placeholder for the field
     * @return \Cake\Database\ExpressionInterface
     * @throws \InvalidArgumentException If operator is invalid or missing on NULL usage.
     */
    protected function _parseCondition(string $field, mixed $value): ExpressionInterface|string
    {
        $field = trim($field);
        $operator = '=';
        $expression = $field;

        $spaces = substr_count($field, ' ');
        // Handle operators with a space in them like `is not` and `not like`
        if ($spaces > 1) {
            $parts = explode(' ', $field);
            if (preg_match('/(is not|not \w+)$/i', $field)) {
                $last = array_pop($parts);
                $second = array_pop($parts);
                array_push($parts, strtolower("{$second} {$last}"));
            }
            $operator = array_pop($parts);
            $expression = implode(' ', $parts);
        } elseif ($spaces == 1) {
            $parts = explode(' ', $field, 2);
            [$expression, $operator] = $parts;
            $operator = strtolower(trim($operator));
        }
        $type = $this->getTypeMap()->type($expression);

        $typeMultiple = (is_string($type) && str_contains($type, '[]'));
        if (in_array($operator, ['in', 'not in']) || $typeMultiple) {
            $type = $type ?: 'string';
            if (!$typeMultiple) {
                $type .= '[]';
            }
            $operator = $operator === '=' ? 'IN' : $operator;
            $operator = $operator === '!=' ? 'NOT IN' : $operator;
            $typeMultiple = true;
        }

        if ($typeMultiple) {
            $value = $value instanceof ExpressionInterface ? $value : (array)$value;
        }

        if ($operator === 'is' && $value === null) {
            return new UnaryExpression(
                'IS NULL',
                new IdentifierExpression($expression),
                UnaryExpression::POSTFIX
            );
        }

        if ($operator === 'is not' && $value === null) {
            return new UnaryExpression(
                'IS NOT NULL',
                new IdentifierExpression($expression),
                UnaryExpression::POSTFIX
            );
        }

        if ($operator === 'is' && $value !== null) {
            $operator = '=';
        }

        if ($operator === 'is not' && $value !== null) {
            $operator = '!=';
        }

        if ($value === null && $this->_conjunction !== ',') {
            throw new InvalidArgumentException(
                sprintf('Expression `%s` is missing operator (IS, IS NOT) with `null` value.', $expression)
            );
        }

        return new ComparisonExpression($expression, $value, $type, $operator);
    }

    /**
     * Returns the type name for the passed field if it was stored in the typeMap
     *
     * @param \Cake\Database\ExpressionInterface|string $field The field name to get a type for.
     * @return string|null The computed type or null, if the type is unknown.
     */
    protected function _calculateType(ExpressionInterface|string $field): ?string
    {
        $field = $field instanceof IdentifierExpression ? $field->getIdentifier() : $field;
        if (!is_string($field)) {
            return null;
        }

        return $this->getTypeMap()->type($field);
    }

    /**
     * Clone this object and its subtree of expressions.
     *
     * @return void
     */
    public function __clone()
    {
        foreach ($this->_conditions as $i => $condition) {
            if ($condition instanceof ExpressionInterface) {
                $this->_conditions[$i] = clone $condition;
            }
        }
    }
}<|MERGE_RESOLUTION|>--- conflicted
+++ resolved
@@ -347,18 +347,13 @@
      * passed in $values
      * @return $this
      */
-<<<<<<< HEAD
     public function addCase(
         ExpressionInterface|array $conditions,
         ExpressionInterface|array|string|float|int|bool|null $values = [],
         array|string $types = []
     ) {
-=======
-    public function addCase($conditions, $values = [], $types = [])
-    {
-        deprecationWarning('QueryExpression::addCase() is deprecated, use case() instead.');
-
->>>>>>> 886153c1
+        deprecationWarning('4.3.0', 'QueryExpression::addCase() is deprecated, use case() instead.');
+
         return $this->add(new CaseExpression($conditions, $values, $types));
     }
 
