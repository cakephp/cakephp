--- conflicted
+++ resolved
@@ -709,25 +709,15 @@
     {
         $expression = trim($condition);
         $operator = '=';
-<<<<<<< HEAD
-        if (
-            strpos($expression, ' ') !== false &&
-            preg_match('/^(.*?)\s+([^)"`\]\']+)$/', $condition, $matches)
-        ) {
-            $expression = $matches[1];
-            $operator = strtoupper($matches[2]);
-        }
-=======
-        $expression = $field;
-
-        $spaces = substr_count($field, ' ');
-        // Handle field values that contain multiple spaces, such as
+
+        $spaces = substr_count($expression, ' ');
+        // Handle expression values that contain multiple spaces, such as
         // operators with a space in them like `field IS NOT` and
         // `field NOT LIKE`, or combinations with function expressions
         // like `CONCAT(first_name, ' ', last_name) IN`.
         if ($spaces > 1) {
-            $parts = explode(' ', $field);
-            if (preg_match('/(is not|not \w+)$/i', $field)) {
+            $parts = explode(' ', $expression);
+            if (preg_match('/(is not|not \w+)$/i', $expression)) {
                 $last = array_pop($parts);
                 $second = array_pop($parts);
                 $parts[] = "{$second} {$last}";
@@ -735,12 +725,10 @@
             $operator = array_pop($parts);
             $expression = implode(' ', $parts);
         } elseif ($spaces == 1) {
-            $parts = explode(' ', $field, 2);
+            $parts = explode(' ', $expression, 2);
             [$expression, $operator] = $parts;
         }
-        $operator = strtolower(trim($operator));
-        $type = $this->getTypeMap()->type($expression);
->>>>>>> ed60c569
+        $operator = strtoupper(trim($operator));
 
         $type = $this->getTypeMap()->type($expression);
         $typeMultiple = (is_string($type) && str_contains($type, '[]'));
