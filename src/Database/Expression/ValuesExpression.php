--- conflicted
+++ resolved
@@ -104,10 +104,9 @@
 
     /**
      * Sets the columns to be inserted.
-<<<<<<< HEAD
      *
      * @param array $cols Array with columns to be inserted.
-     * @return $this
+     * @return self
      */
     public function setColumns($cols)
     {
@@ -115,43 +114,6 @@
         $this->_castedExpressions = false;
 
         return $this;
-    }
-
-    /**
-     * Gets the columns to be inserted.
-     *
-     * @return array
-     */
-    public function getColumns()
-    {
-        return $this->_columns;
-    }
-
-    /**
-     * Sets the columns to be inserted. If no params are passed, then it returns
-     * the currently stored columns.
-     *
-     * @deprecated 3.4.0 Use setColumns()/getColumns() instead.
-     * @param array|null $cols Array with columns to be inserted.
-     * @return array|$this
-=======
-     *
-     * @param array $cols Array with columns to be inserted.
-     * @return self
->>>>>>> 53be5558
-     */
-    public function setColumns($cols)
-    {
-<<<<<<< HEAD
-        if ($cols !== null) {
-            return $this->setColumns($cols);
-        }
-=======
-        $this->_columns = $cols;
-        $this->_castedExpressions = false;
->>>>>>> 53be5558
-
-        return $this->getColumns();
     }
 
     /**
@@ -206,11 +168,7 @@
      * Sets the values to be inserted.
      *
      * @param array $values Array with values to be inserted.
-<<<<<<< HEAD
-     * @return $this
-=======
      * @return self
->>>>>>> 53be5558
      */
     public function setValues($values)
     {
@@ -239,11 +197,7 @@
      * the currently stored values
      *
      * @param array|null $values Array with values to be inserted.
-<<<<<<< HEAD
-     * @return array|$this
-=======
      * @return array|self
->>>>>>> 53be5558
      */
     public function values($values = null)
     {
@@ -259,11 +213,7 @@
      * to insert records in the table.
      *
      * @param \Cake\Database\Query $query The query to set
-<<<<<<< HEAD
-     * @return $this
-=======
      * @return self
->>>>>>> 53be5558
      */
     public function setQuery(Query $query)
     {
@@ -290,11 +240,7 @@
      *
      * @deprecated 3.4.0 Use setQuery()/getQuery() instead.
      * @param \Cake\Database\Query|null $query The query to set
-<<<<<<< HEAD
-     * @return \Cake\Database\Query|null|$this
-=======
      * @return \Cake\Database\Query|null|self
->>>>>>> 53be5558
      */
     public function query(Query $query = null)
     {
