<?php
declare(strict_types=1);

/**
 * CakePHP(tm) : Rapid Development Framework (https://cakephp.org)
 * Copyright (c) Cake Software Foundation, Inc. (https://cakefoundation.org)
 *
 * Licensed under The MIT License
 * For full copyright and license information, please see the LICENSE.txt
 * Redistributions of files must retain the above copyright notice.
 *
 * @copyright     Copyright (c) Cake Software Foundation, Inc. (https://cakefoundation.org)
 * @link          https://cakephp.org CakePHP(tm) Project
 * @since         3.0.0
 * @license       https://opensource.org/licenses/mit-license.php MIT License
 */
namespace Cake\Database\Type;

use Cake\Chronos\Chronos;
use Cake\Database\Driver;
use Cake\Database\Exception\DatabaseException;
use Cake\I18n\DateTime;
use DateTime as NativeDateTime;
use DateTimeImmutable;
use DateTimeInterface;
use DateTimeZone;
use Exception;
use InvalidArgumentException;
use PDO;

/**
 * Datetime type converter.
 *
 * Use to convert datetime instances to strings & back.
 */
class DateTimeType extends BaseType implements BatchCastingInterface
{
    /**
     * The DateTime format used when converting to string.
     *
     * @var string
     */
    protected string $_format = 'Y-m-d H:i:s';

    /**
     * The DateTime formats allowed by `marshal()`.
     *
     * @var array<string>
     */
    protected array $_marshalFormats = [
        'Y-m-d H:i',
        'Y-m-d H:i:s',
        'Y-m-d\TH:i',
        'Y-m-d\TH:i:s',
        'Y-m-d\TH:i:sP',
    ];

    /**
     * Whether `marshal()` should use locale-aware parser with `_localeMarshalFormat`.
     *
     * @var bool
     */
    protected bool $_useLocaleMarshal = false;

    /**
     * The locale-aware format `marshal()` uses when `_useLocaleParser` is true.
     *
     * See `Cake\I18n\Time::parseDateTime()` for accepted formats.
     *
     * @var array|string|int|null
     */
    protected array|string|int|null $_localeMarshalFormat = null;

    /**
     * The classname to use when creating objects.
     *
     * @var class-string<\Cake\I18n\DateTime>|class-string<\DateTimeImmutable>
     */
    protected string $_className;

    /**
     * Database time zone.
     *
     * @var \DateTimeZone|null
     */
    protected ?DateTimeZone $dbTimezone = null;

    /**
     * User time zone.
     *
     * @var \DateTimeZone|null
     */
    protected ?DateTimeZone $userTimezone = null;

    /**
     * Default time zone.
     *
     * @var \DateTimeZone
     */
    protected DateTimeZone $defaultTimezone;

    /**
     * Whether database time zone is kept when converting
     *
     * @var bool
     */
    protected bool $keepDatabaseTimezone = false;

    /**
     * {@inheritDoc}
     *
     * @param string|null $name The name identifying this type
     */
    public function __construct(?string $name = null)
    {
        parent::__construct($name);

        $this->defaultTimezone = new DateTimeZone(date_default_timezone_get());
        $this->_className = class_exists(DateTime::class) ? DateTime::class : DateTimeImmutable::class;
    }

    /**
     * Convert DateTime instance into strings.
     *
     * @param mixed $value The value to convert.
     * @param \Cake\Database\Driver $driver The driver instance to convert with.
     * @return string|null
     */
    public function toDatabase(mixed $value, Driver $driver): ?string
    {
        if ($value === null || is_string($value)) {
            return $value;
        }
        if (is_int($value)) {
            $class = $this->_className;
            $value = new $class('@' . $value);
        }

        if (
            $this->dbTimezone !== null
            && $this->dbTimezone->getName() !== $value->getTimezone()->getName()
        ) {
            if (!$value instanceof DateTimeImmutable) {
                $value = clone $value;
            }
            $value = $value->setTimezone($this->dbTimezone);
        }

        return $value->format($this->_format);
    }

    /**
     * Set database timezone.
     *
     * This is the time zone used when converting database strings to DateTime
     * instances and converting DateTime instances to database strings.
     *
     * @see DateTimeType::setKeepDatabaseTimezone
     * @param \DateTimeZone|string|null $timezone Database timezone.
     * @return $this
     */
    public function setDatabaseTimezone(DateTimeZone|string|null $timezone)
    {
        if (is_string($timezone)) {
            $timezone = new DateTimeZone($timezone);
        }
        $this->dbTimezone = $timezone;

        return $this;
    }

    /**
     * Set user timezone.
     *
     * This is the time zone used when marshalling strings to DateTime instances.
     *
     * @param \DateTimeZone|string|null $timezone User timezone.
     * @return $this
     */
    public function setUserTimezone(DateTimeZone|string|null $timezone)
    {
        if (is_string($timezone)) {
            $timezone = new DateTimeZone($timezone);
        }
        $this->userTimezone = $timezone;

        return $this;
    }

    /**
     * {@inheritDoc}
     *
     * @param mixed $value Value to be converted to PHP equivalent
     * @param \Cake\Database\Driver $driver Object from which database preferences and configuration will be extracted
     * @return \Cake\I18n\DateTime|\DateTimeImmutable|null
     */
    public function toPHP(mixed $value, Driver $driver): DateTime|DateTimeImmutable|null
    {
        if ($value === null) {
            return null;
        }

        $class = $this->_className;
        if (is_int($value)) {
            $instance = new $class('@' . $value);
        } elseif (strpos($value, '0000-00-00') === 0) {
            return null;
        } else {
<<<<<<< HEAD
            if (str_starts_with($value, '0000-00-00')) {
                return null;
            }
=======
>>>>>>> e4d185e4
            $instance = new $class($value, $this->dbTimezone);
        }

        if (
            !$this->keepDatabaseTimezone
            && $instance->getTimezone()
            && $instance->getTimezone()->getName() !== $this->defaultTimezone->getName()
        ) {
            $instance = $instance->setTimezone($this->defaultTimezone);
        }

        return $instance;
    }

    /**
     * Set whether DateTime object created from database string is converted
     * to default time zone.
     *
     * If your database date times are in a specific time zone that you want
     * to keep in the DateTime instance then set this to true.
     *
     * When false, datetime timezones are converted to default time zone.
     * This is default behavior.
     *
     * @param bool $keep If true, database time zone is kept when converting
     *      to DateTime instances.
     * @return $this
     */
    public function setKeepDatabaseTimezone(bool $keep)
    {
        $this->keepDatabaseTimezone = $keep;

        return $this;
    }

    /**
     * @inheritDoc
     */
    public function manyToPHP(array $values, array $fields, Driver $driver): array
    {
        foreach ($fields as $field) {
            if (!isset($values[$field])) {
                continue;
            }

            $value = $values[$field];
<<<<<<< HEAD
            if (str_starts_with($value, '0000-00-00')) {
                $values[$field] = null;
                continue;
            }
=======
>>>>>>> e4d185e4

            $class = $this->_className;
            if (is_int($value)) {
                $instance = new $class('@' . $value);
            } elseif (strpos($value, '0000-00-00') === 0) {
                $values[$field] = null;
                continue;
            } else {
                $instance = new $class($value, $this->dbTimezone);
            }

            if (
                !$this->keepDatabaseTimezone
                && $instance->getTimezone()
                && $instance->getTimezone()->getName() !== $this->defaultTimezone->getName()
            ) {
                $instance = $instance->setTimezone($this->defaultTimezone);
            }

            $values[$field] = $instance;
        }

        return $values;
    }

    /**
     * Convert request data into a datetime object.
     *
     * @param mixed $value Request data
     * @return \Cake\Chronos\Chronos|\DateTimeInterface|null
     */
    public function marshal(mixed $value): Chronos|DateTimeInterface|null
    {
        if ($value instanceof DateTimeInterface || $value instanceof Chronos) {
            if ($value instanceof NativeDateTime) {
                $value = clone $value;
            }

            return $value->setTimezone($this->defaultTimezone);
        }

        $class = $this->_className;
        try {
            if (is_int($value) || (is_string($value) && ctype_digit($value))) {
                $dateTime = new $class('@' . $value);

                return $dateTime->setTimezone($this->defaultTimezone);
            }

            if (is_string($value)) {
                if ($this->_useLocaleMarshal) {
                    $dateTime = $this->_parseLocaleValue($value);
                } else {
                    $dateTime = $this->_parseValue($value);
                }

                if ($dateTime) {
                    $dateTime = $dateTime->setTimezone($this->defaultTimezone);
                }

                return $dateTime;
            }
        } catch (Exception $e) {
            return null;
        }

        if (!is_array($value)) {
            return null;
        }

        $value += [
            'year' => null, 'month' => null, 'day' => null,
            'hour' => 0, 'minute' => 0, 'second' => 0, 'microsecond' => 0,
        ];
        if (
            !is_numeric($value['year']) || !is_numeric($value['month']) || !is_numeric($value['day']) ||
            !is_numeric($value['hour']) || !is_numeric($value['minute']) || !is_numeric($value['second']) ||
            !is_numeric($value['microsecond'])
        ) {
            return null;
        }

        if (isset($value['meridian']) && (int)$value['hour'] === 12) {
            $value['hour'] = 0;
        }
        if (isset($value['meridian'])) {
            $value['hour'] = strtolower($value['meridian']) === 'am' ? $value['hour'] : $value['hour'] + 12;
        }
        $format = sprintf(
            '%d-%02d-%02d %02d:%02d:%02d.%06d',
            $value['year'],
            $value['month'],
            $value['day'],
            $value['hour'],
            $value['minute'],
            $value['second'],
            $value['microsecond']
        );

        $dateTime = new $class($format, $value['timezone'] ?? $this->userTimezone);

        return $dateTime->setTimezone($this->defaultTimezone);
    }

    /**
     * Sets whether to parse strings passed to `marshal()` using
     * the locale-aware format set by `setLocaleFormat()`.
     *
     * @param bool $enable Whether to enable
     * @return $this
     */
    public function useLocaleParser(bool $enable = true)
    {
        if ($enable === false) {
            $this->_useLocaleMarshal = $enable;

            return $this;
        }
        if (is_a($this->_className, DateTime::class, true)) {
            $this->_useLocaleMarshal = $enable;

            return $this;
        }
        throw new DatabaseException(
            sprintf('Cannot use locale parsing with the %s class', $this->_className)
        );
    }

    /**
     * Sets the locale-aware format used by `marshal()` when parsing strings.
     *
     * See `Cake\I18n\Time::parseDateTime()` for accepted formats.
     *
     * @param array|string $format The locale-aware format
     * @see \Cake\I18n\Time::parseDateTime()
     * @return $this
     */
    public function setLocaleFormat(array|string $format)
    {
        $this->_localeMarshalFormat = $format;

        return $this;
    }

    /**
     * Get the classname used for building objects.
     *
     * @return class-string<\Cake\I18n\DateTime>|class-string<\DateTimeImmutable>
     */
    public function getDateTimeClassName(): string
    {
        return $this->_className;
    }

    /**
     * Converts a string into a DateTime object after parsing it using the locale
     * aware parser with the format set by `setLocaleFormat()`.
     *
     * @param string $value The value to parse and convert to an object.
     * @return \Cake\I18n\DateTime|null
     */
    protected function _parseLocaleValue(string $value): ?DateTime
    {
        /** @var class-string<\Cake\I18n\DateTime> $class */
        $class = $this->_className;

        return $class::parseDateTime($value, $this->_localeMarshalFormat, $this->userTimezone);
    }

    /**
     * Converts a string into a DateTime object after parsing it using the
     * formats in `_marshalFormats`.
     *
     * @param string $value The value to parse and convert to an object.
     * @return \Cake\I18n\DateTime|\DateTimeImmutable|null
     */
    protected function _parseValue(string $value): DateTime|DateTimeImmutable|null
    {
        $class = $this->_className;
        foreach ($this->_marshalFormats as $format) {
            try {
                $dateTime = $class::createFromFormat($format, $value, $this->userTimezone);
                // Check for false in case DateTimeImmutable is used
                if ($dateTime !== false) {
                    return $dateTime;
                }
            } catch (InvalidArgumentException) {
                // Chronos wraps DateTime::createFromFormat and throws
                // exception if parse fails.
                continue;
            }
        }

        return null;
    }

    /**
     * @inheritDoc
     */
    public function toStatement(mixed $value, Driver $driver): int
    {
        return PDO::PARAM_STR;
    }
}<|MERGE_RESOLUTION|>--- conflicted
+++ resolved
@@ -203,15 +203,9 @@
         $class = $this->_className;
         if (is_int($value)) {
             $instance = new $class('@' . $value);
-        } elseif (strpos($value, '0000-00-00') === 0) {
+        } elseif (str_starts_with($value, '0000-00-00')) {
             return null;
         } else {
-<<<<<<< HEAD
-            if (str_starts_with($value, '0000-00-00')) {
-                return null;
-            }
-=======
->>>>>>> e4d185e4
             $instance = new $class($value, $this->dbTimezone);
         }
 
@@ -258,18 +252,11 @@
             }
 
             $value = $values[$field];
-<<<<<<< HEAD
-            if (str_starts_with($value, '0000-00-00')) {
-                $values[$field] = null;
-                continue;
-            }
-=======
->>>>>>> e4d185e4
 
             $class = $this->_className;
             if (is_int($value)) {
                 $instance = new $class('@' . $value);
-            } elseif (strpos($value, '0000-00-00') === 0) {
+            } elseif (str_starts_with($value, '0000-00-00')) {
                 $values[$field] = null;
                 continue;
             } else {
