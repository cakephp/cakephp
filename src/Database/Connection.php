<?php
declare(strict_types=1);

/**
 * CakePHP(tm) : Rapid Development Framework (https://cakephp.org)
 * Copyright (c) Cake Software Foundation, Inc. (https://cakefoundation.org)
 *
 * Licensed under The MIT License
 * For full copyright and license information, please see the LICENSE.txt
 * Redistributions of files must retain the above copyright notice.
 *
 * @copyright     Copyright (c) Cake Software Foundation, Inc. (https://cakefoundation.org)
 * @link          https://cakephp.org CakePHP(tm) Project
 * @since         3.0.0
 * @license       https://opensource.org/licenses/mit-license.php MIT License
 */
namespace Cake\Database;

use Cake\Cache\Cache;
use Cake\Core\App;
use Cake\Core\Exception\CakeException;
use Cake\Core\Retry\CommandRetry;
use Cake\Database\Exception\MissingDriverException;
use Cake\Database\Exception\MissingExtensionException;
use Cake\Database\Exception\NestedTransactionRollbackException;
use Cake\Database\Query\DeleteQuery;
use Cake\Database\Query\InsertQuery;
use Cake\Database\Query\QueryFactory;
use Cake\Database\Query\SelectQuery;
use Cake\Database\Query\UpdateQuery;
use Cake\Database\Retry\ReconnectStrategy;
use Cake\Database\Schema\CachedCollection;
use Cake\Database\Schema\Collection as SchemaCollection;
use Cake\Database\Schema\CollectionInterface as SchemaCollectionInterface;
use Cake\Datasource\ConnectionInterface;
use Cake\Log\Log;
use Closure;
use Psr\SimpleCache\CacheInterface;
use Throwable;

/**
 * Represents a connection with a database server.
 */
class Connection implements ConnectionInterface
{
    /**
     * Contains the configuration params for this connection.
     *
     * @var array<string, mixed>
     */
    protected array $_config;

    /**
<<<<<<< HEAD
     * Driver object, responsible for creating the real connection
     * and provide specific SQL dialect.
     *
     * @var \Cake\Database\Driver
     */
    protected Driver $_driver;
=======
     * @var \Cake\Database\DriverInterface
     */
    protected DriverInterface $readDriver;

    /**
     * @var \Cake\Database\DriverInterface
     */
    protected DriverInterface $writeDriver;
>>>>>>> bbdc2a90

    /**
     * Contains how many nested transactions have been started.
     *
     * @var int
     */
    protected int $_transactionLevel = 0;

    /**
     * Whether a transaction is active in this connection.
     *
     * @var bool
     */
    protected bool $_transactionStarted = false;

    /**
     * Whether this connection can and should use savepoints for nested
     * transactions.
     *
     * @var bool
     */
    protected bool $_useSavePoints = false;

    /**
     * Cacher object instance.
     *
     * @var \Psr\SimpleCache\CacheInterface|null
     */
    protected ?CacheInterface $cacher = null;

    /**
     * The schema collection object
     *
     * @var \Cake\Database\Schema\CollectionInterface|null
     */
    protected ?SchemaCollectionInterface $_schemaCollection = null;

    /**
     * NestedTransactionRollbackException object instance, will be stored if
     * the rollback method is called in some nested transaction.
     *
     * @var \Cake\Database\Exception\NestedTransactionRollbackException|null
     */
    protected ?NestedTransactionRollbackException $nestedTransactionRollbackException = null;

    protected QueryFactory $queryFactory;

    /**
     * Constructor.
     *
     * ### Available options:
     *
     * - `driver` Sort name or FCQN for driver.
     * - `log` Boolean indicating whether to use query logging.
     * - `name` Connection name.
     * - `cacheMetaData` Boolean indicating whether metadata (datasource schemas) should be cached.
     *    If set to a string it will be used as the name of cache config to use.
     * - `cacheKeyPrefix` Custom prefix to use when generation cache keys. Defaults to connection name.
     *
     * @param array<string, mixed> $config Configuration array.
     */
    public function __construct(array $config)
    {
        $this->_config = $config;
        [self::ROLE_READ => $this->readDriver, self::ROLE_WRITE => $this->writeDriver] = $this->createDrivers($config);

        if (!empty($config['log'])) {
            $this->enableQueryLogging((bool)$config['log']);
        }
    }

    /**
     * Creates read and write drivers.
     *
     * @param array $config Connection config
     * @return array<string, \Cake\Database\DriverInterface>
     * @psalm-return array{read: \Cake\Database\DriverInterface, write: \Cake\Database\DriverInterface}
     */
    protected function createDrivers(array $config): array
    {
        $driver = $config['driver'] ?? '';
        if (!is_string($driver)) {
            /** @var \Cake\Database\DriverInterface $driver */
            if (!$driver->enabled()) {
                throw new MissingExtensionException(['driver' => get_class($driver), 'name' => $this->configName()]);
            }

            // Legacy support for setting instance instead of driver class
            return [self::ROLE_READ => $driver, self::ROLE_WRITE => $driver];
        }

        /** @var class-string<\Cake\Database\DriverInterface>|null $driverClass */
        $driverClass = App::className($driver, 'Database/Driver');
        if ($driverClass === null) {
            throw new MissingDriverException(['driver' => $driver, 'connection' => $this->configName()]);
        }

        $sharedConfig = array_diff_key($config, array_flip([
            'name',
            'driver',
            'cacheMetaData',
            'cacheKeyPrefix',
        ]));
<<<<<<< HEAD
        $this->_driver = $this->createDriver($config['driver'] ?? '', $driverConfig);
=======

        $writeConfig = $config['write'] ?? [] + $sharedConfig;
        $readConfig = $config['read'] ?? [] + $sharedConfig;
        if ($readConfig == $writeConfig) {
            $readDriver = $writeDriver = new $driverClass(['_role' => self::ROLE_WRITE] + $writeConfig);
        } else {
            $readDriver = new $driverClass(['_role' => self::ROLE_READ] + $readConfig);
            $writeDriver = new $driverClass(['_role' => self::ROLE_WRITE] + $writeConfig);
        }

        if (!$writeDriver->enabled()) {
            throw new MissingExtensionException(['driver' => get_class($writeDriver), 'name' => $this->configName()]);
        }

        return [self::ROLE_READ => $readDriver, self::ROLE_WRITE => $writeDriver];
>>>>>>> bbdc2a90
    }

    /**
     * Destructor
     *
     * Disconnects the driver to release the connection.
     */
    public function __destruct()
    {
        if ($this->_transactionStarted && class_exists(Log::class)) {
            Log::warning('The connection is going to be closed but there is an active transaction.');
        }
    }

    /**
     * @inheritDoc
     */
    public function config(): array
    {
        return $this->_config;
    }

    /**
     * @inheritDoc
     */
    public function configName(): string
    {
        return $this->_config['name'] ?? '';
    }

    /**
     * Returns the connection role: read or write.
     *
     * @return string
     */
    public function role(): string
    {
        return preg_match('/:read$/', $this->configName()) === 1 ? static::ROLE_READ : static::ROLE_WRITE;
    }

    /**
<<<<<<< HEAD
=======
     * Sets the driver instance. If a string is passed it will be treated
     * as a class name and will be instantiated.
     *
     * @param \Cake\Database\DriverInterface|string $driver The driver instance to use.
     * @param array<string, mixed> $config Config for a new driver.
     * @throws \Cake\Database\Exception\MissingDriverException When a driver class is missing.
     * @throws \Cake\Database\Exception\MissingExtensionException When a driver's PHP extension is missing.
     * @return $this
     * @deprecated 4.4.0 Setting the driver is deprecated. Use the connection config instead.
     */
    public function setDriver($driver, $config = [])
    {
        deprecationWarning('Setting the driver is deprecated. Use the connection config instead.');

        $driver = $this->createDriver($driver, $config);
        $this->readDriver = $this->writeDriver = $driver;

        return $this;
    }

    /**
>>>>>>> bbdc2a90
     * Creates driver from name, class name or instance.
     *
     * @param \Cake\Database\Driver|string $name Driver name, class name or instance.
     * @param array $config Driver config if $name is not an instance.
     * @return \Cake\Database\Driver
     * @throws \Cake\Database\Exception\MissingDriverException When a driver class is missing.
     * @throws \Cake\Database\Exception\MissingExtensionException When a driver's PHP extension is missing.
     */
    protected function createDriver(Driver|string $name, array $config): Driver
    {
        $driver = $name;
        if (is_string($driver)) {
            /** @psalm-var class-string<\Cake\Database\Driver>|null $className */
            $className = App::className($driver, 'Database/Driver');
            if ($className === null) {
                throw new MissingDriverException(['driver' => $driver, 'connection' => $this->configName()]);
            }
            $driver = new $className(['_role' => self::ROLE_WRITE] + $config);
        }

        if (!$driver->enabled()) {
            throw new MissingExtensionException(['driver' => $driver::class, 'name' => $this->configName()]);
        }

        return $driver;
    }

    /**
     * Get the retry wrapper object that is allows recovery from server disconnects
     * while performing certain database actions, such as executing a query.
     *
     * @return \Cake\Core\Retry\CommandRetry The retry wrapper
     */
    public function getDisconnectRetry(): CommandRetry
    {
        return new CommandRetry(new ReconnectStrategy($this));
    }

    /**
     * Gets the driver instance.
     *
<<<<<<< HEAD
     * @return \Cake\Database\Driver
     */
    public function getDriver(): Driver
=======
     * @param string $role Connection role ('read' or 'write')
     * @return \Cake\Database\DriverInterface
     */
    public function getDriver(string $role = self::ROLE_WRITE): DriverInterface
>>>>>>> bbdc2a90
    {
        assert($role === self::ROLE_READ || $role === self::ROLE_WRITE);

        return $role === self::ROLE_READ ? $this->readDriver : $this->writeDriver;
    }

    /**
<<<<<<< HEAD
=======
     * Connects to the configured database.
     *
     * @throws \Cake\Database\Exception\MissingConnectionException If database connection could not be established.
     * @return bool true, if the connection was already established or the attempt was successful.
     */
    public function connect(): bool
    {
        $connected = true;
        foreach ([self::ROLE_READ, self::ROLE_WRITE] as $role) {
            try {
                $connected = $connected && $this->getDriver($role)->connect();
            } catch (MissingConnectionException $e) {
                throw $e;
            } catch (Throwable $e) {
                throw new MissingConnectionException(
                    [
                        'driver' => App::shortName(get_class($this->getDriver($role)), 'Database/Driver'),
                        'reason' => $e->getMessage(),
                    ],
                    null,
                    $e
                );
            }
        }

        return $connected;
    }

    /**
     * Disconnects from database server.
     *
     * @return void
     */
    public function disconnect(): void
    {
        $this->getDriver(self::ROLE_READ)->disconnect();
        $this->getDriver(self::ROLE_WRITE)->disconnect();
    }

    /**
     * Returns whether connection to database server was already established.
     *
     * @return bool
     */
    public function isConnected(): bool
    {
        return $this->getDriver(self::ROLE_READ)->isConnected() && $this->getDriver(self::ROLE_WRITE)->isConnected();
    }

    /**
     * Prepares a SQL statement to be executed.
     *
     * @param \Cake\Database\Query|string $query The SQL to convert into a prepared statement.
     * @return \Cake\Database\StatementInterface
     */
    public function prepare($query): StatementInterface
    {
        $role = $query instanceof Query ? $query->getConnectionRole() : self::ROLE_WRITE;

        return $this->getDisconnectRetry()->run(function () use ($query, $role) {
            $statement = $this->getDriver($role)->prepare($query);

            if ($this->_logQueries) {
                $statement = $this->_newLogger($statement);
            }

            return $statement;
        });
    }

    /**
>>>>>>> bbdc2a90
     * Executes a query using $params for interpolating values and $types as a hint for each
     * those params.
     *
     * @param string $sql SQL to be executed and interpolated with $params
     * @param array $params list or associative array of params to be interpolated in $sql as values
     * @param array $types list or associative array of types to be used for casting values in query
     * @return \Cake\Database\StatementInterface executed statement
     */
    public function execute(string $sql, array $params = [], array $types = []): StatementInterface
    {
<<<<<<< HEAD
        return $this->getDisconnectRetry()->run(fn () => $this->_driver->execute($sql, $params, $types));
=======
        return $this->getDisconnectRetry()->run(function () use ($sql, $params, $types) {
            $statement = $this->prepare($sql);
            if (!empty($params)) {
                $statement->bind($params, $types);
            }
            $statement->execute();

            return $statement;
        });
    }

    /**
     * Compiles a Query object into a SQL string according to the dialect for this
     * connection's driver
     *
     * @param \Cake\Database\Query $query The query to be compiled
     * @param \Cake\Database\ValueBinder $binder Value binder
     * @return string
     */
    public function compileQuery(Query $query, ValueBinder $binder): string
    {
        return $this->getDriver($query->getConnectionRole())->compileQuery($query, $binder)[1];
>>>>>>> bbdc2a90
    }

    /**
     * Executes the provided query after compiling it for the specific driver
     * dialect and returns the executed Statement object.
     *
     * @param \Cake\Database\Query $query The query to be executed
     * @return \Cake\Database\StatementInterface executed statement
     */
    public function run(Query $query): StatementInterface
    {
        return $this->getDisconnectRetry()->run(fn () => $this->_driver->run($query));
    }

    /**
     * Get query factory instance.
     *
     * @return \Cake\Database\Query\QueryFactory
     */
    public function queryFactory(): QueryFactory
    {
        return $this->queryFactory ??= new QueryFactory($this);
    }

    /**
     * Create a new SelectQuery instance for this connection.
     *
     * @param \Cake\Database\ExpressionInterface|\Closure|array|string|float|int $fields Fields/columns list for the query.
     * @param array|string $table The table or list of tables to query.
     * @param array<string, string> $types Associative array containing the types to be used for casting.
     * @return \Cake\Database\Query\SelectQuery
     */
    public function selectQuery(
        ExpressionInterface|Closure|array|string|float|int $fields = [],
        array|string $table = [],
        array $types = []
    ): SelectQuery {
        return $this->queryFactory()->select($fields, $table, $types);
    }

    /**
     * Create a new InsertQuery instance for this connection.
     *
     * @param string|null $table The table to insert rows into.
     * @param array $values Associative array of column => value to be inserted.
     * @param array<int|string, string> $types Associative array containing the types to be used for casting.
     * @return \Cake\Database\Query\InsertQuery
     */
    public function insertQuery(?string $table = null, array $values = [], array $types = []): InsertQuery
    {
        return $this->queryFactory()->insert($table, $values, $types);
    }

    /**
     * Create a new UpdateQuery instance for this connection.
     *
     * @param \Cake\Database\ExpressionInterface|string|null $table The table to update rows of.
     * @param array $values Values to be updated.
     * @param array $conditions Conditions to be set for the update statement.
     * @param array<string, string> $types Associative array containing the types to be used for casting.
     * @return \Cake\Database\Query\UpdateQuery
     */
    public function updateQuery(
        ExpressionInterface|string|null $table = null,
        array $values = [],
        array $conditions = [],
        array $types = []
    ): UpdateQuery {
        return $this->queryFactory()->update($table, $values, $conditions, $types);
    }

    /**
     * Create a new DeleteQuery instance for this connection.
     *
     * @param string|null $table The table to delete rows from.
     * @param array $conditions Conditions to be set for the delete statement.
     * @param array<string, string> $types Associative array containing the types to be used for casting.
     * @return \Cake\Database\Query\DeleteQuery
     */
    public function deleteQuery(?string $table = null, array $conditions = [], array $types = []): DeleteQuery
    {
        return $this->queryFactory()->delete($table, $conditions, $types);
    }

    /**
     * Sets a Schema\Collection object for this connection.
     *
     * @param \Cake\Database\Schema\CollectionInterface $collection The schema collection object
     * @return $this
     */
    public function setSchemaCollection(SchemaCollectionInterface $collection)
    {
        $this->_schemaCollection = $collection;

        return $this;
    }

    /**
     * Gets a Schema\Collection object for this connection.
     *
     * @return \Cake\Database\Schema\CollectionInterface
     */
    public function getSchemaCollection(): SchemaCollectionInterface
    {
        if ($this->_schemaCollection !== null) {
            return $this->_schemaCollection;
        }

        if (!empty($this->_config['cacheMetadata'])) {
            return $this->_schemaCollection = new CachedCollection(
                new SchemaCollection($this),
                empty($this->_config['cacheKeyPrefix']) ? $this->configName() : $this->_config['cacheKeyPrefix'],
                $this->getCacher()
            );
        }

        return $this->_schemaCollection = new SchemaCollection($this);
    }

    /**
     * Executes an INSERT query on the specified table.
     *
     * @param string $table the table to insert values in
     * @param array $values values to be inserted
     * @param array<int|string, string> $types Array containing the types to be used for casting
     * @return \Cake\Database\StatementInterface
     */
    public function insert(string $table, array $values, array $types = []): StatementInterface
    {
        return $this->insertQuery($table, $values, $types)->execute();
    }

    /**
     * Executes an UPDATE statement on the specified table.
     *
     * @param string $table the table to update rows from
     * @param array $values values to be updated
     * @param array $conditions conditions to be set for update statement
     * @param array<string> $types list of associative array containing the types to be used for casting
     * @return \Cake\Database\StatementInterface
     */
    public function update(string $table, array $values, array $conditions = [], array $types = []): StatementInterface
    {
        return $this->updateQuery($table, $values, $conditions, $types)->execute();
    }

    /**
     * Executes a DELETE statement on the specified table.
     *
     * @param string $table the table to delete rows from
     * @param array $conditions conditions to be set for delete statement
     * @param array<string> $types list of associative array containing the types to be used for casting
     * @return \Cake\Database\StatementInterface
     */
    public function delete(string $table, array $conditions = [], array $types = []): StatementInterface
    {
        return $this->deleteQuery($table, $conditions, $types)->execute();
    }

    /**
     * Starts a new transaction.
     *
     * @return void
     */
    public function begin(): void
    {
        if (!$this->_transactionStarted) {
            $this->getDisconnectRetry()->run(function (): void {
                $this->getDriver()->beginTransaction();
            });

            $this->_transactionLevel = 0;
            $this->_transactionStarted = true;
            $this->nestedTransactionRollbackException = null;

            return;
        }

        $this->_transactionLevel++;
        if ($this->isSavePointsEnabled()) {
            $this->createSavePoint((string)$this->_transactionLevel);
        }
    }

    /**
     * Commits current transaction.
     *
     * @return bool true on success, false otherwise
     */
    public function commit(): bool
    {
        if (!$this->_transactionStarted) {
            return false;
        }

        if ($this->_transactionLevel === 0) {
            if ($this->wasNestedTransactionRolledback()) {
                $e = $this->nestedTransactionRollbackException;
                assert($e !== null);
                $this->nestedTransactionRollbackException = null;
                throw $e;
            }

            $this->_transactionStarted = false;
            $this->nestedTransactionRollbackException = null;

            return $this->getDriver()->commitTransaction();
        }
        if ($this->isSavePointsEnabled()) {
            $this->releaseSavePoint((string)$this->_transactionLevel);
        }

        $this->_transactionLevel--;

        return true;
    }

    /**
     * Rollback current transaction.
     *
     * @param bool|null $toBeginning Whether the transaction should be rolled back to the
     * beginning of it. Defaults to false if using savepoints, or true if not.
     * @return bool
     */
    public function rollback(?bool $toBeginning = null): bool
    {
        if (!$this->_transactionStarted) {
            return false;
        }

        $useSavePoint = $this->isSavePointsEnabled();
        $toBeginning ??= !$useSavePoint;
        if ($this->_transactionLevel === 0 || $toBeginning) {
            $this->_transactionLevel = 0;
            $this->_transactionStarted = false;
            $this->nestedTransactionRollbackException = null;
<<<<<<< HEAD
            $this->_driver->rollbackTransaction();
=======
            if ($this->_logQueries) {
                $this->log('ROLLBACK');
            }
            $this->getDriver()->rollbackTransaction();
>>>>>>> bbdc2a90

            return true;
        }

        $savePoint = $this->_transactionLevel--;
        if ($useSavePoint) {
            $this->rollbackSavepoint($savePoint);
        } else {
            $this->nestedTransactionRollbackException ??= new NestedTransactionRollbackException();
        }

        return true;
    }

    /**
     * Enables/disables the usage of savepoints, enables only if driver the allows it.
     *
     * If you are trying to enable this feature, make sure you check
     * `isSavePointsEnabled()` to verify that savepoints were enabled successfully.
     *
     * @param bool $enable Whether save points should be used.
     * @return $this
     */
    public function enableSavePoints(bool $enable = true)
    {
        if ($enable === false) {
            $this->_useSavePoints = false;
        } else {
<<<<<<< HEAD
            $this->_useSavePoints = $this->_driver->supports(DriverFeatureEnum::SAVEPOINT);
=======
            $this->_useSavePoints = $this->getDriver()->supports(DriverInterface::FEATURE_SAVEPOINT);
>>>>>>> bbdc2a90
        }

        return $this;
    }

    /**
     * Disables the usage of savepoints.
     *
     * @return $this
     */
    public function disableSavePoints()
    {
        $this->_useSavePoints = false;

        return $this;
    }

    /**
     * Returns whether this connection is using savepoints for nested transactions
     *
     * @return bool true if enabled, false otherwise
     */
    public function isSavePointsEnabled(): bool
    {
        return $this->_useSavePoints;
    }

    /**
     * Creates a new save point for nested transactions.
     *
     * @param string|int $name Save point name or id
     * @return void
     */
    public function createSavePoint(string|int $name): void
    {
<<<<<<< HEAD
        $this->execute($this->_driver->savePointSQL($name));
=======
        $this->execute($this->getDriver()->savePointSQL($name))->closeCursor();
>>>>>>> bbdc2a90
    }

    /**
     * Releases a save point by its name.
     *
     * @param string|int $name Save point name or id
     * @return void
     */
    public function releaseSavePoint(string|int $name): void
    {
        $sql = $this->getDriver()->releaseSavePointSQL($name);
        if ($sql) {
            $this->execute($sql);
        }
    }

    /**
     * Rollback a save point by its name.
     *
     * @param string|int $name Save point name or id
     * @return void
     */
    public function rollbackSavepoint(string|int $name): void
    {
<<<<<<< HEAD
        $this->execute($this->_driver->rollbackSavePointSQL($name));
=======
        $this->execute($this->getDriver()->rollbackSavePointSQL($name))->closeCursor();
>>>>>>> bbdc2a90
    }

    /**
     * Run driver specific SQL to disable foreign key checks.
     *
     * @return void
     */
    public function disableForeignKeys(): void
    {
        $this->getDisconnectRetry()->run(function (): void {
<<<<<<< HEAD
            $this->execute($this->_driver->disableForeignKeySQL());
=======
            $this->execute($this->getDriver()->disableForeignKeySQL())->closeCursor();
>>>>>>> bbdc2a90
        });
    }

    /**
     * Run driver specific SQL to enable foreign key checks.
     *
     * @return void
     */
    public function enableForeignKeys(): void
    {
        $this->getDisconnectRetry()->run(function (): void {
<<<<<<< HEAD
            $this->execute($this->_driver->enableForeignKeySQL());
=======
            $this->execute($this->getDriver()->enableForeignKeySQL())->closeCursor();
>>>>>>> bbdc2a90
        });
    }

    /**
     * Executes a callback inside a transaction, if any exception occurs
     * while executing the passed callback, the transaction will be rolled back
     * If the result of the callback is `false`, the transaction will
     * also be rolled back. Otherwise the transaction is committed after executing
     * the callback.
     *
<<<<<<< HEAD
     * The callback will receive the connection instance as its first argument.
     *
     * ### Example:
     *
     * ```
     * $connection->transactional(function ($connection) {
     *   $connection->deleteQuery('users')->execute();
     * });
     * ```
     *
     * @param \Closure $callback The callback to execute within a transaction.
     * @return mixed The return value of the callback.
     * @throws \Exception Will re-throw any exception raised in $callback after
     *   rolling back the transaction.
=======
     * @return bool true if driver supports dynamic constraints
     * @deprecated 4.3.0 Fixtures no longer dynamically drop and create constraints.
     */
    public function supportsDynamicConstraints(): bool
    {
        return $this->getDriver()->supportsDynamicConstraints();
    }

    /**
     * @inheritDoc
>>>>>>> bbdc2a90
     */
    public function transactional(Closure $callback): mixed
    {
        $this->begin();

        try {
            $result = $callback($this);
        } catch (Throwable $e) {
            $this->rollback(false);
            throw $e;
        }

        if ($result === false) {
            $this->rollback(false);

            return false;
        }

        try {
            $this->commit();
        } catch (NestedTransactionRollbackException $e) {
            $this->rollback(false);
            throw $e;
        }

        return $result;
    }

    /**
     * Returns whether some nested transaction has been already rolled back.
     *
     * @return bool
     */
    protected function wasNestedTransactionRolledback(): bool
    {
        return $this->nestedTransactionRollbackException instanceof NestedTransactionRollbackException;
    }

    /**
     * Run an operation with constraints disabled.
     *
     * Constraints should be re-enabled after the callback succeeds/fails.
     *
     * ### Example:
     *
     * ```
     * $connection->disableConstraints(function ($connection) {
     *   $connection->insertQuery('users')->execute();
     * });
     * ```
     *
     * @param \Closure $callback Callback to run with constraints disabled
     * @return mixed The return value of the callback.
     * @throws \Exception Will re-throw any exception raised in $callback after
     *   rolling back the transaction.
     */
    public function disableConstraints(Closure $callback): mixed
    {
        return $this->getDisconnectRetry()->run(function () use ($callback) {
            $this->disableForeignKeys();

            try {
                $result = $callback($this);
            } finally {
                $this->enableForeignKeys();
            }

            return $result;
        });
    }

    /**
     * Checks if a transaction is running.
     *
     * @return bool True if a transaction is running else false.
     */
    public function inTransaction(): bool
    {
        return $this->_transactionStarted;
    }

    /**
<<<<<<< HEAD
=======
     * Quotes value to be used safely in database query.
     *
     * This uses `PDO::quote()` and requires `supportsQuoting()` to work.
     *
     * @param mixed $value The value to quote.
     * @param \Cake\Database\TypeInterface|string|int $type Type to be used for determining kind of quoting to perform
     * @return string Quoted value
     */
    public function quote($value, $type = 'string'): string
    {
        [$value, $type] = $this->cast($value, $type);

        return $this->getDriver()->quote($value, $type);
    }

    /**
     * Checks if using `quote()` is supported.
     *
     * This is not required to use `quoteIdentifier()`.
     *
     * @return bool
     */
    public function supportsQuoting(): bool
    {
        return $this->getDriver()->supports(DriverInterface::FEATURE_QUOTE);
    }

    /**
     * Quotes a database identifier (a column name, table name, etc..) to
     * be used safely in queries without the risk of using reserved words.
     *
     * This does not require `supportsQuoting()` to work.
     *
     * @param string $identifier The identifier to quote.
     * @return string
     */
    public function quoteIdentifier(string $identifier): string
    {
        return $this->getDriver()->quoteIdentifier($identifier);
    }

    /**
>>>>>>> bbdc2a90
     * Enables or disables metadata caching for this connection
     *
     * Changing this setting will not modify existing schema collections objects.
     *
     * @param string|bool $cache Either boolean false to disable metadata caching, or
     *   true to use `_cake_model_` or the name of the cache config to use.
     * @return void
     */
    public function cacheMetadata(string|bool $cache): void
    {
        $this->_schemaCollection = null;
        $this->_config['cacheMetadata'] = $cache;
        if (is_string($cache)) {
            $this->cacher = null;
        }
    }

    /**
     * @inheritDoc
     */
    public function setCacher(CacheInterface $cacher)
    {
        $this->cacher = $cacher;

        return $this;
    }

    /**
     * @inheritDoc
     */
    public function getCacher(): CacheInterface
    {
        if ($this->cacher !== null) {
            return $this->cacher;
        }

        $configName = $this->_config['cacheMetadata'] ?? '_cake_model_';
        if (!is_string($configName)) {
            $configName = '_cake_model_';
        }

        if (!class_exists(Cache::class)) {
            throw new CakeException(
                'To use caching you must either set a cacher using Connection::setCacher()' .
                ' or require the cakephp/cache package in your composer config.'
            );
        }

        return $this->cacher = Cache::pool($configName);
    }

    /**
<<<<<<< HEAD
=======
     * Enable/disable query logging
     *
     * @param bool $enable Enable/disable query logging
     * @return $this
     */
    public function enableQueryLogging(bool $enable = true)
    {
        $this->_logQueries = $enable;

        return $this;
    }

    /**
     * Disable query logging
     *
     * @return $this
     */
    public function disableQueryLogging()
    {
        $this->_logQueries = false;

        return $this;
    }

    /**
     * Check if query logging is enabled.
     *
     * @return bool
     */
    public function isQueryLoggingEnabled(): bool
    {
        return $this->_logQueries;
    }

    /**
     * Sets a logger
     *
     * @param \Psr\Log\LoggerInterface $logger Logger object
     * @return $this
     * @psalm-suppress ImplementedReturnTypeMismatch
     */
    public function setLogger(LoggerInterface $logger)
    {
        $this->_logger = $logger;

        return $this;
    }

    /**
     * Gets the logger object
     *
     * @return \Psr\Log\LoggerInterface logger instance
     */
    public function getLogger(): LoggerInterface
    {
        if ($this->_logger !== null) {
            return $this->_logger;
        }

        if (!class_exists(BaseLog::class)) {
            throw new RuntimeException(
                'For logging you must either set a logger using Connection::setLogger()' .
                ' or require the cakephp/log package in your composer config.'
            );
        }

        return $this->_logger = new QueryLogger(['connection' => $this->configName()]);
    }

    /**
     * Logs a Query string using the configured logger object.
     *
     * @param string $sql string to be logged
     * @return void
     */
    public function log(string $sql): void
    {
        $query = new LoggedQuery();
        $query->query = $sql;
        $this->getLogger()->debug((string)$query, ['query' => $query]);
    }

    /**
     * Returns a new statement object that will log the activity
     * for the passed original statement instance.
     *
     * @param \Cake\Database\StatementInterface $statement the instance to be decorated
     * @return \Cake\Database\Log\LoggingStatement
     */
    protected function _newLogger(StatementInterface $statement): LoggingStatement
    {
        $log = new LoggingStatement($statement, $this->getDriver());
        $log->setLogger($this->getLogger());

        return $log;
    }

    /**
>>>>>>> bbdc2a90
     * Returns an array that can be used to describe the internal state of this
     * object.
     *
     * @return array<string, mixed>
     */
    public function __debugInfo(): array
    {
        $secrets = [
            'password' => '*****',
            'username' => '*****',
            'host' => '*****',
            'database' => '*****',
            'port' => '*****',
        ];
        $replace = array_intersect_key($secrets, $this->_config);
        $config = $replace + $this->_config;

        if (isset($config['read'])) {
            /** @psalm-suppress PossiblyInvalidArgument */
            $config['read'] = array_intersect_key($secrets, $config['read']) + $config['read'];
        }
        if (isset($config['write'])) {
            /** @psalm-suppress PossiblyInvalidArgument */
            $config['write'] = array_intersect_key($secrets, $config['write']) + $config['write'];
        }

        return [
            'config' => $config,
            'readDriver' => $this->readDriver,
            'writeDriver' => $this->writeDriver,
            'transactionLevel' => $this->_transactionLevel,
            'transactionStarted' => $this->_transactionStarted,
            'useSavePoints' => $this->_useSavePoints,
        ];
    }
}<|MERGE_RESOLUTION|>--- conflicted
+++ resolved
@@ -51,23 +51,14 @@
     protected array $_config;
 
     /**
-<<<<<<< HEAD
-     * Driver object, responsible for creating the real connection
-     * and provide specific SQL dialect.
-     *
      * @var \Cake\Database\Driver
      */
-    protected Driver $_driver;
-=======
-     * @var \Cake\Database\DriverInterface
-     */
-    protected DriverInterface $readDriver;
-
-    /**
-     * @var \Cake\Database\DriverInterface
-     */
-    protected DriverInterface $writeDriver;
->>>>>>> bbdc2a90
+    protected Driver $readDriver;
+
+    /**
+     * @var \Cake\Database\Driver
+     */
+    protected Driver $writeDriver;
 
     /**
      * Contains how many nested transactions have been started.
@@ -171,9 +162,6 @@
             'cacheMetaData',
             'cacheKeyPrefix',
         ]));
-<<<<<<< HEAD
-        $this->_driver = $this->createDriver($config['driver'] ?? '', $driverConfig);
-=======
 
         $writeConfig = $config['write'] ?? [] + $sharedConfig;
         $readConfig = $config['read'] ?? [] + $sharedConfig;
@@ -189,7 +177,6 @@
         }
 
         return [self::ROLE_READ => $readDriver, self::ROLE_WRITE => $writeDriver];
->>>>>>> bbdc2a90
     }
 
     /**
@@ -231,58 +218,6 @@
     }
 
     /**
-<<<<<<< HEAD
-=======
-     * Sets the driver instance. If a string is passed it will be treated
-     * as a class name and will be instantiated.
-     *
-     * @param \Cake\Database\DriverInterface|string $driver The driver instance to use.
-     * @param array<string, mixed> $config Config for a new driver.
-     * @throws \Cake\Database\Exception\MissingDriverException When a driver class is missing.
-     * @throws \Cake\Database\Exception\MissingExtensionException When a driver's PHP extension is missing.
-     * @return $this
-     * @deprecated 4.4.0 Setting the driver is deprecated. Use the connection config instead.
-     */
-    public function setDriver($driver, $config = [])
-    {
-        deprecationWarning('Setting the driver is deprecated. Use the connection config instead.');
-
-        $driver = $this->createDriver($driver, $config);
-        $this->readDriver = $this->writeDriver = $driver;
-
-        return $this;
-    }
-
-    /**
->>>>>>> bbdc2a90
-     * Creates driver from name, class name or instance.
-     *
-     * @param \Cake\Database\Driver|string $name Driver name, class name or instance.
-     * @param array $config Driver config if $name is not an instance.
-     * @return \Cake\Database\Driver
-     * @throws \Cake\Database\Exception\MissingDriverException When a driver class is missing.
-     * @throws \Cake\Database\Exception\MissingExtensionException When a driver's PHP extension is missing.
-     */
-    protected function createDriver(Driver|string $name, array $config): Driver
-    {
-        $driver = $name;
-        if (is_string($driver)) {
-            /** @psalm-var class-string<\Cake\Database\Driver>|null $className */
-            $className = App::className($driver, 'Database/Driver');
-            if ($className === null) {
-                throw new MissingDriverException(['driver' => $driver, 'connection' => $this->configName()]);
-            }
-            $driver = new $className(['_role' => self::ROLE_WRITE] + $config);
-        }
-
-        if (!$driver->enabled()) {
-            throw new MissingExtensionException(['driver' => $driver::class, 'name' => $this->configName()]);
-        }
-
-        return $driver;
-    }
-
-    /**
      * Get the retry wrapper object that is allows recovery from server disconnects
      * while performing certain database actions, such as executing a query.
      *
@@ -296,16 +231,10 @@
     /**
      * Gets the driver instance.
      *
-<<<<<<< HEAD
+     * @param string $role Connection role ('read' or 'write')
      * @return \Cake\Database\Driver
      */
-    public function getDriver(): Driver
-=======
-     * @param string $role Connection role ('read' or 'write')
-     * @return \Cake\Database\DriverInterface
-     */
-    public function getDriver(string $role = self::ROLE_WRITE): DriverInterface
->>>>>>> bbdc2a90
+    public function getDriver(string $role = self::ROLE_WRITE): Driver
     {
         assert($role === self::ROLE_READ || $role === self::ROLE_WRITE);
 
@@ -313,80 +242,6 @@
     }
 
     /**
-<<<<<<< HEAD
-=======
-     * Connects to the configured database.
-     *
-     * @throws \Cake\Database\Exception\MissingConnectionException If database connection could not be established.
-     * @return bool true, if the connection was already established or the attempt was successful.
-     */
-    public function connect(): bool
-    {
-        $connected = true;
-        foreach ([self::ROLE_READ, self::ROLE_WRITE] as $role) {
-            try {
-                $connected = $connected && $this->getDriver($role)->connect();
-            } catch (MissingConnectionException $e) {
-                throw $e;
-            } catch (Throwable $e) {
-                throw new MissingConnectionException(
-                    [
-                        'driver' => App::shortName(get_class($this->getDriver($role)), 'Database/Driver'),
-                        'reason' => $e->getMessage(),
-                    ],
-                    null,
-                    $e
-                );
-            }
-        }
-
-        return $connected;
-    }
-
-    /**
-     * Disconnects from database server.
-     *
-     * @return void
-     */
-    public function disconnect(): void
-    {
-        $this->getDriver(self::ROLE_READ)->disconnect();
-        $this->getDriver(self::ROLE_WRITE)->disconnect();
-    }
-
-    /**
-     * Returns whether connection to database server was already established.
-     *
-     * @return bool
-     */
-    public function isConnected(): bool
-    {
-        return $this->getDriver(self::ROLE_READ)->isConnected() && $this->getDriver(self::ROLE_WRITE)->isConnected();
-    }
-
-    /**
-     * Prepares a SQL statement to be executed.
-     *
-     * @param \Cake\Database\Query|string $query The SQL to convert into a prepared statement.
-     * @return \Cake\Database\StatementInterface
-     */
-    public function prepare($query): StatementInterface
-    {
-        $role = $query instanceof Query ? $query->getConnectionRole() : self::ROLE_WRITE;
-
-        return $this->getDisconnectRetry()->run(function () use ($query, $role) {
-            $statement = $this->getDriver($role)->prepare($query);
-
-            if ($this->_logQueries) {
-                $statement = $this->_newLogger($statement);
-            }
-
-            return $statement;
-        });
-    }
-
-    /**
->>>>>>> bbdc2a90
      * Executes a query using $params for interpolating values and $types as a hint for each
      * those params.
      *
@@ -397,32 +252,7 @@
      */
     public function execute(string $sql, array $params = [], array $types = []): StatementInterface
     {
-<<<<<<< HEAD
-        return $this->getDisconnectRetry()->run(fn () => $this->_driver->execute($sql, $params, $types));
-=======
-        return $this->getDisconnectRetry()->run(function () use ($sql, $params, $types) {
-            $statement = $this->prepare($sql);
-            if (!empty($params)) {
-                $statement->bind($params, $types);
-            }
-            $statement->execute();
-
-            return $statement;
-        });
-    }
-
-    /**
-     * Compiles a Query object into a SQL string according to the dialect for this
-     * connection's driver
-     *
-     * @param \Cake\Database\Query $query The query to be compiled
-     * @param \Cake\Database\ValueBinder $binder Value binder
-     * @return string
-     */
-    public function compileQuery(Query $query, ValueBinder $binder): string
-    {
-        return $this->getDriver($query->getConnectionRole())->compileQuery($query, $binder)[1];
->>>>>>> bbdc2a90
+        return $this->getDisconnectRetry()->run(fn () => $this->getDriver()->execute($sql, $params, $types));
     }
 
     /**
@@ -434,7 +264,7 @@
      */
     public function run(Query $query): StatementInterface
     {
-        return $this->getDisconnectRetry()->run(fn () => $this->_driver->run($query));
+        return $this->getDisconnectRetry()->run(fn () => $this->getDriver($query->getConnectionRole())->run($query));
     }
 
     /**
@@ -659,14 +489,7 @@
             $this->_transactionLevel = 0;
             $this->_transactionStarted = false;
             $this->nestedTransactionRollbackException = null;
-<<<<<<< HEAD
-            $this->_driver->rollbackTransaction();
-=======
-            if ($this->_logQueries) {
-                $this->log('ROLLBACK');
-            }
             $this->getDriver()->rollbackTransaction();
->>>>>>> bbdc2a90
 
             return true;
         }
@@ -695,11 +518,7 @@
         if ($enable === false) {
             $this->_useSavePoints = false;
         } else {
-<<<<<<< HEAD
-            $this->_useSavePoints = $this->_driver->supports(DriverFeatureEnum::SAVEPOINT);
-=======
-            $this->_useSavePoints = $this->getDriver()->supports(DriverInterface::FEATURE_SAVEPOINT);
->>>>>>> bbdc2a90
+            $this->_useSavePoints = $this->getDriver()->supports(DriverFeatureEnum::SAVEPOINT);
         }
 
         return $this;
@@ -735,11 +554,7 @@
      */
     public function createSavePoint(string|int $name): void
     {
-<<<<<<< HEAD
-        $this->execute($this->_driver->savePointSQL($name));
-=======
-        $this->execute($this->getDriver()->savePointSQL($name))->closeCursor();
->>>>>>> bbdc2a90
+        $this->execute($this->getDriver()->savePointSQL($name));
     }
 
     /**
@@ -764,11 +579,7 @@
      */
     public function rollbackSavepoint(string|int $name): void
     {
-<<<<<<< HEAD
-        $this->execute($this->_driver->rollbackSavePointSQL($name));
-=======
-        $this->execute($this->getDriver()->rollbackSavePointSQL($name))->closeCursor();
->>>>>>> bbdc2a90
+        $this->execute($this->getDriver()->rollbackSavePointSQL($name));
     }
 
     /**
@@ -779,11 +590,7 @@
     public function disableForeignKeys(): void
     {
         $this->getDisconnectRetry()->run(function (): void {
-<<<<<<< HEAD
-            $this->execute($this->_driver->disableForeignKeySQL());
-=======
-            $this->execute($this->getDriver()->disableForeignKeySQL())->closeCursor();
->>>>>>> bbdc2a90
+            $this->execute($this->getDriver()->disableForeignKeySQL());
         });
     }
 
@@ -795,11 +602,7 @@
     public function enableForeignKeys(): void
     {
         $this->getDisconnectRetry()->run(function (): void {
-<<<<<<< HEAD
-            $this->execute($this->_driver->enableForeignKeySQL());
-=======
-            $this->execute($this->getDriver()->enableForeignKeySQL())->closeCursor();
->>>>>>> bbdc2a90
+            $this->execute($this->getDriver()->enableForeignKeySQL());
         });
     }
 
@@ -810,7 +613,6 @@
      * also be rolled back. Otherwise the transaction is committed after executing
      * the callback.
      *
-<<<<<<< HEAD
      * The callback will receive the connection instance as its first argument.
      *
      * ### Example:
@@ -825,18 +627,6 @@
      * @return mixed The return value of the callback.
      * @throws \Exception Will re-throw any exception raised in $callback after
      *   rolling back the transaction.
-=======
-     * @return bool true if driver supports dynamic constraints
-     * @deprecated 4.3.0 Fixtures no longer dynamically drop and create constraints.
-     */
-    public function supportsDynamicConstraints(): bool
-    {
-        return $this->getDriver()->supportsDynamicConstraints();
-    }
-
-    /**
-     * @inheritDoc
->>>>>>> bbdc2a90
      */
     public function transactional(Closure $callback): mixed
     {
@@ -919,51 +709,6 @@
     }
 
     /**
-<<<<<<< HEAD
-=======
-     * Quotes value to be used safely in database query.
-     *
-     * This uses `PDO::quote()` and requires `supportsQuoting()` to work.
-     *
-     * @param mixed $value The value to quote.
-     * @param \Cake\Database\TypeInterface|string|int $type Type to be used for determining kind of quoting to perform
-     * @return string Quoted value
-     */
-    public function quote($value, $type = 'string'): string
-    {
-        [$value, $type] = $this->cast($value, $type);
-
-        return $this->getDriver()->quote($value, $type);
-    }
-
-    /**
-     * Checks if using `quote()` is supported.
-     *
-     * This is not required to use `quoteIdentifier()`.
-     *
-     * @return bool
-     */
-    public function supportsQuoting(): bool
-    {
-        return $this->getDriver()->supports(DriverInterface::FEATURE_QUOTE);
-    }
-
-    /**
-     * Quotes a database identifier (a column name, table name, etc..) to
-     * be used safely in queries without the risk of using reserved words.
-     *
-     * This does not require `supportsQuoting()` to work.
-     *
-     * @param string $identifier The identifier to quote.
-     * @return string
-     */
-    public function quoteIdentifier(string $identifier): string
-    {
-        return $this->getDriver()->quoteIdentifier($identifier);
-    }
-
-    /**
->>>>>>> bbdc2a90
      * Enables or disables metadata caching for this connection
      *
      * Changing this setting will not modify existing schema collections objects.
@@ -1016,107 +761,6 @@
     }
 
     /**
-<<<<<<< HEAD
-=======
-     * Enable/disable query logging
-     *
-     * @param bool $enable Enable/disable query logging
-     * @return $this
-     */
-    public function enableQueryLogging(bool $enable = true)
-    {
-        $this->_logQueries = $enable;
-
-        return $this;
-    }
-
-    /**
-     * Disable query logging
-     *
-     * @return $this
-     */
-    public function disableQueryLogging()
-    {
-        $this->_logQueries = false;
-
-        return $this;
-    }
-
-    /**
-     * Check if query logging is enabled.
-     *
-     * @return bool
-     */
-    public function isQueryLoggingEnabled(): bool
-    {
-        return $this->_logQueries;
-    }
-
-    /**
-     * Sets a logger
-     *
-     * @param \Psr\Log\LoggerInterface $logger Logger object
-     * @return $this
-     * @psalm-suppress ImplementedReturnTypeMismatch
-     */
-    public function setLogger(LoggerInterface $logger)
-    {
-        $this->_logger = $logger;
-
-        return $this;
-    }
-
-    /**
-     * Gets the logger object
-     *
-     * @return \Psr\Log\LoggerInterface logger instance
-     */
-    public function getLogger(): LoggerInterface
-    {
-        if ($this->_logger !== null) {
-            return $this->_logger;
-        }
-
-        if (!class_exists(BaseLog::class)) {
-            throw new RuntimeException(
-                'For logging you must either set a logger using Connection::setLogger()' .
-                ' or require the cakephp/log package in your composer config.'
-            );
-        }
-
-        return $this->_logger = new QueryLogger(['connection' => $this->configName()]);
-    }
-
-    /**
-     * Logs a Query string using the configured logger object.
-     *
-     * @param string $sql string to be logged
-     * @return void
-     */
-    public function log(string $sql): void
-    {
-        $query = new LoggedQuery();
-        $query->query = $sql;
-        $this->getLogger()->debug((string)$query, ['query' => $query]);
-    }
-
-    /**
-     * Returns a new statement object that will log the activity
-     * for the passed original statement instance.
-     *
-     * @param \Cake\Database\StatementInterface $statement the instance to be decorated
-     * @return \Cake\Database\Log\LoggingStatement
-     */
-    protected function _newLogger(StatementInterface $statement): LoggingStatement
-    {
-        $log = new LoggingStatement($statement, $this->getDriver());
-        $log->setLogger($this->getLogger());
-
-        return $log;
-    }
-
-    /**
->>>>>>> bbdc2a90
      * Returns an array that can be used to describe the internal state of this
      * object.
      *
