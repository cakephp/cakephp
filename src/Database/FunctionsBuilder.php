<?php
declare(strict_types=1);
/**
 * CakePHP(tm) : Rapid Development Framework (https://cakephp.org)
 * Copyright (c) Cake Software Foundation, Inc. (https://cakefoundation.org)
 *
 * Licensed under The MIT License
 * For full copyright and license information, please see the LICENSE.txt
 * Redistributions of files must retain the above copyright notice.
 *
 * @copyright     Copyright (c) Cake Software Foundation, Inc. (https://cakefoundation.org)
 * @link          https://cakephp.org CakePHP(tm) Project
 * @since         3.0.0
 * @license       https://opensource.org/licenses/mit-license.php MIT License
 */
namespace Cake\Database;

use Cake\Database\Expression\FunctionExpression;

/**
 * Contains methods related to generating FunctionExpression objects
 * with most commonly used SQL functions.
 * This acts as a factory for FunctionExpression objects.
 */
class FunctionsBuilder
{
    /**
     * Returns a new instance of a FunctionExpression. This is used for generating
     * arbitrary function calls in the final SQL string.
     *
     * @param string $name the name of the SQL function to constructed
     * @param array $params list of params to be passed to the function
     * @param array $types list of types for each function param
     * @param string $return The return type of the function expression
     * @return \Cake\Database\Expression\FunctionExpression
     */
    protected function _build(string $name, array $params = [], array $types = [], string $return = 'string'): FunctionExpression
    {
        return new FunctionExpression($name, $params, $types, $return);
    }

    /**
     * Helper function to build a function expression that only takes one literal
     * argument.
     *
     * @param string $name name of the function to build
     * @param mixed $expression the function argument
     * @param array $types list of types to bind to the arguments
     * @param string $return The return type for the function
     * @return \Cake\Database\Expression\FunctionExpression
     */
    protected function _literalArgumentFunction(string $name, $expression, $types = [], $return = 'string'): FunctionExpression
    {
        if (!is_string($expression)) {
            $expression = [$expression];
        } else {
            $expression = [$expression => 'literal'];
        }

        return $this->_build($name, $expression, $types, $return);
    }

    /**
     * Returns a FunctionExpression representing a call to SQL RAND function.
     *
     * @return \Cake\Database\Expression\FunctionExpression
     */
    public function rand(): FunctionExpression
    {
        return $this->_build('RAND', [], [], 'float');
    }

    /**
     * Returns a FunctionExpression representing a call to SQL SUM function.
     *
     * @param mixed $expression the function argument
     * @param array $types list of types to bind to the arguments
     * @return \Cake\Database\Expression\FunctionExpression
     */
    public function sum($expression, $types = []): FunctionExpression
    {
        $returnType = 'float';
        if (current($types) === 'integer') {
            $returnType = 'integer';
        }

        return $this->_literalArgumentFunction('SUM', $expression, $types, $returnType);
    }

    /**
     * Returns a FunctionExpression representing a call to SQL AVG function.
     *
     * @param mixed $expression the function argument
     * @param array $types list of types to bind to the arguments
     * @return \Cake\Database\Expression\FunctionExpression
     */
    public function avg($expression, $types = []): FunctionExpression
    {
        return $this->_literalArgumentFunction('AVG', $expression, $types, 'float');
    }

    /**
     * Returns a FunctionExpression representing a call to SQL MAX function.
     *
     * @param mixed $expression the function argument
     * @param array $types list of types to bind to the arguments
     * @return \Cake\Database\Expression\FunctionExpression
     */
    public function max($expression, $types = []): FunctionExpression
    {
        return $this->_literalArgumentFunction('MAX', $expression, $types, current($types) ?: 'string');
    }

    /**
     * Returns a FunctionExpression representing a call to SQL MIN function.
     *
     * @param mixed $expression the function argument
     * @param array $types list of types to bind to the arguments
     * @return \Cake\Database\Expression\FunctionExpression
     */
    public function min($expression, $types = []): FunctionExpression
    {
        return $this->_literalArgumentFunction('MIN', $expression, $types, current($types) ?: 'string');
    }

    /**
     * Returns a FunctionExpression representing a call to SQL COUNT function.
     *
     * @param mixed $expression the function argument
     * @param array $types list of types to bind to the arguments
     * @return \Cake\Database\Expression\FunctionExpression
     */
    public function count($expression, $types = []): FunctionExpression
    {
        return $this->_literalArgumentFunction('COUNT', $expression, $types, 'integer');
    }

    /**
     * Returns a FunctionExpression representing a string concatenation
     *
     * @param array $args List of strings or expressions to concatenate
     * @param array $types list of types to bind to the arguments
     * @return \Cake\Database\Expression\FunctionExpression
     */
    public function concat(array $args, array $types = []): FunctionExpression
    {
        return $this->_build('CONCAT', $args, $types, 'string');
    }

    /**
     * Returns a FunctionExpression representing a call to SQL COALESCE function.
     *
     * @param array $args List of expressions to evaluate as function parameters
     * @param array $types list of types to bind to the arguments
     * @return \Cake\Database\Expression\FunctionExpression
     */
    public function coalesce(array $args, array $types = []): FunctionExpression
    {
        return $this->_build('COALESCE', $args, $types, current($types) ?: 'string');
    }

    /**
     * Returns a FunctionExpression representing the difference in days between
     * two dates.
     *
     * @param array $args List of expressions to obtain the difference in days.
     * @param array $types list of types to bind to the arguments
     * @return \Cake\Database\Expression\FunctionExpression
     */
    public function dateDiff(array $args, array $types = []): FunctionExpression
    {
        return $this->_build('DATEDIFF', $args, $types, 'integer');
    }

    /**
     * Returns the specified date part from the SQL expression.
     *
     * @param string $part Part of the date to return.
     * @param string $expression Expression to obtain the date part from.
     * @param array $types list of types to bind to the arguments
     * @return \Cake\Database\Expression\FunctionExpression
     */
    public function datePart(string $part, string $expression, array $types = []): FunctionExpression
    {
        return $this->extract($part, $expression);
    }

    /**
     * Returns the specified date part from the SQL expression.
     *
     * @param string $part Part of the date to return.
     * @param string $expression Expression to obtain the date part from.
     * @param array $types list of types to bind to the arguments
     * @return \Cake\Database\Expression\FunctionExpression
     */
    public function extract(string $part, string $expression, array $types = []): FunctionExpression
    {
        $expression = $this->_literalArgumentFunction('EXTRACT', $expression, $types, 'integer');
        $expression->setConjunction(' FROM')->add([$part => 'literal'], [], true);

        return $expression;
    }

    /**
     * Add the time unit to the date expression
     *
     * @param string $expression Expression to obtain the date part from.
<<<<<<< HEAD
     * @param string|int $value Value to be added. Use negative to substract.
=======
     * @param string $value Value to be added. Use negative to subtract.
>>>>>>> 00cdb32e
     * @param string $unit Unit of the value e.g. hour or day.
     * @param array $types list of types to bind to the arguments
     * @return \Cake\Database\Expression\FunctionExpression
     */
    public function dateAdd(string $expression, $value, string $unit, array $types = []): FunctionExpression
    {
        if (!is_numeric($value)) {
            $value = 0;
        }
        $interval = $value . ' ' . $unit;
        $expression = $this->_literalArgumentFunction('DATE_ADD', $expression, $types, 'datetime');
        $expression->setConjunction(', INTERVAL')->add([$interval => 'literal']);

        return $expression;
    }

    /**
     * Returns a FunctionExpression representing a call to SQL WEEKDAY function.
     * 1 - Sunday, 2 - Monday, 3 - Tuesday...
     *
     * @param mixed $expression the function argument
     * @param array $types list of types to bind to the arguments
     * @return \Cake\Database\Expression\FunctionExpression
     */
    public function dayOfWeek($expression, $types = []): FunctionExpression
    {
        return $this->_literalArgumentFunction('DAYOFWEEK', $expression, $types, 'integer');
    }

    /**
     * Returns a FunctionExpression representing a call to SQL WEEKDAY function.
     * 1 - Sunday, 2 - Monday, 3 - Tuesday...
     *
     * @param mixed $expression the function argument
     * @param array $types list of types to bind to the arguments
     * @return \Cake\Database\Expression\FunctionExpression
     */
    public function weekday($expression, $types = []): FunctionExpression
    {
        return $this->dayOfWeek($expression, $types);
    }

    /**
     * Returns a FunctionExpression representing a call that will return the current
     * date and time. By default it returns both date and time, but you can also
     * make it generate only the date or only the time.
     *
     * @param string $type (datetime|date|time)
     * @return \Cake\Database\Expression\FunctionExpression
     */
    public function now(string $type = 'datetime'): FunctionExpression
    {
        if ($type === 'datetime') {
            return $this->_build('NOW')->setReturnType('datetime');
        }
        if ($type === 'date') {
            return $this->_build('CURRENT_DATE')->setReturnType('date');
        }
        if ($type === 'time') {
            return $this->_build('CURRENT_TIME')->setReturnType('time');
        }
    }

    /**
     * Magic method dispatcher to create custom SQL function calls
     *
     * @param string $name the SQL function name to construct
     * @param array $args list with up to 3 arguments, first one being an array with
     * parameters for the SQL function, the second one a list of types to bind to those
     * params, and the third one the return type of the function
     * @return \Cake\Database\Expression\FunctionExpression
     */
    public function __call(string $name, array $args): FunctionExpression
    {
        switch (count($args)) {
            case 0:
                return $this->_build($name);
            case 1:
                return $this->_build($name, $args[0]);
            case 2:
                return $this->_build($name, $args[0], $args[1]);
            default:
                return $this->_build($name, $args[0], $args[1], $args[2]);
        }
    }
}<|MERGE_RESOLUTION|>--- conflicted
+++ resolved
@@ -205,11 +205,7 @@
      * Add the time unit to the date expression
      *
      * @param string $expression Expression to obtain the date part from.
-<<<<<<< HEAD
-     * @param string|int $value Value to be added. Use negative to substract.
-=======
-     * @param string $value Value to be added. Use negative to subtract.
->>>>>>> 00cdb32e
+     * @param string|int $value Value to be added. Use negative to subtract.
      * @param string $unit Unit of the value e.g. hour or day.
      * @param array $types list of types to bind to the arguments
      * @return \Cake\Database\Expression\FunctionExpression
