<?php
declare(strict_types=1);

/**
 * CakePHP(tm) : Rapid Development Framework (https://cakephp.org)
 * Copyright (c) Cake Software Foundation, Inc. (https://cakefoundation.org)
 *
 * Licensed under The MIT License
 * For full copyright and license information, please see the LICENSE.txt
 * Redistributions of files must retain the above copyright notice.
 *
 * @copyright     Copyright (c) Cake Software Foundation, Inc. (https://cakefoundation.org)
 * @link          https://cakephp.org CakePHP(tm) Project
 * @since         3.0.0
 * @license       https://opensource.org/licenses/mit-license.php MIT License
 */
namespace Cake\Database;

use Cake\Core\Exception\CakeException;
use Cake\Database\Expression\CommonTableExpression;
use Cake\Database\Expression\IdentifierExpression;
use Cake\Database\Expression\OrderByExpression;
use Cake\Database\Expression\OrderClauseExpression;
use Cake\Database\Expression\QueryExpression;
use Closure;
use InvalidArgumentException;
use Stringable;
use Throwable;

/**
 * This class represents a Relational database SQL Query. A query can be of
 * different types like select, update, insert and delete. Exposes the methods
 * for dynamically constructing each query part, execute it and transform it
 * to a specific SQL dialect.
 */
abstract class Query implements ExpressionInterface, Stringable
{
    use TypeMapTrait;

    /**
     * @var string
     */
    public const JOIN_TYPE_INNER = 'INNER';

    /**
     * @var string
     */
    public const JOIN_TYPE_LEFT = 'LEFT';

    /**
     * @var string
     */
    public const JOIN_TYPE_RIGHT = 'RIGHT';

    /**
     * @var string
     */
    public const TYPE_SELECT = 'select';

    /**
     * @var string
     */
    public const TYPE_INSERT = 'insert';

    /**
     * @var string
     */
    public const TYPE_UPDATE = 'update';

    /**
     * @var string
     */
    public const TYPE_DELETE = 'delete';

    /**
     * Connection instance to be used to execute this query.
     *
     * @var \Cake\Database\Connection
     */
    protected Connection $_connection;

    /**
     * Connection role ('read' or 'write')
     *
     * @var string
     */
    protected string $connectionRole = Connection::ROLE_WRITE;

    /**
     * Type of this query (select, insert, update, delete).
     *
     * @var string
     */
    protected string $_type;

    /**
     * List of SQL parts that will be used to build this query.
     *
     * @var array<string, mixed>
     */
    protected array $_parts = [
        'comment' => null,
        'delete' => true,
        'update' => [],
        'set' => [],
        'insert' => [],
        'values' => [],
        'with' => [],
        'select' => [],
        'distinct' => false,
        'modifier' => [],
        'from' => [],
        'join' => [],
        'where' => null,
        'group' => [],
        'having' => null,
        'window' => [],
        'order' => null,
        'limit' => null,
        'offset' => null,
        'union' => [],
        'epilog' => null,
    ];

    /**
     * Indicates whether internal state of this query was changed, this is used to
     * discard internal cached objects such as the transformed query or the reference
     * to the executed statement.
     *
     * @var bool
     */
    protected bool $_dirty = false;

    /**
     * @var \Cake\Database\StatementInterface|null
     */
    protected ?StatementInterface $_statement = null;

    /**
     * The object responsible for generating query placeholders and temporarily store values
     * associated to each of those.
     *
     * @var \Cake\Database\ValueBinder|null
     */
    protected ?ValueBinder $_valueBinder = null;

    /**
     * Instance of functions builder object used for generating arbitrary SQL functions.
     *
     * @var \Cake\Database\FunctionsBuilder|null
     */
    protected ?FunctionsBuilder $_functionsBuilder = null;

    /**
     * Constructor.
     *
     * @param \Cake\Database\Connection $connection The connection
     * object to be used for transforming and executing this query
     */
    public function __construct(Connection $connection)
    {
        $this->setConnection($connection);
    }

    /**
     * Sets the connection instance to be used for executing and transforming this query.
     *
     * @param \Cake\Database\Connection $connection Connection instance
     * @return $this
     */
    public function setConnection(Connection $connection)
    {
        $this->_dirty();
        $this->_connection = $connection;

        return $this;
    }

    /**
     * Gets the connection instance to be used for executing and transforming this query.
     *
     * @return \Cake\Database\Connection
     */
    public function getConnection(): Connection
    {
        return $this->_connection;
    }

    /**
     * Returns the connection role ('read' or 'write')
     *
     * @return string
     */
    public function getConnectionRole(): string
    {
        return $this->connectionRole;
    }

    /**
     * Compiles the SQL representation of this query and executes it using the
     * configured connection object. Returns the resulting statement object.
     *
     * Executing a query internally executes several steps, the first one is
     * letting the connection transform this object to fit its particular dialect,
     * this might result in generating a different Query object that will be the one
     * to actually be executed. Immediately after, literal values are passed to the
     * connection so they are bound to the query in a safe way. Finally, the resulting
     * statement is decorated with custom objects to execute callbacks for each row
     * retrieved if necessary.
     *
     * Resulting statement is traversable, so it can be used in any loop as you would
     * with an array.
     *
     * This method can be overridden in query subclasses to decorate behavior
     * around query execution.
     *
     * @return \Cake\Database\StatementInterface
     */
    public function execute(): StatementInterface
    {
        $this->_statement = null;
        $this->_statement = $this->_connection->run($this);
        $this->_dirty = false;

        return $this->_statement;
    }

    /**
     * Executes the SQL of this query and immediately closes the statement before returning the row count of records
     * changed.
     *
     * This method can be used with UPDATE and DELETE queries, but is not recommended for SELECT queries and is not
     * used to count records.
     *
     * ## Example
     *
     * ```
     * $rowCount = $query->update('articles')
     *                 ->set(['published'=>true])
     *                 ->where(['published'=>false])
     *                 ->rowCountAndClose();
     * ```
     *
     * The above example will change the published column to true for all false records, and return the number of
     * records that were updated.
     *
     * @return int
     */
    public function rowCountAndClose(): int
    {
        $statement = $this->execute();
        try {
            return $statement->rowCount();
        } finally {
            $statement->closeCursor();
        }
    }

    /**
     * Returns the SQL representation of this object.
     *
     * This function will compile this query to make it compatible
     * with the SQL dialect that is used by the connection, This process might
     * add, remove or alter any query part or internal expression to make it
     * executable in the target platform.
     *
     * The resulting query may have placeholders that will be replaced with the actual
     * values when the query is executed, hence it is most suitable to use with
     * prepared statements.
     *
     * @param \Cake\Database\ValueBinder|null $binder Value binder that generates parameter placeholders
     * @return string
     */
    public function sql(?ValueBinder $binder = null): string
    {
        if (!$binder) {
            $binder = $this->getValueBinder();
            $binder->resetCount();
        }
        $connection = $this->getConnection();

<<<<<<< HEAD
        return $this->getConnection()->getDriver()->compileQuery($this, $binder);
=======
        return $connection->getDriver($this->getConnectionRole())->compileQuery($this, $binder)[1];
>>>>>>> 403c1cce
    }

    /**
     * Will iterate over every specified part. Traversing functions can aggregate
     * results using variables in the closure or instance variables. This function
     * is commonly used as a way for traversing all query parts that
     * are going to be used for constructing a query.
     *
     * The callback will receive 2 parameters, the first one is the value of the query
     * part that is being iterated and the second the name of such part.
     *
     * ### Example
     * ```
     * $query->select(['title'])->from('articles')->traverse(function ($value, $clause) {
     *     if ($clause === 'select') {
     *         var_dump($value);
     *     }
     * });
     * ```
     *
     * @param \Closure $callback Callback to be executed for each part
     * @return $this
     */
    public function traverse(Closure $callback)
    {
        foreach ($this->_parts as $name => $part) {
            $callback($part, $name);
        }

        return $this;
    }

    /**
     * Will iterate over the provided parts.
     *
     * Traversing functions can aggregate results using variables in the closure
     * or instance variables. This method can be used to traverse a subset of
     * query parts in order to render a SQL query.
     *
     * The callback will receive 2 parameters, the first one is the value of the query
     * part that is being iterated and the second the name of such part.
     *
     * ### Example
     *
     * ```
     * $query->select(['title'])->from('articles')->traverse(function ($value, $clause) {
     *     if ($clause === 'select') {
     *         var_dump($value);
     *     }
     * }, ['select', 'from']);
     * ```
     *
     * @param \Closure $visitor Callback executed for each part
     * @param array<string> $parts The list of query parts to traverse
     * @return $this
     */
    public function traverseParts(Closure $visitor, array $parts)
    {
        foreach ($parts as $name) {
            $visitor($this->_parts[$name], $name);
        }

        return $this;
    }

    /**
     * Adds a new common table expression (CTE) to the query.
     *
     * ### Examples:
     *
     * Common table expressions can either be passed as preconstructed expression
     * objects:
     *
     * ```
     * $cte = new \Cake\Database\Expression\CommonTableExpression(
     *     'cte',
     *     $connection
     *         ->selectQuery('*')
     *         ->from('articles')
     * );
     *
     * $query->with($cte);
     * ```
     *
     * or returned from a closure, which will receive a new common table expression
     * object as the first argument, and a new blank select query object as
     * the second argument:
     *
     * ```
     * $query->with(function (
     *     \Cake\Database\Expression\CommonTableExpression $cte,
     *     \Cake\Database\Query $query
     *  ) {
     *     $cteQuery = $query
     *         ->select('*')
     *         ->from('articles');
     *
     *     return $cte
     *         ->name('cte')
     *         ->query($cteQuery);
     * });
     * ```
     *
     * @param \Cake\Database\Expression\CommonTableExpression|\Closure $cte The CTE to add.
     * @param bool $overwrite Whether to reset the list of CTEs.
     * @return $this
     */
    public function with(CommonTableExpression|Closure $cte, bool $overwrite = false)
    {
        if ($overwrite) {
            $this->_parts['with'] = [];
        }

        if ($cte instanceof Closure) {
            $query = $this->getConnection()->selectQuery();
            $cte = $cte(new CommonTableExpression(), $query);
            if (!($cte instanceof CommonTableExpression)) {
                throw new CakeException(
                    'You must return a `CommonTableExpression` from a Closure passed to `with()`.'
                );
            }
        }

        $this->_parts['with'][] = $cte;
        $this->_dirty();

        return $this;
    }

    /**
     * Adds a single or multiple `SELECT` modifiers to be used in the `SELECT`.
     *
     * By default this function will append any passed argument to the list of modifiers
     * to be applied, unless the second argument is set to true.
     *
     * ### Example:
     *
     * ```
     * // Ignore cache query in MySQL
     * $query->select(['name', 'city'])->from('products')->modifier('SQL_NO_CACHE');
     * // It will produce the SQL: SELECT SQL_NO_CACHE name, city FROM products
     *
     * // Or with multiple modifiers
     * $query->select(['name', 'city'])->from('products')->modifier(['HIGH_PRIORITY', 'SQL_NO_CACHE']);
     * // It will produce the SQL: SELECT HIGH_PRIORITY SQL_NO_CACHE name, city FROM products
     * ```
     *
     * @param \Cake\Database\ExpressionInterface|array|string $modifiers modifiers to be applied to the query
     * @param bool $overwrite whether to reset order with field list or not
     * @return $this
     */
    public function modifier(ExpressionInterface|array|string $modifiers, bool $overwrite = false)
    {
        $this->_dirty();
        if ($overwrite) {
            $this->_parts['modifier'] = [];
        }
        if (!is_array($modifiers)) {
            $modifiers = [$modifiers];
        }
        $this->_parts['modifier'] = array_merge($this->_parts['modifier'], $modifiers);

        return $this;
    }

    /**
     * Adds a single or multiple tables to be used in the FROM clause for this query.
     * Tables can be passed as an array of strings, array of expression
     * objects, a single expression or a single string.
     *
     * If an array is passed, keys will be used to alias tables using the value as the
     * real field to be aliased. It is possible to alias strings, ExpressionInterface objects or
     * even other Query objects.
     *
     * By default this function will append any passed argument to the list of tables
     * to be selected from, unless the second argument is set to true.
     *
     * This method can be used for select, update and delete statements.
     *
     * ### Examples:
     *
     * ```
     * $query->from(['p' => 'posts']); // Produces FROM posts p
     * $query->from('authors'); // Appends authors: FROM posts p, authors
     * $query->from(['products'], true); // Resets the list: FROM products
     * $query->from(['sub' => $countQuery]); // FROM (SELECT ...) sub
     * ```
     *
     * @param array|string $tables tables to be added to the list. This argument, can be
     *  passed as an array of strings, array of expression objects, or a single string. See
     *  the examples above for the valid call types.
     * @param bool $overwrite whether to reset tables with passed list or not
     * @return $this
     */
    public function from(array|string $tables = [], bool $overwrite = false)
    {
        $tables = (array)$tables;

        if ($overwrite) {
            $this->_parts['from'] = $tables;
        } else {
            $this->_parts['from'] = array_merge($this->_parts['from'], $tables);
        }

        $this->_dirty();

        return $this;
    }

    /**
     * Adds a single or multiple tables to be used as JOIN clauses to this query.
     * Tables can be passed as an array of strings, an array describing the
     * join parts, an array with multiple join descriptions, or a single string.
     *
     * By default this function will append any passed argument to the list of tables
     * to be joined, unless the third argument is set to true.
     *
     * When no join type is specified an `INNER JOIN` is used by default:
     * `$query->join(['authors'])` will produce `INNER JOIN authors ON 1 = 1`
     *
     * It is also possible to alias joins using the array key:
     * `$query->join(['a' => 'authors'])` will produce `INNER JOIN authors a ON 1 = 1`
     *
     * A join can be fully described and aliased using the array notation:
     *
     * ```
     * $query->join([
     *     'a' => [
     *         'table' => 'authors',
     *         'type' => 'LEFT',
     *         'conditions' => 'a.id = b.author_id'
     *     ]
     * ]);
     * // Produces LEFT JOIN authors a ON a.id = b.author_id
     * ```
     *
     * You can even specify multiple joins in an array, including the full description:
     *
     * ```
     * $query->join([
     *     'a' => [
     *         'table' => 'authors',
     *         'type' => 'LEFT',
     *         'conditions' => 'a.id = b.author_id'
     *     ],
     *     'p' => [
     *         'table' => 'publishers',
     *         'type' => 'INNER',
     *         'conditions' => 'p.id = b.publisher_id AND p.name = "Cake Software Foundation"'
     *     ]
     * ]);
     * // LEFT JOIN authors a ON a.id = b.author_id
     * // INNER JOIN publishers p ON p.id = b.publisher_id AND p.name = "Cake Software Foundation"
     * ```
     *
     * ### Using conditions and types
     *
     * Conditions can be expressed, as in the examples above, using a string for comparing
     * columns, or string with already quoted literal values. Additionally it is
     * possible to use conditions expressed in arrays or expression objects.
     *
     * When using arrays for expressing conditions, it is often desirable to convert
     * the literal values to the correct database representation. This is achieved
     * using the second parameter of this function.
     *
     * ```
     * $query->join(['a' => [
     *     'table' => 'articles',
     *     'conditions' => [
     *         'a.posted >=' => new DateTime('-3 days'),
     *         'a.published' => true,
     *         'a.author_id = authors.id'
     *     ]
     * ]], ['a.posted' => 'datetime', 'a.published' => 'boolean'])
     * ```
     *
     * ### Overwriting joins
     *
     * When creating aliased joins using the array notation, you can override
     * previous join definitions by using the same alias in consequent
     * calls to this function or you can replace all previously defined joins
     * with another list if the third parameter for this function is set to true.
     *
     * ```
     * $query->join(['alias' => 'table']); // joins table with as alias
     * $query->join(['alias' => 'another_table']); // joins another_table with as alias
     * $query->join(['something' => 'different_table'], [], true); // resets joins list
     * ```
     *
     * @param array<string, mixed>|string $tables list of tables to be joined in the query
     * @param array<string, string> $types Associative array of type names used to bind values to query
     * @param bool $overwrite whether to reset joins with passed list or not
     * @see \Cake\Database\TypeFactory
     * @return $this
     */
    public function join(array|string $tables, array $types = [], bool $overwrite = false)
    {
        if (is_string($tables) || isset($tables['table'])) {
            $tables = [$tables];
        }

        $joins = [];
        $i = count($this->_parts['join']);
        foreach ($tables as $alias => $t) {
            if (!is_array($t)) {
                $t = ['table' => $t, 'conditions' => $this->newExpr()];
            }

            if ($t['conditions'] instanceof Closure) {
                $t['conditions'] = $t['conditions']($this->newExpr(), $this);
            }

            if (!($t['conditions'] instanceof ExpressionInterface)) {
                $t['conditions'] = $this->newExpr()->add($t['conditions'], $types);
            }
            $alias = is_string($alias) ? $alias : null;
            $joins[$alias ?: $i++] = $t + ['type' => static::JOIN_TYPE_INNER, 'alias' => $alias];
        }

        if ($overwrite) {
            $this->_parts['join'] = $joins;
        } else {
            $this->_parts['join'] = array_merge($this->_parts['join'], $joins);
        }

        $this->_dirty();

        return $this;
    }

    /**
     * Remove a join if it has been defined.
     *
     * Useful when you are redefining joins or want to re-order
     * the join clauses.
     *
     * @param string $name The alias/name of the join to remove.
     * @return $this
     */
    public function removeJoin(string $name)
    {
        unset($this->_parts['join'][$name]);
        $this->_dirty();

        return $this;
    }

    /**
     * Adds a single `LEFT JOIN` clause to the query.
     *
     * This is a shorthand method for building joins via `join()`.
     *
     * The table name can be passed as a string, or as an array in case it needs to
     * be aliased:
     *
     * ```
     * // LEFT JOIN authors ON authors.id = posts.author_id
     * $query->leftJoin('authors', 'authors.id = posts.author_id');
     *
     * // LEFT JOIN authors a ON a.id = posts.author_id
     * $query->leftJoin(['a' => 'authors'], 'a.id = posts.author_id');
     * ```
     *
     * Conditions can be passed as strings, arrays, or expression objects. When
     * using arrays it is possible to combine them with the `$types` parameter
     * in order to define how to convert the values:
     *
     * ```
     * $query->leftJoin(['a' => 'articles'], [
     *      'a.posted >=' => new DateTime('-3 days'),
     *      'a.published' => true,
     *      'a.author_id = authors.id'
     * ], ['a.posted' => 'datetime', 'a.published' => 'boolean']);
     * ```
     *
     * See `join()` for further details on conditions and types.
     *
     * @param array<string, mixed>|string $table The table to join with
     * @param \Cake\Database\ExpressionInterface|\Closure|array|string $conditions The conditions
     * to use for joining.
     * @param array $types a list of types associated to the conditions used for converting
     * values to the corresponding database representation.
     * @return $this
     */
    public function leftJoin(
        array|string $table,
        ExpressionInterface|Closure|array|string $conditions = [],
        array $types = []
    ) {
        $this->join($this->_makeJoin($table, $conditions, static::JOIN_TYPE_LEFT), $types);

        return $this;
    }

    /**
     * Adds a single `RIGHT JOIN` clause to the query.
     *
     * This is a shorthand method for building joins via `join()`.
     *
     * The arguments of this method are identical to the `leftJoin()` shorthand, please refer
     * to that methods description for further details.
     *
     * @param array<string, mixed>|string $table The table to join with
     * @param \Cake\Database\ExpressionInterface|\Closure|array|string $conditions The conditions
     * to use for joining.
     * @param array $types a list of types associated to the conditions used for converting
     * values to the corresponding database representation.
     * @return $this
     */
    public function rightJoin(
        array|string $table,
        ExpressionInterface|Closure|array|string $conditions = [],
        array $types = []
    ) {
        $this->join($this->_makeJoin($table, $conditions, static::JOIN_TYPE_RIGHT), $types);

        return $this;
    }

    /**
     * Adds a single `INNER JOIN` clause to the query.
     *
     * This is a shorthand method for building joins via `join()`.
     *
     * The arguments of this method are identical to the `leftJoin()` shorthand, please refer
     * to that method's description for further details.
     *
     * @param array<string, mixed>|string $table The table to join with
     * @param \Cake\Database\ExpressionInterface|\Closure|array|string $conditions The conditions
     * to use for joining.
     * @param array<string, string> $types a list of types associated to the conditions used for converting
     * values to the corresponding database representation.
     * @return $this
     */
    public function innerJoin(
        array|string $table,
        ExpressionInterface|Closure|array|string $conditions = [],
        array $types = []
    ) {
        $this->join($this->_makeJoin($table, $conditions, static::JOIN_TYPE_INNER), $types);

        return $this;
    }

    /**
     * Returns an array that can be passed to the join method describing a single join clause
     *
     * @param array<string, mixed>|string $table The table to join with
     * @param \Cake\Database\ExpressionInterface|\Closure|array|string $conditions The conditions
     * to use for joining.
     * @param string $type the join type to use
     * @return array
     */
    protected function _makeJoin(
        array|string $table,
        ExpressionInterface|Closure|array|string $conditions,
        string $type
    ): array {
        $alias = $table;

        if (is_array($table)) {
            $alias = key($table);
            $table = current($table);
        }

        /**
         * @var string $alias
         * @psalm-suppress InvalidArrayOffset
         */
        return [
            $alias => [
                'table' => $table,
                'conditions' => $conditions,
                'type' => $type,
            ],
        ];
    }

    /**
     * Adds a condition or set of conditions to be used in the WHERE clause for this
     * query. Conditions can be expressed as an array of fields as keys with
     * comparison operators in it, the values for the array will be used for comparing
     * the field to such literal. Finally, conditions can be expressed as a single
     * string or an array of strings.
     *
     * When using arrays, each entry will be joined to the rest of the conditions using
     * an `AND` operator. Consecutive calls to this function will also join the new
     * conditions specified using the AND operator. Additionally, values can be
     * expressed using expression objects which can include other query objects.
     *
     * Any conditions created with this methods can be used with any `SELECT`, `UPDATE`
     * and `DELETE` type of queries.
     *
     * ### Conditions using operators:
     *
     * ```
     * $query->where([
     *     'posted >=' => new DateTime('3 days ago'),
     *     'title LIKE' => 'Hello W%',
     *     'author_id' => 1,
     * ], ['posted' => 'datetime']);
     * ```
     *
     * The previous example produces:
     *
     * `WHERE posted >= 2012-01-27 AND title LIKE 'Hello W%' AND author_id = 1`
     *
     * Second parameter is used to specify what type is expected for each passed
     * key. Valid types can be used from the mapped with Database\Type class.
     *
     * ### Nesting conditions with conjunctions:
     *
     * ```
     * $query->where([
     *     'author_id !=' => 1,
     *     'OR' => ['published' => true, 'posted <' => new DateTime('now')],
     *     'NOT' => ['title' => 'Hello']
     * ], ['published' => boolean, 'posted' => 'datetime']
     * ```
     *
     * The previous example produces:
     *
     * `WHERE author_id = 1 AND (published = 1 OR posted < '2012-02-01') AND NOT (title = 'Hello')`
     *
     * You can nest conditions using conjunctions as much as you like. Sometimes, you
     * may want to define 2 different options for the same key, in that case, you can
     * wrap each condition inside a new array:
     *
     * `$query->where(['OR' => [['published' => false], ['published' => true]])`
     *
     * Would result in:
     *
     * `WHERE (published = false) OR (published = true)`
     *
     * Keep in mind that every time you call where() with the third param set to false
     * (default), it will join the passed conditions to the previous stored list using
     * the `AND` operator. Also, using the same array key twice in consecutive calls to
     * this method will not override the previous value.
     *
     * ### Using expressions objects:
     *
     * ```
     * $exp = $query->newExpr()->add(['id !=' => 100, 'author_id' != 1])->tieWith('OR');
     * $query->where(['published' => true], ['published' => 'boolean'])->where($exp);
     * ```
     *
     * The previous example produces:
     *
     * `WHERE (id != 100 OR author_id != 1) AND published = 1`
     *
     * Other Query objects that be used as conditions for any field.
     *
     * ### Adding conditions in multiple steps:
     *
     * You can use callbacks to construct complex expressions, functions
     * receive as first argument a new QueryExpression object and this query instance
     * as second argument. Functions must return an expression object, that will be
     * added the list of conditions for the query using the `AND` operator.
     *
     * ```
     * $query
     *   ->where(['title !=' => 'Hello World'])
     *   ->where(function ($exp, $query) {
     *     $or = $exp->or(['id' => 1]);
     *     $and = $exp->and(['id >' => 2, 'id <' => 10]);
     *    return $or->add($and);
     *   });
     * ```
     *
     * * The previous example produces:
     *
     * `WHERE title != 'Hello World' AND (id = 1 OR (id > 2 AND id < 10))`
     *
     * ### Conditions as strings:
     *
     * ```
     * $query->where(['articles.author_id = authors.id', 'modified IS NULL']);
     * ```
     *
     * The previous example produces:
     *
     * `WHERE articles.author_id = authors.id AND modified IS NULL`
     *
     * Please note that when using the array notation or the expression objects, all
     * *values* will be correctly quoted and transformed to the correspondent database
     * data type automatically for you, thus securing your application from SQL injections.
     * The keys however, are not treated as unsafe input, and should be validated/sanitized.
     *
     * If you use string conditions make sure that your values are correctly quoted.
     * The safest thing you can do is to never use string conditions.
     *
     * ### Using null-able values
     *
     * When using values that can be null you can use the 'IS' keyword to let the ORM generate the correct SQL based on the value's type
     *
     * ```
     * $query->where([
     *     'posted >=' => new DateTime('3 days ago'),
     *     'category_id IS' => $category,
     * ]);
     * ```
     *
     * If $category is `null` - it will actually convert that into `category_id IS NULL` - if it's `4` it will convert it into `category_id = 4`
     *
     * @param \Cake\Database\ExpressionInterface|\Closure|array|string|null $conditions The conditions to filter on.
     * @param array<string, string> $types Associative array of type names used to bind values to query
     * @param bool $overwrite whether to reset conditions with passed list or not
     * @see \Cake\Database\TypeFactory
     * @see \Cake\Database\Expression\QueryExpression
     * @return $this
     */
    public function where(
        ExpressionInterface|Closure|array|string|null $conditions = null,
        array $types = [],
        bool $overwrite = false
    ) {
        if ($overwrite) {
            $this->_parts['where'] = $this->newExpr();
        }
        $this->_conjugate('where', $conditions, 'AND', $types);

        return $this;
    }

    /**
     * Convenience method that adds a NOT NULL condition to the query
     *
     * @param \Cake\Database\ExpressionInterface|array|string $fields A single field or expressions or a list of them
     *  that should be not null.
     * @return $this
     */
    public function whereNotNull(ExpressionInterface|array|string $fields)
    {
        if (!is_array($fields)) {
            $fields = [$fields];
        }

        $exp = $this->newExpr();

        foreach ($fields as $field) {
            $exp->isNotNull($field);
        }

        return $this->where($exp);
    }

    /**
     * Convenience method that adds a IS NULL condition to the query
     *
     * @param \Cake\Database\ExpressionInterface|array|string $fields A single field or expressions or a list of them
     *   that should be null.
     * @return $this
     */
    public function whereNull(ExpressionInterface|array|string $fields)
    {
        if (!is_array($fields)) {
            $fields = [$fields];
        }

        $exp = $this->newExpr();

        foreach ($fields as $field) {
            $exp->isNull($field);
        }

        return $this->where($exp);
    }

    /**
     * Adds an IN condition or set of conditions to be used in the WHERE clause for this
     * query.
     *
     * This method does allow empty inputs in contrast to where() if you set
     * 'allowEmpty' to true.
     * Be careful about using it without proper sanity checks.
     *
     * Options:
     *
     * - `types` - Associative array of type names used to bind values to query
     * - `allowEmpty` - Allow empty array.
     *
     * @param string $field Field
     * @param array $values Array of values
     * @param array<string, mixed> $options Options
     * @return $this
     */
    public function whereInList(string $field, array $values, array $options = [])
    {
        $options += [
            'types' => [],
            'allowEmpty' => false,
        ];

        if ($options['allowEmpty'] && !$values) {
            return $this->where('1=0');
        }

        return $this->where([$field . ' IN' => $values], $options['types']);
    }

    /**
     * Adds a NOT IN condition or set of conditions to be used in the WHERE clause for this
     * query.
     *
     * This method does allow empty inputs in contrast to where() if you set
     * 'allowEmpty' to true.
     * Be careful about using it without proper sanity checks.
     *
     * @param string $field Field
     * @param array $values Array of values
     * @param array<string, mixed> $options Options
     * @return $this
     */
    public function whereNotInList(string $field, array $values, array $options = [])
    {
        $options += [
            'types' => [],
            'allowEmpty' => false,
        ];

        if ($options['allowEmpty'] && !$values) {
            return $this->where([$field . ' IS NOT' => null]);
        }

        return $this->where([$field . ' NOT IN' => $values], $options['types']);
    }

    /**
     * Adds a NOT IN condition or set of conditions to be used in the WHERE clause for this
     * query. This also allows the field to be null with a IS NULL condition since the null
     * value would cause the NOT IN condition to always fail.
     *
     * This method does allow empty inputs in contrast to where() if you set
     * 'allowEmpty' to true.
     * Be careful about using it without proper sanity checks.
     *
     * @param string $field Field
     * @param array $values Array of values
     * @param array<string, mixed> $options Options
     * @return $this
     */
    public function whereNotInListOrNull(string $field, array $values, array $options = [])
    {
        $options += [
            'types' => [],
            'allowEmpty' => false,
        ];

        if ($options['allowEmpty'] && !$values) {
            return $this->where([$field . ' IS NOT' => null]);
        }

        return $this->where(
            [
                'OR' => [$field . ' NOT IN' => $values, $field . ' IS' => null],
            ],
            $options['types']
        );
    }

    /**
     * Connects any previously defined set of conditions to the provided list
     * using the AND operator. This function accepts the conditions list in the same
     * format as the method `where` does, hence you can use arrays, expression objects
     * callback functions or strings.
     *
     * It is important to notice that when calling this function, any previous set
     * of conditions defined for this query will be treated as a single argument for
     * the AND operator. This function will not only operate the most recently defined
     * condition, but all the conditions as a whole.
     *
     * When using an array for defining conditions, creating constraints form each
     * array entry will use the same logic as with the `where()` function. This means
     * that each array entry will be joined to the other using the AND operator, unless
     * you nest the conditions in the array using other operator.
     *
     * ### Examples:
     *
     * ```
     * $query->where(['title' => 'Hello World')->andWhere(['author_id' => 1]);
     * ```
     *
     * Will produce:
     *
     * `WHERE title = 'Hello World' AND author_id = 1`
     *
     * ```
     * $query
     *   ->where(['OR' => ['published' => false, 'published is NULL']])
     *   ->andWhere(['author_id' => 1, 'comments_count >' => 10])
     * ```
     *
     * Produces:
     *
     * `WHERE (published = 0 OR published IS NULL) AND author_id = 1 AND comments_count > 10`
     *
     * ```
     * $query
     *   ->where(['title' => 'Foo'])
     *   ->andWhere(function ($exp, $query) {
     *     return $exp
     *       ->or(['author_id' => 1])
     *       ->add(['author_id' => 2]);
     *   });
     * ```
     *
     * Generates the following conditions:
     *
     * `WHERE (title = 'Foo') AND (author_id = 1 OR author_id = 2)`
     *
     * @param \Cake\Database\ExpressionInterface|\Closure|array|string $conditions The conditions to add with AND.
     * @param array<string, string> $types Associative array of type names used to bind values to query
     * @see \Cake\Database\Query::where()
     * @see \Cake\Database\TypeFactory
     * @return $this
     */
    public function andWhere(ExpressionInterface|Closure|array|string $conditions, array $types = [])
    {
        $this->_conjugate('where', $conditions, 'AND', $types);

        return $this;
    }

    /**
     * Adds a single or multiple fields to be used in the ORDER clause for this query.
     * Fields can be passed as an array of strings, array of expression
     * objects, a single expression or a single string.
     *
     * If an array is passed, keys will be used as the field itself and the value will
     * represent the order in which such field should be ordered. When called multiple
     * times with the same fields as key, the last order definition will prevail over
     * the others.
     *
     * By default this function will append any passed argument to the list of fields
     * to be selected, unless the second argument is set to true.
     *
     * ### Examples:
     *
     * ```
     * $query->orderBy(['title' => 'DESC', 'author_id' => 'ASC']);
     * ```
     *
     * Produces:
     *
     * `ORDER BY title DESC, author_id ASC`
     *
     * ```
     * $query
     *     ->orderBy(['title' => $query->newExpr('DESC NULLS FIRST')])
     *     ->orderBy('author_id');
     * ```
     *
     * Will generate:
     *
     * `ORDER BY title DESC NULLS FIRST, author_id`
     *
     * ```
     * $expression = $query->newExpr()->add(['id % 2 = 0']);
     * $query->orderBy($expression)->orderBy(['title' => 'ASC']);
     * ```
     *
     * and
     *
     * ```
     * $query->orderBy(function ($exp, $query) {
     *     return [$exp->add(['id % 2 = 0']), 'title' => 'ASC'];
     * });
     * ```
     *
     * Will both become:
     *
     * `ORDER BY (id %2 = 0), title ASC`
     *
     * Order fields/directions are not sanitized by the query builder.
     * You should use an allowed list of fields/directions when passing
     * in user-supplied data to `order()`.
     *
     * If you need to set complex expressions as order conditions, you
     * should use `orderByAsc()` or `orderByDesc()`.
     *
     * @param \Cake\Database\ExpressionInterface|\Closure|array|string $fields fields to be added to the list
     * @param bool $overwrite whether to reset order with field list or not
     * @return $this
     * @deprecated 5.0.0 Use orderBy() instead now that CollectionInterface methods are no longer proxied.
     */
    public function order(ExpressionInterface|Closure|array|string $fields, bool $overwrite = false)
    {
        return $this->orderBy($fields, $overwrite);
    }

    /**
     * Adds a single or multiple fields to be used in the ORDER clause for this query.
     * Fields can be passed as an array of strings, array of expression
     * objects, a single expression or a single string.
     *
     * If an array is passed, keys will be used as the field itself and the value will
     * represent the order in which such field should be ordered. When called multiple
     * times with the same fields as key, the last order definition will prevail over
     * the others.
     *
     * By default this function will append any passed argument to the list of fields
     * to be selected, unless the second argument is set to true.
     *
     * ### Examples:
     *
     * ```
     * $query->orderBy(['title' => 'DESC', 'author_id' => 'ASC']);
     * ```
     *
     * Produces:
     *
     * `ORDER BY title DESC, author_id ASC`
     *
     * ```
     * $query
     *     ->orderBy(['title' => $query->newExpr('DESC NULLS FIRST')])
     *     ->orderBy('author_id');
     * ```
     *
     * Will generate:
     *
     * `ORDER BY title DESC NULLS FIRST, author_id`
     *
     * ```
     * $expression = $query->newExpr()->add(['id % 2 = 0']);
     * $query->orderBy($expression)->orderBy(['title' => 'ASC']);
     * ```
     *
     * and
     *
     * ```
     * $query->orderBy(function ($exp, $query) {
     *     return [$exp->add(['id % 2 = 0']), 'title' => 'ASC'];
     * });
     * ```
     *
     * Will both become:
     *
     * `ORDER BY (id %2 = 0), title ASC`
     *
     * Order fields/directions are not sanitized by the query builder.
     * You should use an allowed list of fields/directions when passing
     * in user-supplied data to `order()`.
     *
     * If you need to set complex expressions as order conditions, you
     * should use `orderByAsc()` or `orderByDesc()`.
     *
     * @param \Cake\Database\ExpressionInterface|\Closure|array|string $fields fields to be added to the list
     * @param bool $overwrite whether to reset order with field list or not
     * @return $this
     */
    public function orderBy(ExpressionInterface|Closure|array|string $fields, bool $overwrite = false)
    {
        if ($overwrite) {
            $this->_parts['order'] = null;
        }

        if (!$fields) {
            return $this;
        }

        if (!$this->_parts['order']) {
            $this->_parts['order'] = new OrderByExpression();
        }
        $this->_conjugate('order', $fields, '', []);

        return $this;
    }

    /**
     * Add an ORDER BY clause with an ASC direction.
     *
     * This method allows you to set complex expressions
     * as order conditions unlike order()
     *
     * Order fields are not suitable for use with user supplied data as they are
     * not sanitized by the query builder.
     *
     * @param \Cake\Database\ExpressionInterface|\Closure|string $field The field to order on.
     * @param bool $overwrite Whether to reset the order clauses.
     * @return $this
     * @deprecated 5.0.0 Use orderByAsc() instead now that CollectionInterface methods are no longer proxied.
     */
    public function orderAsc(ExpressionInterface|Closure|string $field, bool $overwrite = false)
    {
        return $this->orderByAsc($field, $overwrite);
    }

    /**
     * Add an ORDER BY clause with an ASC direction.
     *
     * This method allows you to set complex expressions
     * as order conditions unlike order()
     *
     * Order fields are not suitable for use with user supplied data as they are
     * not sanitized by the query builder.
     *
     * @param \Cake\Database\ExpressionInterface|\Closure|string $field The field to order on.
     * @param bool $overwrite Whether to reset the order clauses.
     * @return $this
     */
    public function orderByAsc(ExpressionInterface|Closure|string $field, bool $overwrite = false)
    {
        if ($overwrite) {
            $this->_parts['order'] = null;
        }
        if (!$field) {
            return $this;
        }

        if ($field instanceof Closure) {
            $field = $field($this->newExpr(), $this);
        }

        if (!$this->_parts['order']) {
            $this->_parts['order'] = new OrderByExpression();
        }
        $this->_parts['order']->add(new OrderClauseExpression($field, 'ASC'));

        return $this;
    }

    /**
     * Add an ORDER BY clause with a DESC direction.
     *
     * This method allows you to set complex expressions
     * as order conditions unlike order()
     *
     * Order fields are not suitable for use with user supplied data as they are
     * not sanitized by the query builder.
     *
     * @param \Cake\Database\ExpressionInterface|\Closure|string $field The field to order on.
     * @param bool $overwrite Whether to reset the order clauses.
     * @return $this
     * @deprecated 5.0.0 Use orderByDesc() instead now that CollectionInterface methods are no longer proxied.
     */
    public function orderDesc(ExpressionInterface|Closure|string $field, bool $overwrite = false)
    {
        return $this->orderByDesc($field, $overwrite);
    }

    /**
     * Add an ORDER BY clause with a DESC direction.
     *
     * This method allows you to set complex expressions
     * as order conditions unlike order()
     *
     * Order fields are not suitable for use with user supplied data as they are
     * not sanitized by the query builder.
     *
     * @param \Cake\Database\ExpressionInterface|\Closure|string $field The field to order on.
     * @param bool $overwrite Whether to reset the order clauses.
     * @return $this
     */
    public function orderByDesc(ExpressionInterface|Closure|string $field, bool $overwrite = false)
    {
        if ($overwrite) {
            $this->_parts['order'] = null;
        }
        if (!$field) {
            return $this;
        }

        if ($field instanceof Closure) {
            $field = $field($this->newExpr(), $this);
        }

        if (!$this->_parts['order']) {
            $this->_parts['order'] = new OrderByExpression();
        }
        $this->_parts['order']->add(new OrderClauseExpression($field, 'DESC'));

        return $this;
    }

    /**
     * Set the page of results you want.
     *
     * This method provides an easier to use interface to set the limit + offset
     * in the record set you want as results. If empty the limit will default to
     * the existing limit clause, and if that too is empty, then `25` will be used.
     *
     * Pages must start at 1.
     *
     * @param int $num The page number you want.
     * @param int|null $limit The number of rows you want in the page. If null
     *  the current limit clause will be used.
     * @return $this
     * @throws \InvalidArgumentException If page number < 1.
     */
    public function page(int $num, ?int $limit = null)
    {
        throw new CakeException('Not implemented');
    }

    /**
     * Sets the number of records that should be retrieved from database,
     * accepts an integer or an expression object that evaluates to an integer.
     * In some databases, this operation might not be supported or will require
     * the query to be transformed in order to limit the result set size.
     *
     * ### Examples
     *
     * ```
     * $query->limit(10) // generates LIMIT 10
     * $query->limit($query->newExpr()->add(['1 + 1'])); // LIMIT (1 + 1)
     * ```
     *
     * @param \Cake\Database\ExpressionInterface|int|null $limit number of records to be returned
     * @return $this
     */
    public function limit(ExpressionInterface|int|null $limit)
    {
        $this->_dirty();
        $this->_parts['limit'] = $limit;

        return $this;
    }

    /**
     * Sets the number of records that should be skipped from the original result set
     * This is commonly used for paginating large results. Accepts an integer or an
     * expression object that evaluates to an integer.
     *
     * In some databases, this operation might not be supported or will require
     * the query to be transformed in order to limit the result set size.
     *
     * ### Examples
     *
     * ```
     * $query->offset(10) // generates OFFSET 10
     * $query->offset($query->newExpr()->add(['1 + 1'])); // OFFSET (1 + 1)
     * ```
     *
     * @param \Cake\Database\ExpressionInterface|int|null $offset number of records to be skipped
     * @return $this
     */
    public function offset(ExpressionInterface|int|null $offset)
    {
        $this->_dirty();
        $this->_parts['offset'] = $offset;

        return $this;
    }

    /**
     * Creates an expression that refers to an identifier. Identifiers are used to refer to field names and allow
     * the SQL compiler to apply quotes or escape the identifier.
     *
     * The value is used as is, and you might be required to use aliases or include the table reference in
     * the identifier. Do not use this method to inject SQL methods or logical statements.
     *
     * ### Example
     *
     * ```
     * $query->newExpr()->lte('count', $query->identifier('total'));
     * ```
     *
     * @param string $identifier The identifier for an expression
     * @return \Cake\Database\ExpressionInterface
     */
    public function identifier(string $identifier): ExpressionInterface
    {
        return new IdentifierExpression($identifier);
    }

    /**
     * A string or expression that will be appended to the generated query
     *
     * ### Examples:
     * ```
     * $query->select('id')->where(['author_id' => 1])->epilog('FOR UPDATE');
     * $query
     *  ->insert('articles', ['title'])
     *  ->values(['author_id' => 1])
     *  ->epilog('RETURNING id');
     * ```
     *
     * Epliog content is raw SQL and not suitable for use with user supplied data.
     *
     * @param \Cake\Database\ExpressionInterface|string|null $expression The expression to be appended
     * @return $this
     */
    public function epilog(ExpressionInterface|string|null $expression = null)
    {
        $this->_dirty();
        $this->_parts['epilog'] = $expression;

        return $this;
    }

    /**
     * A string or expression that will be appended to the generated query as a comment
     *
     * ### Examples:
     * ```
     * $query->select('id')->where(['author_id' => 1])->comment('Filter for admin user');
     * ```
     *
     * Comment content is raw SQL and not suitable for use with user supplied data.
     *
     * @param string|null $expression The comment to be added
     * @return $this
     */
    public function comment(?string $expression = null)
    {
        $this->_dirty();
        $this->_parts['comment'] = $expression;

        return $this;
    }

    /**
     * Returns the type of this query (select, insert, update, delete)
     *
     * @return string
     */
    public function type(): string
    {
        return $this->_type;
    }

    /**
     * Returns a new QueryExpression object. This is a handy function when
     * building complex queries using a fluent interface. You can also override
     * this function in subclasses to use a more specialized QueryExpression class
     * if required.
     *
     * You can optionally pass a single raw SQL string or an array or expressions in
     * any format accepted by \Cake\Database\Expression\QueryExpression:
     *
     * ```
     * $expression = $query->expr(); // Returns an empty expression object
     * $expression = $query->expr('Table.column = Table2.column'); // Return a raw SQL expression
     * ```
     *
     * @param \Cake\Database\ExpressionInterface|array|string|null $rawExpression A string, array or anything you want wrapped in an expression object
     * @return \Cake\Database\Expression\QueryExpression
     */
    public function newExpr(ExpressionInterface|array|string|null $rawExpression = null): QueryExpression
    {
        return $this->expr($rawExpression);
    }

    /**
     * Returns a new QueryExpression object. This is a handy function when
     * building complex queries using a fluent interface. You can also override
     * this function in subclasses to use a more specialized QueryExpression class
     * if required.
     *
     * You can optionally pass a single raw SQL string or an array or expressions in
     * any format accepted by \Cake\Database\Expression\QueryExpression:
     *
     * ```
     * $expression = $query->expr(); // Returns an empty expression object
     * $expression = $query->expr('Table.column = Table2.column'); // Return a raw SQL expression
     * ```
     *
     * @param \Cake\Database\ExpressionInterface|array|string|null $rawExpression A string, array or anything you want wrapped in an expression object
     * @return \Cake\Database\Expression\QueryExpression
     */
    public function expr(ExpressionInterface|array|string|null $rawExpression = null): QueryExpression
    {
        $expression = new QueryExpression([], $this->getTypeMap());

        if ($rawExpression !== null) {
            $expression->add($rawExpression);
        }

        return $expression;
    }

    /**
     * Returns an instance of a functions builder object that can be used for
     * generating arbitrary SQL functions.
     *
     * ### Example:
     *
     * ```
     * $query->func()->count('*');
     * $query->func()->dateDiff(['2012-01-05', '2012-01-02'])
     * ```
     *
     * @return \Cake\Database\FunctionsBuilder
     */
    public function func(): FunctionsBuilder
    {
        return $this->_functionsBuilder ??= new FunctionsBuilder();
    }

    /**
     * Returns any data that was stored in the specified clause. This is useful for
     * modifying any internal part of the query and it is used by the SQL dialects
     * to transform the query accordingly before it is executed. The valid clauses that
     * can be retrieved are: delete, update, set, insert, values, select, distinct,
     * from, join, set, where, group, having, order, limit, offset and union.
     *
     * The return value for each of those parts may vary. Some clauses use QueryExpression
     * to internally store their state, some use arrays and others may use booleans or
     * integers. This is summary of the return types for each clause.
     *
     * - update: string The name of the table to update
     * - set: QueryExpression
     * - insert: array, will return an array containing the table + columns.
     * - values: ValuesExpression
     * - select: array, will return empty array when no fields are set
     * - distinct: boolean
     * - from: array of tables
     * - join: array
     * - set: array
     * - where: QueryExpression, returns null when not set
     * - group: array
     * - having: QueryExpression, returns null when not set
     * - order: OrderByExpression, returns null when not set
     * - limit: integer or QueryExpression, null when not set
     * - offset: integer or QueryExpression, null when not set
     * - union: array
     *
     * @param string $name name of the clause to be returned
     * @return mixed
     * @throws \InvalidArgumentException When the named clause does not exist.
     */
    public function clause(string $name): mixed
    {
        if (!array_key_exists($name, $this->_parts)) {
            $clauses = array_keys($this->_parts);
            array_walk($clauses, fn (&$x) => $x = "`$x`");
            $clauses = implode(', ', $clauses);
            throw new InvalidArgumentException(sprintf(
                'The `%s` clause is not defined. Valid clauses are: %s.',
                $name,
                $clauses
            ));
        }

        return $this->_parts[$name];
    }

    /**
     * This function works similar to the traverse() function, with the difference
     * that it does a full depth traversal of the entire expression tree. This will execute
     * the provided callback function for each ExpressionInterface object that is
     * stored inside this query at any nesting depth in any part of the query.
     *
     * Callback will receive as first parameter the currently visited expression.
     *
     * @param \Closure $callback the function to be executed for each ExpressionInterface
     *   found inside this query.
     * @return $this
     */
    public function traverseExpressions(Closure $callback)
    {
        foreach ($this->_parts as $part) {
            $this->_expressionsVisitor($part, $callback);
        }

        return $this;
    }

    /**
     * Query parts traversal method used by traverseExpressions()
     *
     * @param mixed $expression Query expression or
     *   array of expressions.
     * @param \Closure $callback The callback to be executed for each ExpressionInterface
     *   found inside this query.
     * @return void
     */
    protected function _expressionsVisitor(mixed $expression, Closure $callback): void
    {
        if (is_array($expression)) {
            foreach ($expression as $e) {
                $this->_expressionsVisitor($e, $callback);
            }

            return;
        }

        if ($expression instanceof ExpressionInterface) {
            $expression->traverse(fn ($exp) => $this->_expressionsVisitor($exp, $callback));

            if (!$expression instanceof self) {
                $callback($expression);
            }
        }
    }

    /**
     * Associates a query placeholder to a value and a type.
     *
     * ```
     * $query->bind(':id', 1, 'integer');
     * ```
     *
     * @param string|int $param placeholder to be replaced with quoted version
     *   of $value
     * @param mixed $value The value to be bound
     * @param string|int|null $type the mapped type name, used for casting when sending
     *   to database
     * @return $this
     */
    public function bind(string|int $param, mixed $value, string|int|null $type = null)
    {
        $this->getValueBinder()->bind($param, $value, $type);

        return $this;
    }

    /**
     * Returns the currently used ValueBinder instance.
     *
     * A ValueBinder is responsible for generating query placeholders and temporarily
     * associate values to those placeholders so that they can be passed correctly
     * to the statement object.
     *
     * @return \Cake\Database\ValueBinder
     */
    public function getValueBinder(): ValueBinder
    {
        return $this->_valueBinder ??= new ValueBinder();
    }

    /**
     * Overwrite the current value binder
     *
     * A ValueBinder is responsible for generating query placeholders and temporarily
     * associate values to those placeholders so that they can be passed correctly
     * to the statement object.
     *
     * @param \Cake\Database\ValueBinder|null $binder The binder or null to disable binding.
     * @return $this
     */
    public function setValueBinder(?ValueBinder $binder)
    {
        $this->_valueBinder = $binder;

        return $this;
    }

    /**
     * Helper function used to build conditions by composing QueryExpression objects.
     *
     * @param string $part Name of the query part to append the new part to
     * @param \Cake\Database\ExpressionInterface|\Closure|array|string|null $append Expression or builder function to append.
     *   to append.
     * @param string $conjunction type of conjunction to be used to operate part
     * @param array<string, string> $types Associative array of type names used to bind values to query
     * @return void
     */
    protected function _conjugate(
        string $part,
        ExpressionInterface|Closure|array|string|null $append,
        string $conjunction,
        array $types
    ): void {
        $expression = $this->_parts[$part] ?: $this->newExpr();
        if (empty($append)) {
            $this->_parts[$part] = $expression;

            return;
        }

        if ($append instanceof Closure) {
            $append = $append($this->newExpr(), $this);
        }

        if ($expression->getConjunction() === $conjunction) {
            $expression->add($append, $types);
        } else {
            $expression = $this->newExpr()
                ->setConjunction($conjunction)
                ->add([$expression, $append], $types);
        }

        $this->_parts[$part] = $expression;
        $this->_dirty();
    }

    /**
     * Marks a query as dirty, removing any preprocessed information
     * from in memory caching.
     *
     * @return void
     */
    protected function _dirty(): void
    {
        $this->_dirty = true;

        if ($this->_statement && $this->_valueBinder) {
            $this->getValueBinder()->reset();
        }
    }

    /**
     * Handles clearing iterator and cloning all expressions and value binders.
     *
     * @return void
     */
    public function __clone()
    {
        $this->_statement = null;
        if ($this->_valueBinder !== null) {
            $this->_valueBinder = clone $this->_valueBinder;
        }
        foreach ($this->_parts as $name => $part) {
            if (empty($part)) {
                continue;
            }
            if (is_array($part)) {
                foreach ($part as $i => $piece) {
                    if (is_array($piece)) {
                        foreach ($piece as $j => $value) {
                            if ($value instanceof ExpressionInterface) {
                                /** @psalm-suppress PossiblyUndefinedMethod */
                                $this->_parts[$name][$i][$j] = clone $value;
                            }
                        }
                    } elseif ($piece instanceof ExpressionInterface) {
                        $this->_parts[$name][$i] = clone $piece;
                    }
                }
            }
            if ($part instanceof ExpressionInterface) {
                $this->_parts[$name] = clone $part;
            }
        }
    }

    /**
     * Returns string representation of this query (complete SQL statement).
     *
     * @return string
     */
    public function __toString(): string
    {
        return $this->sql();
    }

    /**
     * Returns an array that can be used to describe the internal state of this
     * object.
     *
     * @return array<string, mixed>
     */
    public function __debugInfo(): array
    {
        $sql = 'SQL could not be generated for this query as it is incomplete.';
        $params = [];
        try {
            set_error_handler(
                /** @return no-return */
                function ($errno, $errstr): void {
                    throw new CakeException($errstr, $errno);
                },
                E_ALL
            );
            $sql = $this->sql();
            $params = $this->getValueBinder()->bindings();
        } catch (Throwable $e) {
            $sql = 'SQL could not be generated for this query as it is incomplete.';
            $params = [];
        } finally {
            restore_error_handler();

            return [
                '(help)' => 'This is a Query object, to get the results execute or iterate it.',
                'sql' => $sql,
                'params' => $params,
                'defaultTypes' => $this->getDefaultTypes(),
                'executed' => (bool)$this->_statement,
            ];
        }
    }
}<|MERGE_RESOLUTION|>--- conflicted
+++ resolved
@@ -279,11 +279,7 @@
         }
         $connection = $this->getConnection();
 
-<<<<<<< HEAD
         return $this->getConnection()->getDriver()->compileQuery($this, $binder);
-=======
-        return $connection->getDriver($this->getConnectionRole())->compileQuery($this, $binder)[1];
->>>>>>> 403c1cce
     }
 
     /**
