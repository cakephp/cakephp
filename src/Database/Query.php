--- conflicted
+++ resolved
@@ -22,13 +22,7 @@
 use Cake\Database\Expression\OrderByExpression;
 use Cake\Database\Expression\OrderClauseExpression;
 use Cake\Database\Expression\QueryExpression;
-<<<<<<< HEAD
-=======
-use Cake\Database\Expression\ValuesExpression;
-use Cake\Database\Expression\WindowExpression;
-use Cake\Database\Statement\CallbackStatement;
 use Cake\Datasource\ConnectionManager;
->>>>>>> 6aaf8c4f
 use Closure;
 use InvalidArgumentException;
 use Stringable;
@@ -1850,19 +1844,4 @@
             ];
         }
     }
-
-    /**
-     * Helper for Query deprecation methods.
-     *
-     * @param string $method The method that is invalid.
-     * @param string $message An additional message.
-     * @return void
-     * @internal
-     */
-    protected function _deprecatedMethod($method, $message = '')
-    {
-        $class = static::class;
-        $text = "As of 4.5.0 calling {$method}() on {$class} is deprecated. " . $message;
-        deprecationWarning($text);
-    }
 }