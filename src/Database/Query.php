--- conflicted
+++ resolved
@@ -1388,125 +1388,9 @@
      */
     public function limit(ExpressionInterface|int|null $limit)
     {
-<<<<<<< HEAD
-=======
-        if ($overwrite) {
-            $this->_parts['having'] = $this->newExpr();
-        }
-        $this->_conjugate('having', $conditions, 'AND', $types);
-
-        return $this;
-    }
-
-    /**
-     * Connects any previously defined set of conditions to the provided list
-     * using the AND operator in the HAVING clause. This method operates in exactly
-     * the same way as the method `andWhere()` does. Please refer to its
-     * documentation for an insight on how to using each parameter.
-     *
-     * Having fields are not suitable for use with user supplied data as they are
-     * not sanitized by the query builder.
-     *
-     * @param \Cake\Database\ExpressionInterface|\Closure|array|string $conditions The AND conditions for HAVING.
-     * @param array<string, string> $types Associative array of type names used to bind values to query
-     * @see \Cake\Database\Query::andWhere()
-     * @return $this
-     */
-    public function andHaving($conditions, $types = [])
-    {
-        $this->_conjugate('having', $conditions, 'AND', $types);
-
-        return $this;
-    }
-
-    /**
-     * Adds a named window expression.
-     *
-     * You are responsible for adding windows in the order your database requires.
-     *
-     * @param string $name Window name
-     * @param \Cake\Database\Expression\WindowExpression|\Closure $window Window expression
-     * @param bool $overwrite Clear all previous query window expressions
-     * @return $this
-     */
-    public function window(string $name, $window, bool $overwrite = false)
-    {
-        if ($overwrite) {
-            $this->_parts['window'] = [];
-        }
-
-        if ($window instanceof Closure) {
-            $window = $window(new WindowExpression(), $this);
-            if (!($window instanceof WindowExpression)) {
-                throw new RuntimeException('You must return a `WindowExpression` from a Closure passed to `window()`.');
-            }
-        }
-
-        $this->_parts['window'][] = ['name' => new IdentifierExpression($name), 'window' => $window];
-        $this->_dirty();
-
-        return $this;
-    }
-
-    /**
-     * Set the page of results you want.
-     *
-     * This method provides an easier to use interface to set the limit + offset
-     * in the record set you want as results. If empty the limit will default to
-     * the existing limit clause, and if that too is empty, then `25` will be used.
-     *
-     * Pages must start at 1.
-     *
-     * @param int $num The page number you want.
-     * @param int|null $limit The number of rows you want in the page. If null
-     *  the current limit clause will be used.
-     * @return $this
-     * @throws \InvalidArgumentException If page number < 1.
-     */
-    public function page(int $num, ?int $limit = null)
-    {
-        if ($num < 1) {
-            throw new InvalidArgumentException('Pages must start at 1.');
-        }
-        if ($limit !== null) {
-            $this->limit($limit);
-        }
-        $limit = $this->clause('limit');
-        if ($limit === null) {
-            $limit = 25;
-            $this->limit($limit);
-        }
-        $offset = ($num - 1) * $limit;
-        if (PHP_INT_MAX <= $offset) {
-            $offset = PHP_INT_MAX;
-        }
-        $this->offset((int)$offset);
-
-        return $this;
-    }
-
-    /**
-     * Sets the number of records that should be retrieved from database,
-     * accepts an integer or an expression object that evaluates to an integer.
-     * In some databases, this operation might not be supported or will require
-     * the query to be transformed in order to limit the result set size.
-     *
-     * ### Examples
-     *
-     * ```
-     * $query->limit(10) // generates LIMIT 10
-     * $query->limit($query->newExpr()->add(['1 + 1'])); // LIMIT (1 + 1)
-     * ```
-     *
-     * @param \Cake\Database\ExpressionInterface|int|null $limit number of records to be returned
-     * @return $this
-     */
-    public function limit($limit)
-    {
         if (is_string($limit) && !is_numeric($limit)) {
             throw new InvalidArgumentException('Invalid value for `limit()`');
         }
->>>>>>> 9d42bacf
         $this->_dirty();
         $this->_parts['limit'] = $limit;
 
