--- conflicted
+++ resolved
@@ -8,16 +8,12 @@
 	excludePaths:
 		- vendor/
 	ignoreErrors:
-<<<<<<< HEAD
 		-
 			identifier: missingType.iterableValue
 		-
 			identifier: missingType.generics
 		- '#Unsafe usage of new static\(\).#'
-=======
-		- '#Unsafe usage of new static\(\).#'
 		-
 			identifier: missingType.iterableValue
 		-
-			identifier: missingType.generics
->>>>>>> e25ca3df
+			identifier: missingType.generics