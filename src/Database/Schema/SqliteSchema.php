--- conflicted
+++ resolved
@@ -100,18 +100,11 @@
 /**
  * {@inheritDoc}
  */
-<<<<<<< HEAD
-	public function describeColumnSql($name, $config) {
-		$name = $this->getFullTableName($name, $config);
+	public function describeColumnSql($tableName, $config) {
+		$tableName = $this->getFullTableName($tableName, $config);
 		$sql = sprintf(
 			'PRAGMA table_info(%s)',
-			$name
-=======
-	public function describeColumnSql($tableName, $config) {
-		$sql = sprintf(
-			'PRAGMA table_info(%s)',
-			$this->_driver->quoteIdentifier($tableName)
->>>>>>> 1fa7a938
+			$tableName
 		);
 		return [$sql, []];
 	}
@@ -143,18 +136,11 @@
 /**
  * {@inheritDoc}
  */
-<<<<<<< HEAD
-	public function describeIndexSql($table, $config) {
-		$table = $this->getFullTableName($table, $config);
+	public function describeIndexSql($tableName, $config) {
+		$tableName = $this->getFullTableName($tableName, $config);
 		$sql = sprintf(
 			'PRAGMA index_list(%s)',
-			$table
-=======
-	public function describeIndexSql($tableName, $config) {
-		$sql = sprintf(
-			'PRAGMA index_list(%s)',
-			$this->_driver->quoteIdentifier($tableName)
->>>>>>> 1fa7a938
+			$tableName
 		);
 		return [$sql, []];
 	}
@@ -196,14 +182,9 @@
 /**
  * {@inheritDoc}
  */
-<<<<<<< HEAD
-	public function describeForeignKeySql($table, $config) {
-		$table = $this->getFullTableName($table, $config);
-		$sql = sprintf('PRAGMA foreign_key_list(%s)', $this->_driver->quoteIdentifier($table));
-=======
 	public function describeForeignKeySql($tableName, $config) {
+		$tableName = $this->getFullTableName($tableName, $config);
 		$sql = sprintf('PRAGMA foreign_key_list(%s)', $this->_driver->quoteIdentifier($tableName));
->>>>>>> 1fa7a938
 		return [$sql, []];
 	}
 
