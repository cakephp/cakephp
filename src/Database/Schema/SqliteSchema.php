--- conflicted
+++ resolved
@@ -350,21 +350,16 @@
             $out .= ' TEXT';
         }
 
-<<<<<<< HEAD
         if ($data['type'] === TableSchema::TYPE_CHAR) {
             $out .= '(' . $data['length'] . ')';
         }
 
-        if ($data['type'] === TableSchema::TYPE_STRING ||
-            ($data['type'] === TableSchema::TYPE_TEXT && $data['length'] === TableSchema::LENGTH_TINY)
-=======
         if (
             $data['type'] === TableSchema::TYPE_STRING ||
             (
                 $data['type'] === TableSchema::TYPE_TEXT &&
                 $data['length'] === TableSchema::LENGTH_TINY
             )
->>>>>>> 2d8c89f3
         ) {
             $out .= ' VARCHAR';
 
@@ -391,11 +386,7 @@
             isset($data['length']) &&
             (array)$schema->primaryKey() !== [$name]
         ) {
-<<<<<<< HEAD
-                $out .= '(' . $data['length'] . ')';
-=======
             $out .= '(' . (int)$data['length'] . ')';
->>>>>>> 2d8c89f3
         }
 
         $hasPrecision = [TableSchema::TYPE_FLOAT, TableSchema::TYPE_DECIMAL];
