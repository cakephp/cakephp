<?php
declare(strict_types=1);

/**
 * CakePHP(tm) : Rapid Development Framework (https://cakephp.org)
 * Copyright (c) Cake Software Foundation, Inc. (https://cakefoundation.org)
 *
 * Licensed under The MIT License
 * For full copyright and license information, please see the LICENSE.txt
 * Redistributions of files must retain the above copyright notice.
 *
 * @copyright     Copyright (c) Cake Software Foundation, Inc. (https://cakefoundation.org)
 * @link          https://cakephp.org CakePHP(tm) Project
 * @since         3.0.0
 * @license       https://opensource.org/licenses/mit-license.php MIT License
 */
namespace Cake\Database\Schema;

use Cake\Database\Exception;

/**
 * Schema generation/reflection features for MySQL
 */
class MysqlSchema extends BaseSchema
{
    /**
     * The driver instance being used.
     *
     * @var \Cake\Database\Driver\Mysql
     */
    protected $_driver;

    /**
     * @inheritDoc
     */
    public function listTablesSql(array $config): array
    {
        return ['SHOW TABLES FROM ' . $this->_driver->quoteIdentifier($config['database']), []];
    }

    /**
     * @inheritDoc
     */
    public function describeColumnSql(string $tableName, array $config): array
    {
        return ['SHOW FULL COLUMNS FROM ' . $this->_driver->quoteIdentifier($tableName), []];
    }

    /**
     * @inheritDoc
     */
    public function describeIndexSql(string $tableName, array $config): array
    {
        return ['SHOW INDEXES FROM ' . $this->_driver->quoteIdentifier($tableName), []];
    }

    /**
     * @inheritDoc
     */
    public function describeOptionsSql(string $tableName, array $config): array
    {
        return ['SHOW TABLE STATUS WHERE Name = ?', [$tableName]];
    }

    /**
     * @inheritDoc
     */
    public function convertOptionsDescription(TableSchema $schema, array $row): void
    {
        $schema->setOptions([
            'engine' => $row['Engine'],
            'collation' => $row['Collation'],
        ]);
    }

    /**
     * Convert a MySQL column type into an abstract type.
     *
     * The returned type will be a type that Cake\Database\TypeFactory can handle.
     *
     * @param string $column The column type + length
     * @return array Array of column information.
     * @throws \Cake\Database\Exception When column type cannot be parsed.
     */
    protected function _convertColumn(string $column): array
    {
        preg_match('/([a-z]+)(?:\(([0-9,]+)\))?\s*([a-z]+)?/i', $column, $matches);
        if (empty($matches)) {
            throw new Exception(sprintf('Unable to parse column type from "%s"', $column));
        }

        $col = strtolower($matches[1]);
        $length = $precision = null;
        if (isset($matches[2]) && strlen($matches[2])) {
            $length = $matches[2];
            if (strpos($matches[2], ',') !== false) {
                [$length, $precision] = explode(',', $length);
            }
            $length = (int)$length;
            $precision = (int)$precision;
        }

        if (in_array($col, ['date', 'time', 'datetime', 'timestamp'])) {
            return ['type' => $col, 'length' => null];
        }
        if (($col === 'tinyint' && $length === 1) || $col === 'boolean') {
            return ['type' => TableSchema::TYPE_BOOLEAN, 'length' => null];
        }

        $unsigned = (isset($matches[3]) && strtolower($matches[3]) === 'unsigned');
        if (strpos($col, 'bigint') !== false || $col === 'bigint') {
            return ['type' => TableSchema::TYPE_BIGINTEGER, 'length' => $length, 'unsigned' => $unsigned];
        }
        if ($col === 'tinyint') {
            return ['type' => TableSchema::TYPE_TINYINTEGER, 'length' => $length, 'unsigned' => $unsigned];
        }
        if ($col === 'smallint') {
            return ['type' => TableSchema::TYPE_SMALLINTEGER, 'length' => $length, 'unsigned' => $unsigned];
        }
        if (in_array($col, ['int', 'integer', 'mediumint'])) {
            return ['type' => TableSchema::TYPE_INTEGER, 'length' => $length, 'unsigned' => $unsigned];
        }
        if ($col === 'char' && $length === 36) {
            return ['type' => TableSchema::TYPE_UUID, 'length' => null];
        }
        if ($col === 'char') {
<<<<<<< HEAD
            return ['type' => TableSchema::TYPE_CHAR, 'fixed' => true, 'length' => $length];
=======
            return ['type' => TableSchema::TYPE_STRING, 'length' => $length, 'fixed' => true];
>>>>>>> dc63aec2
        }
        if (strpos($col, 'char') !== false) {
            return ['type' => TableSchema::TYPE_STRING, 'length' => $length];
        }
        if (strpos($col, 'text') !== false) {
            $lengthName = substr($col, 0, -4);
            $length = TableSchema::$columnLengths[$lengthName] ?? null;

            return ['type' => TableSchema::TYPE_TEXT, 'length' => $length];
        }
        if ($col === 'binary' && $length === 16) {
            return ['type' => TableSchema::TYPE_BINARY_UUID, 'length' => null];
        }
        if (strpos($col, 'blob') !== false || in_array($col, ['binary', 'varbinary'])) {
            $lengthName = substr($col, 0, -4);
            $length = TableSchema::$columnLengths[$lengthName] ?? $length;

            return ['type' => TableSchema::TYPE_BINARY, 'length' => $length];
        }
        if (strpos($col, 'float') !== false || strpos($col, 'double') !== false) {
            return [
                'type' => TableSchema::TYPE_FLOAT,
                'length' => $length,
                'precision' => $precision,
                'unsigned' => $unsigned,
            ];
        }
        if (strpos($col, 'decimal') !== false) {
            return [
                'type' => TableSchema::TYPE_DECIMAL,
                'length' => $length,
                'precision' => $precision,
                'unsigned' => $unsigned,
            ];
        }

        if (strpos($col, 'json') !== false) {
            return ['type' => TableSchema::TYPE_JSON, 'length' => null];
        }

        return ['type' => TableSchema::TYPE_STRING, 'length' => null];
    }

    /**
     * @inheritDoc
     */
    public function convertColumnDescription(TableSchema $schema, array $row): void
    {
        $field = $this->_convertColumn($row['Type']);
        $field += [
            'null' => $row['Null'] === 'YES',
            'default' => $row['Default'],
            'collate' => $row['Collation'],
            'comment' => $row['Comment'],
        ];
        if (isset($row['Extra']) && $row['Extra'] === 'auto_increment') {
            $field['autoIncrement'] = true;
        }
        $schema->addColumn($row['Field'], $field);
    }

    /**
     * @inheritDoc
     */
    public function convertIndexDescription(TableSchema $schema, array $row): void
    {
        $type = null;
        $columns = $length = [];

        $name = $row['Key_name'];
        if ($name === 'PRIMARY') {
            $name = $type = TableSchema::CONSTRAINT_PRIMARY;
        }

        $columns[] = $row['Column_name'];

        if ($row['Index_type'] === 'FULLTEXT') {
            $type = TableSchema::INDEX_FULLTEXT;
        } elseif ((int)$row['Non_unique'] === 0 && $type !== 'primary') {
            $type = TableSchema::CONSTRAINT_UNIQUE;
        } elseif ($type !== 'primary') {
            $type = TableSchema::INDEX_INDEX;
        }

        if (!empty($row['Sub_part'])) {
            $length[$row['Column_name']] = $row['Sub_part'];
        }
        $isIndex = (
            $type === TableSchema::INDEX_INDEX ||
            $type === TableSchema::INDEX_FULLTEXT
        );
        if ($isIndex) {
            $existing = $schema->getIndex($name);
        } else {
            $existing = $schema->getConstraint($name);
        }

        // MySQL multi column indexes come back as multiple rows.
        if (!empty($existing)) {
            $columns = array_merge($existing['columns'], $columns);
            $length = array_merge($existing['length'], $length);
        }
        if ($isIndex) {
            $schema->addIndex($name, [
                'type' => $type,
                'columns' => $columns,
                'length' => $length,
            ]);
        } else {
            $schema->addConstraint($name, [
                'type' => $type,
                'columns' => $columns,
                'length' => $length,
            ]);
        }
    }

    /**
     * @inheritDoc
     */
    public function describeForeignKeySql(string $tableName, array $config): array
    {
        $sql = 'SELECT * FROM information_schema.key_column_usage AS kcu
            INNER JOIN information_schema.referential_constraints AS rc
            ON (
                kcu.CONSTRAINT_NAME = rc.CONSTRAINT_NAME
                AND kcu.CONSTRAINT_SCHEMA = rc.CONSTRAINT_SCHEMA
            )
            WHERE kcu.TABLE_SCHEMA = ? AND kcu.TABLE_NAME = ? AND rc.TABLE_NAME = ?';

        return [$sql, [$config['database'], $tableName, $tableName]];
    }

    /**
     * @inheritDoc
     */
    public function convertForeignKeyDescription(TableSchema $schema, array $row): void
    {
        $data = [
            'type' => TableSchema::CONSTRAINT_FOREIGN,
            'columns' => [$row['COLUMN_NAME']],
            'references' => [$row['REFERENCED_TABLE_NAME'], $row['REFERENCED_COLUMN_NAME']],
            'update' => $this->_convertOnClause($row['UPDATE_RULE']),
            'delete' => $this->_convertOnClause($row['DELETE_RULE']),
        ];
        $name = $row['CONSTRAINT_NAME'];
        $schema->addConstraint($name, $data);
    }

    /**
     * @inheritDoc
     */
    public function truncateTableSql(TableSchema $schema): array
    {
        return [sprintf('TRUNCATE TABLE `%s`', $schema->name())];
    }

    /**
     * @inheritDoc
     */
    public function createTableSql(TableSchema $schema, array $columns, array $constraints, array $indexes): array
    {
        $content = implode(",\n", array_merge($columns, $constraints, $indexes));
        $temporary = $schema->isTemporary() ? ' TEMPORARY ' : ' ';
        $content = sprintf("CREATE%sTABLE `%s` (\n%s\n)", $temporary, $schema->name(), $content);
        $options = $schema->getOptions();
        if (isset($options['engine'])) {
            $content .= sprintf(' ENGINE=%s', $options['engine']);
        }
        if (isset($options['charset'])) {
            $content .= sprintf(' DEFAULT CHARSET=%s', $options['charset']);
        }
        if (isset($options['collate'])) {
            $content .= sprintf(' COLLATE=%s', $options['collate']);
        }

        return [$content];
    }

    /**
     * @inheritDoc
     */
    public function columnSql(TableSchema $schema, string $name): string
    {
        /** @var array $data */
        $data = $schema->getColumn($name);
        $out = $this->_driver->quoteIdentifier($name);
        $nativeJson = $this->_driver->supportsNativeJson();

        $typeMap = [
            TableSchema::TYPE_TINYINTEGER => ' TINYINT',
            TableSchema::TYPE_SMALLINTEGER => ' SMALLINT',
            TableSchema::TYPE_INTEGER => ' INTEGER',
            TableSchema::TYPE_BIGINTEGER => ' BIGINT',
            TableSchema::TYPE_BINARY_UUID => ' BINARY(16)',
            TableSchema::TYPE_BOOLEAN => ' BOOLEAN',
            TableSchema::TYPE_FLOAT => ' FLOAT',
            TableSchema::TYPE_DECIMAL => ' DECIMAL',
            TableSchema::TYPE_DATE => ' DATE',
            TableSchema::TYPE_TIME => ' TIME',
            TableSchema::TYPE_DATETIME => ' DATETIME',
            TableSchema::TYPE_TIMESTAMP => ' TIMESTAMP',
            TableSchema::TYPE_CHAR => ' CHAR',
            TableSchema::TYPE_UUID => ' CHAR(36)',
            TableSchema::TYPE_JSON => $nativeJson ? ' JSON' : ' LONGTEXT',
        ];
        $specialMap = [
            'string' => true,
            'text' => true,
            'binary' => true,
        ];
        if (isset($typeMap[$data['type']])) {
            $out .= $typeMap[$data['type']];
        }
        if (isset($specialMap[$data['type']])) {
            switch ($data['type']) {
                case TableSchema::TYPE_STRING:
                    $out .= !empty($data['fixed']) ? ' CHAR' : ' VARCHAR';
                    if (!isset($data['length'])) {
                        $data['length'] = 255;
                    }
                    break;
                case TableSchema::TYPE_TEXT:
                    $isKnownLength = in_array($data['length'], TableSchema::$columnLengths);
                    if (empty($data['length']) || !$isKnownLength) {
                        $out .= ' TEXT';
                        break;
                    }

                    /** @var string $length */
                    $length = array_search($data['length'], TableSchema::$columnLengths);
                    $out .= ' ' . strtoupper($length) . 'TEXT';

                    break;
                case TableSchema::TYPE_BINARY:
                    $isKnownLength = in_array($data['length'], TableSchema::$columnLengths);
                    if ($isKnownLength) {
                        /** @var string $length */
                        $length = array_search($data['length'], TableSchema::$columnLengths);
                        $out .= ' ' . strtoupper($length) . 'BLOB';
                        break;
                    }

                    if (empty($data['length'])) {
                        $out .= ' BLOB';
                        break;
                    }

                    if ($data['length'] > 2) {
                        $out .= ' VARBINARY(' . $data['length'] . ')';
                    } else {
                        $out .= ' BINARY(' . $data['length'] . ')';
                    }
                    break;
            }
        }
        $hasLength = [
            TableSchema::TYPE_INTEGER,
            TableSchema::TYPE_CHAR,
            TableSchema::TYPE_SMALLINTEGER,
            TableSchema::TYPE_TINYINTEGER,
            TableSchema::TYPE_STRING,
        ];
        if (in_array($data['type'], $hasLength, true) && isset($data['length'])) {
            $out .= '(' . $data['length'] . ')';
        }

        $hasPrecision = [TableSchema::TYPE_FLOAT, TableSchema::TYPE_DECIMAL];
        if (in_array($data['type'], $hasPrecision, true) && isset($data['length'])) {
            if (isset($data['precision'])) {
                $out .= '(' . (int)$data['length'] . ',' . (int)$data['precision'] . ')';
            } else {
                $out .= '(' . (int)$data['length'] . ')';
            }
        }

        $hasUnsigned = [
            TableSchema::TYPE_TINYINTEGER,
            TableSchema::TYPE_SMALLINTEGER,
            TableSchema::TYPE_INTEGER,
            TableSchema::TYPE_BIGINTEGER,
            TableSchema::TYPE_FLOAT,
            TableSchema::TYPE_DECIMAL,
        ];
        if (
            in_array($data['type'], $hasUnsigned, true) &&
            isset($data['unsigned']) &&
            $data['unsigned'] === true
        ) {
            $out .= ' UNSIGNED';
        }

        $hasCollate = [
            TableSchema::TYPE_TEXT,
            TableSchema::TYPE_CHAR,
            TableSchema::TYPE_STRING,
        ];
        if (in_array($data['type'], $hasCollate, true) && isset($data['collate']) && $data['collate'] !== '') {
            $out .= ' COLLATE ' . $data['collate'];
        }

        if (isset($data['null']) && $data['null'] === false) {
            $out .= ' NOT NULL';
        }
        $addAutoIncrement = (
            (array)$schema->primaryKey() === [$name] &&
            !$schema->hasAutoincrement() &&
            !isset($data['autoIncrement'])
        );
        if (
            in_array($data['type'], [TableSchema::TYPE_INTEGER, TableSchema::TYPE_BIGINTEGER]) &&
            (
                $data['autoIncrement'] === true ||
                $addAutoIncrement
            )
        ) {
            $out .= ' AUTO_INCREMENT';
        }
        if (isset($data['null']) && $data['null'] === true && $data['type'] === TableSchema::TYPE_TIMESTAMP) {
            $out .= ' NULL';
            unset($data['default']);
        }
        if (
            isset($data['default']) &&
            in_array($data['type'], [TableSchema::TYPE_TIMESTAMP, TableSchema::TYPE_DATETIME]) &&
            in_array(strtolower($data['default']), ['current_timestamp', 'current_timestamp()'])
        ) {
            $out .= ' DEFAULT CURRENT_TIMESTAMP';
            unset($data['default']);
        }
        if (isset($data['default'])) {
            $out .= ' DEFAULT ' . $this->_driver->schemaValue($data['default']);
            unset($data['default']);
        }
        if (isset($data['comment']) && $data['comment'] !== '') {
            $out .= ' COMMENT ' . $this->_driver->schemaValue($data['comment']);
        }

        return $out;
    }

    /**
     * @inheritDoc
     */
    public function constraintSql(TableSchema $schema, string $name): string
    {
        /** @var array $data */
        $data = $schema->getConstraint($name);
        if ($data['type'] === TableSchema::CONSTRAINT_PRIMARY) {
            $columns = array_map(
                [$this->_driver, 'quoteIdentifier'],
                $data['columns']
            );

            return sprintf('PRIMARY KEY (%s)', implode(', ', $columns));
        }

        $out = '';
        if ($data['type'] === TableSchema::CONSTRAINT_UNIQUE) {
            $out = 'UNIQUE KEY ';
        }
        if ($data['type'] === TableSchema::CONSTRAINT_FOREIGN) {
            $out = 'CONSTRAINT ';
        }
        $out .= $this->_driver->quoteIdentifier($name);

        return $this->_keySql($out, $data);
    }

    /**
     * @inheritDoc
     */
    public function addConstraintSql(TableSchema $schema): array
    {
        $sqlPattern = 'ALTER TABLE %s ADD %s;';
        $sql = [];

        foreach ($schema->constraints() as $name) {
            /** @var array $constraint */
            $constraint = $schema->getConstraint($name);
            if ($constraint['type'] === TableSchema::CONSTRAINT_FOREIGN) {
                $tableName = $this->_driver->quoteIdentifier($schema->name());
                $sql[] = sprintf($sqlPattern, $tableName, $this->constraintSql($schema, $name));
            }
        }

        return $sql;
    }

    /**
     * @inheritDoc
     */
    public function dropConstraintSql(TableSchema $schema): array
    {
        $sqlPattern = 'ALTER TABLE %s DROP FOREIGN KEY %s;';
        $sql = [];

        foreach ($schema->constraints() as $name) {
            /** @var array $constraint */
            $constraint = $schema->getConstraint($name);
            if ($constraint['type'] === TableSchema::CONSTRAINT_FOREIGN) {
                $tableName = $this->_driver->quoteIdentifier($schema->name());
                $constraintName = $this->_driver->quoteIdentifier($name);
                $sql[] = sprintf($sqlPattern, $tableName, $constraintName);
            }
        }

        return $sql;
    }

    /**
     * @inheritDoc
     */
    public function indexSql(TableSchema $schema, string $name): string
    {
        /** @var array $data */
        $data = $schema->getIndex($name);
        $out = '';
        if ($data['type'] === TableSchema::INDEX_INDEX) {
            $out = 'KEY ';
        }
        if ($data['type'] === TableSchema::INDEX_FULLTEXT) {
            $out = 'FULLTEXT KEY ';
        }
        $out .= $this->_driver->quoteIdentifier($name);

        return $this->_keySql($out, $data);
    }

    /**
     * Helper method for generating key SQL snippets.
     *
     * @param string $prefix The key prefix
     * @param array $data Key data.
     * @return string
     */
    protected function _keySql(string $prefix, array $data): string
    {
        $columns = array_map(
            [$this->_driver, 'quoteIdentifier'],
            $data['columns']
        );
        foreach ($data['columns'] as $i => $column) {
            if (isset($data['length'][$column])) {
                $columns[$i] .= sprintf('(%d)', $data['length'][$column]);
            }
        }
        if ($data['type'] === TableSchema::CONSTRAINT_FOREIGN) {
            return $prefix . sprintf(
                ' FOREIGN KEY (%s) REFERENCES %s (%s) ON UPDATE %s ON DELETE %s',
                implode(', ', $columns),
                $this->_driver->quoteIdentifier($data['references'][0]),
                $this->_convertConstraintColumns($data['references'][1]),
                $this->_foreignOnClause($data['update']),
                $this->_foreignOnClause($data['delete'])
            );
        }

        return $prefix . ' (' . implode(', ', $columns) . ')';
    }
}<|MERGE_RESOLUTION|>--- conflicted
+++ resolved
@@ -124,11 +124,7 @@
             return ['type' => TableSchema::TYPE_UUID, 'length' => null];
         }
         if ($col === 'char') {
-<<<<<<< HEAD
-            return ['type' => TableSchema::TYPE_CHAR, 'fixed' => true, 'length' => $length];
-=======
-            return ['type' => TableSchema::TYPE_STRING, 'length' => $length, 'fixed' => true];
->>>>>>> dc63aec2
+            return ['type' => TableSchema::TYPE_CHAR, 'length' => $length];
         }
         if (strpos($col, 'char') !== false) {
             return ['type' => TableSchema::TYPE_STRING, 'length' => $length];
