<?php
declare(strict_types=1);

/**
 * CakePHP(tm) : Rapid Development Framework (https://cakephp.org)
 * Copyright (c) Cake Software Foundation, Inc. (https://cakefoundation.org)
 *
 * Licensed under The MIT License
 * For full copyright and license information, please see the LICENSE.txt
 * Redistributions of files must retain the above copyright notice.
 *
 * @copyright     Copyright (c) Cake Software Foundation, Inc. (https://cakefoundation.org)
 * @link          https://cakephp.org CakePHP(tm) Project
 * @since         3.0.0
 * @license       https://opensource.org/licenses/mit-license.php MIT License
 */
namespace Cake\Database\Schema;

use Cake\Database\DriverInterface;
use Cake\Database\Exception\DatabaseException;

/**
 * Schema generation/reflection features for MySQL
 *
 * @internal
 */
class MysqlSchemaDialect extends SchemaDialect
{
    /**
<<<<<<< HEAD
     * @inheritDoc
=======
     * The driver instance being used.
     *
     * @var \Cake\Database\Driver\Mysql
     */
    protected $_driver;

    /**
     * Generate the SQL to list the tables and views.
     *
     * @param array<string, mixed> $config The connection configuration to use for
     *    getting tables from.
     * @return array<mixed> An array of (sql, params) to execute.
>>>>>>> aa58a55e
     */
    public function listTablesSql(array $config): array
    {
        return ['SHOW FULL TABLES FROM ' . $this->_driver->quoteIdentifier($config['database']), []];
    }

    /**
     * Generate the SQL to list the tables, excluding all views.
     *
     * @param array<string, mixed> $config The connection configuration to use for
     *    getting tables from.
     * @return array<mixed> An array of (sql, params) to execute.
     */
    public function listTablesWithoutViewsSql(array $config): array
    {
        return [
            'SHOW FULL TABLES FROM ' . $this->_driver->quoteIdentifier($config['database'])
            . ' WHERE TABLE_TYPE = "BASE TABLE"'
        , []];
    }

    /**
     * @inheritDoc
     */
    public function describeColumnSql(string $tableName, array $config): array
    {
        return ['SHOW FULL COLUMNS FROM ' . $this->_driver->quoteIdentifier($tableName), []];
    }

    /**
     * @inheritDoc
     */
    public function describeIndexSql(string $tableName, array $config): array
    {
        return ['SHOW INDEXES FROM ' . $this->_driver->quoteIdentifier($tableName), []];
    }

    /**
     * @inheritDoc
     */
    public function describeOptionsSql(string $tableName, array $config): array
    {
        return ['SHOW TABLE STATUS WHERE Name = ?', [$tableName]];
    }

    /**
     * @inheritDoc
     */
    public function convertOptionsDescription(TableSchema $schema, array $row): void
    {
        $schema->setOptions([
            'engine' => $row['Engine'],
            'collation' => $row['Collation'],
        ]);
    }

    /**
     * Convert a MySQL column type into an abstract type.
     *
     * The returned type will be a type that Cake\Database\TypeFactory can handle.
     *
     * @param string $column The column type + length
     * @return array<string, mixed> Array of column information.
     * @throws \Cake\Database\Exception\DatabaseException When column type cannot be parsed.
     */
    protected function _convertColumn(string $column): array
    {
        preg_match('/([a-z]+)(?:\(([0-9,]+)\))?\s*([a-z]+)?/i', $column, $matches);
        if (empty($matches)) {
            throw new DatabaseException(sprintf('Unable to parse column type from "%s"', $column));
        }

        $col = strtolower($matches[1]);
        $length = $precision = $scale = null;
        if (isset($matches[2]) && strlen($matches[2])) {
            $length = $matches[2];
            if (str_contains($matches[2], ',')) {
                [$length, $precision] = explode(',', $length);
            }
            $length = (int)$length;
            $precision = (int)$precision;
        }

        $type = $this->_applyTypeSpecificColumnConversion(
            $col,
            compact('length', 'precision', 'scale')
        );
        if ($type !== null) {
            return $type;
        }

        if (in_array($col, ['date', 'time'])) {
            return ['type' => $col, 'length' => null];
        }
        if (in_array($col, ['datetime', 'timestamp'])) {
            $typeName = $col;
            if ($length > 0) {
                $typeName = $col . 'fractional';
            }

            return ['type' => $typeName, 'length' => null, 'precision' => $length];
        }

        if (($col === 'tinyint' && $length === 1) || $col === 'boolean') {
            return ['type' => TableSchema::TYPE_BOOLEAN, 'length' => null];
        }

        $unsigned = (isset($matches[3]) && strtolower($matches[3]) === 'unsigned');
        if (str_contains($col, 'bigint') || $col === 'bigint') {
            return ['type' => TableSchema::TYPE_BIGINTEGER, 'length' => null, 'unsigned' => $unsigned];
        }
        if ($col === 'tinyint') {
            return ['type' => TableSchema::TYPE_TINYINTEGER, 'length' => null, 'unsigned' => $unsigned];
        }
        if ($col === 'smallint') {
            return ['type' => TableSchema::TYPE_SMALLINTEGER, 'length' => null, 'unsigned' => $unsigned];
        }
        if (in_array($col, ['int', 'integer', 'mediumint'])) {
            return ['type' => TableSchema::TYPE_INTEGER, 'length' => null, 'unsigned' => $unsigned];
        }
        if ($col === 'char' && $length === 36) {
            return ['type' => TableSchema::TYPE_UUID, 'length' => null];
        }
        if ($col === 'char') {
            return ['type' => TableSchema::TYPE_CHAR, 'length' => $length];
        }
        if (str_contains($col, 'char')) {
            return ['type' => TableSchema::TYPE_STRING, 'length' => $length];
        }
        if (str_contains($col, 'text')) {
            $lengthName = substr($col, 0, -4);
            $length = TableSchema::$columnLengths[$lengthName] ?? null;

            return ['type' => TableSchema::TYPE_TEXT, 'length' => $length];
        }
        if ($col === 'binary' && $length === 16) {
            return ['type' => TableSchema::TYPE_BINARY_UUID, 'length' => null];
        }
        if (str_contains($col, 'blob') || in_array($col, ['binary', 'varbinary'])) {
            $lengthName = substr($col, 0, -4);
            $length = TableSchema::$columnLengths[$lengthName] ?? $length;

            return ['type' => TableSchema::TYPE_BINARY, 'length' => $length];
        }
        if (str_contains($col, 'float') || str_contains($col, 'double')) {
            return [
                'type' => TableSchema::TYPE_FLOAT,
                'length' => $length,
                'precision' => $precision,
                'unsigned' => $unsigned,
            ];
        }
        if (str_contains($col, 'decimal')) {
            return [
                'type' => TableSchema::TYPE_DECIMAL,
                'length' => $length,
                'precision' => $precision,
                'unsigned' => $unsigned,
            ];
        }

        if (str_contains($col, 'json')) {
            return ['type' => TableSchema::TYPE_JSON, 'length' => null];
        }

        return ['type' => TableSchema::TYPE_STRING, 'length' => null];
    }

    /**
     * @inheritDoc
     */
    public function convertColumnDescription(TableSchema $schema, array $row): void
    {
        $field = $this->_convertColumn($row['Type']);
        $field += [
            'null' => $row['Null'] === 'YES',
            'default' => $row['Default'],
            'collate' => $row['Collation'],
            'comment' => $row['Comment'],
        ];
        if (isset($row['Extra']) && $row['Extra'] === 'auto_increment') {
            $field['autoIncrement'] = true;
        }
        $schema->addColumn($row['Field'], $field);
    }

    /**
     * @inheritDoc
     */
    public function convertIndexDescription(TableSchema $schema, array $row): void
    {
        $type = null;
        $columns = $length = [];

        $name = $row['Key_name'];
        if ($name === 'PRIMARY') {
            $name = $type = TableSchema::CONSTRAINT_PRIMARY;
        }

        $columns[] = $row['Column_name'];

        if ($row['Index_type'] === 'FULLTEXT') {
            $type = TableSchema::INDEX_FULLTEXT;
        } elseif ((int)$row['Non_unique'] === 0 && $type !== 'primary') {
            $type = TableSchema::CONSTRAINT_UNIQUE;
        } elseif ($type !== 'primary') {
            $type = TableSchema::INDEX_INDEX;
        }

        if (!empty($row['Sub_part'])) {
            $length[$row['Column_name']] = $row['Sub_part'];
        }
        $isIndex = (
            $type === TableSchema::INDEX_INDEX ||
            $type === TableSchema::INDEX_FULLTEXT
        );
        if ($isIndex) {
            $existing = $schema->getIndex($name);
        } else {
            $existing = $schema->getConstraint($name);
        }

        // MySQL multi column indexes come back as multiple rows.
        if (!empty($existing)) {
            $columns = array_merge($existing['columns'], $columns);
            $length = array_merge($existing['length'], $length);
        }
        if ($isIndex) {
            $schema->addIndex($name, [
                'type' => $type,
                'columns' => $columns,
                'length' => $length,
            ]);
        } else {
            $schema->addConstraint($name, [
                'type' => $type,
                'columns' => $columns,
                'length' => $length,
            ]);
        }
    }

    /**
     * @inheritDoc
     */
    public function describeForeignKeySql(string $tableName, array $config): array
    {
        $sql = 'SELECT * FROM information_schema.key_column_usage AS kcu
            INNER JOIN information_schema.referential_constraints AS rc
            ON (
                kcu.CONSTRAINT_NAME = rc.CONSTRAINT_NAME
                AND kcu.CONSTRAINT_SCHEMA = rc.CONSTRAINT_SCHEMA
            )
            WHERE kcu.TABLE_SCHEMA = ? AND kcu.TABLE_NAME = ? AND rc.TABLE_NAME = ?
            ORDER BY kcu.ORDINAL_POSITION ASC';

        return [$sql, [$config['database'], $tableName, $tableName]];
    }

    /**
     * @inheritDoc
     */
    public function convertForeignKeyDescription(TableSchema $schema, array $row): void
    {
        $data = [
            'type' => TableSchema::CONSTRAINT_FOREIGN,
            'columns' => [$row['COLUMN_NAME']],
            'references' => [$row['REFERENCED_TABLE_NAME'], $row['REFERENCED_COLUMN_NAME']],
            'update' => $this->_convertOnClause($row['UPDATE_RULE']),
            'delete' => $this->_convertOnClause($row['DELETE_RULE']),
        ];
        $name = $row['CONSTRAINT_NAME'];
        $schema->addConstraint($name, $data);
    }

    /**
     * @inheritDoc
     */
    public function truncateTableSql(TableSchema $schema): array
    {
        return [sprintf('TRUNCATE TABLE `%s`', $schema->name())];
    }

    /**
     * @inheritDoc
     */
    public function createTableSql(TableSchema $schema, array $columns, array $constraints, array $indexes): array
    {
        $content = implode(",\n", array_merge($columns, $constraints, $indexes));
        $temporary = $schema->isTemporary() ? ' TEMPORARY ' : ' ';
        $content = sprintf("CREATE%sTABLE `%s` (\n%s\n)", $temporary, $schema->name(), $content);
        $options = $schema->getOptions();
        if (isset($options['engine'])) {
            $content .= sprintf(' ENGINE=%s', $options['engine']);
        }
        if (isset($options['charset'])) {
            $content .= sprintf(' DEFAULT CHARSET=%s', $options['charset']);
        }
        if (isset($options['collate'])) {
            $content .= sprintf(' COLLATE=%s', $options['collate']);
        }

        return [$content];
    }

    /**
     * @inheritDoc
     */
    public function columnSql(TableSchema $schema, string $name): string
    {
        /** @var array $data */
        $data = $schema->getColumn($name);

        $sql = $this->_getTypeSpecificColumnSql($data['type'], $schema, $name);
        if ($sql !== null) {
            return $sql;
        }

        $out = $this->_driver->quoteIdentifier($name);
        $nativeJson = $this->_driver->supports(DriverInterface::FEATURE_JSON);

        $typeMap = [
            TableSchema::TYPE_TINYINTEGER => ' TINYINT',
            TableSchema::TYPE_SMALLINTEGER => ' SMALLINT',
            TableSchema::TYPE_INTEGER => ' INTEGER',
            TableSchema::TYPE_BIGINTEGER => ' BIGINT',
            TableSchema::TYPE_BINARY_UUID => ' BINARY(16)',
            TableSchema::TYPE_BOOLEAN => ' BOOLEAN',
            TableSchema::TYPE_FLOAT => ' FLOAT',
            TableSchema::TYPE_DECIMAL => ' DECIMAL',
            TableSchema::TYPE_DATE => ' DATE',
            TableSchema::TYPE_TIME => ' TIME',
            TableSchema::TYPE_DATETIME => ' DATETIME',
            TableSchema::TYPE_DATETIME_FRACTIONAL => ' DATETIME',
            TableSchema::TYPE_TIMESTAMP => ' TIMESTAMP',
            TableSchema::TYPE_TIMESTAMP_FRACTIONAL => ' TIMESTAMP',
            TableSchema::TYPE_TIMESTAMP_TIMEZONE => ' TIMESTAMP',
            TableSchema::TYPE_CHAR => ' CHAR',
            TableSchema::TYPE_UUID => ' CHAR(36)',
            TableSchema::TYPE_JSON => $nativeJson ? ' JSON' : ' LONGTEXT',
        ];
        $specialMap = [
            'string' => true,
            'text' => true,
            'char' => true,
            'binary' => true,
        ];
        if (isset($typeMap[$data['type']])) {
            $out .= $typeMap[$data['type']];
        }
        if (isset($specialMap[$data['type']])) {
            switch ($data['type']) {
                case TableSchema::TYPE_STRING:
                    $out .= ' VARCHAR';
                    if (!isset($data['length'])) {
                        $data['length'] = 255;
                    }
                    break;
                case TableSchema::TYPE_TEXT:
                    $isKnownLength = in_array($data['length'], TableSchema::$columnLengths);
                    if (empty($data['length']) || !$isKnownLength) {
                        $out .= ' TEXT';
                        break;
                    }

                    /** @var string $length */
                    $length = array_search($data['length'], TableSchema::$columnLengths);
                    $out .= ' ' . strtoupper($length) . 'TEXT';

                    break;
                case TableSchema::TYPE_BINARY:
                    $isKnownLength = in_array($data['length'], TableSchema::$columnLengths);
                    if ($isKnownLength) {
                        /** @var string $length */
                        $length = array_search($data['length'], TableSchema::$columnLengths);
                        $out .= ' ' . strtoupper($length) . 'BLOB';
                        break;
                    }

                    if (empty($data['length'])) {
                        $out .= ' BLOB';
                        break;
                    }

                    if ($data['length'] > 2) {
                        $out .= ' VARBINARY(' . $data['length'] . ')';
                    } else {
                        $out .= ' BINARY(' . $data['length'] . ')';
                    }
                    break;
            }
        }
        $hasLength = [
            TableSchema::TYPE_INTEGER,
            TableSchema::TYPE_CHAR,
            TableSchema::TYPE_SMALLINTEGER,
            TableSchema::TYPE_TINYINTEGER,
            TableSchema::TYPE_STRING,
        ];
        if (in_array($data['type'], $hasLength, true) && isset($data['length'])) {
            $out .= '(' . $data['length'] . ')';
        }

        $lengthAndPrecisionTypes = [TableSchema::TYPE_FLOAT, TableSchema::TYPE_DECIMAL];
        if (in_array($data['type'], $lengthAndPrecisionTypes, true) && isset($data['length'])) {
            if (isset($data['precision'])) {
                $out .= '(' . (int)$data['length'] . ',' . (int)$data['precision'] . ')';
            } else {
                $out .= '(' . (int)$data['length'] . ')';
            }
        }

        $precisionTypes = [TableSchema::TYPE_DATETIME_FRACTIONAL, TableSchema::TYPE_TIMESTAMP_FRACTIONAL];
        if (in_array($data['type'], $precisionTypes, true) && isset($data['precision'])) {
            $out .= '(' . (int)$data['precision'] . ')';
        }

        $hasUnsigned = [
            TableSchema::TYPE_TINYINTEGER,
            TableSchema::TYPE_SMALLINTEGER,
            TableSchema::TYPE_INTEGER,
            TableSchema::TYPE_BIGINTEGER,
            TableSchema::TYPE_FLOAT,
            TableSchema::TYPE_DECIMAL,
        ];
        if (
            in_array($data['type'], $hasUnsigned, true) &&
            isset($data['unsigned']) &&
            $data['unsigned'] === true
        ) {
            $out .= ' UNSIGNED';
        }

        $hasCollate = [
            TableSchema::TYPE_TEXT,
            TableSchema::TYPE_CHAR,
            TableSchema::TYPE_STRING,
        ];
        if (in_array($data['type'], $hasCollate, true) && isset($data['collate']) && $data['collate'] !== '') {
            $out .= ' COLLATE ' . $data['collate'];
        }

        if (isset($data['null']) && $data['null'] === false) {
            $out .= ' NOT NULL';
        }
        $addAutoIncrement = (
            $schema->getPrimaryKey() === [$name] &&
            !$schema->hasAutoincrement() &&
            !isset($data['autoIncrement'])
        );
        if (
            in_array($data['type'], [TableSchema::TYPE_INTEGER, TableSchema::TYPE_BIGINTEGER]) &&
            (
                $data['autoIncrement'] === true ||
                $addAutoIncrement
            )
        ) {
            $out .= ' AUTO_INCREMENT';
        }

        $timestampTypes = [
            TableSchema::TYPE_TIMESTAMP,
            TableSchema::TYPE_TIMESTAMP_FRACTIONAL,
            TableSchema::TYPE_TIMESTAMP_TIMEZONE,
        ];
        if (isset($data['null']) && $data['null'] === true && in_array($data['type'], $timestampTypes, true)) {
            $out .= ' NULL';
            unset($data['default']);
        }

        $dateTimeTypes = [
            TableSchema::TYPE_DATETIME,
            TableSchema::TYPE_DATETIME_FRACTIONAL,
            TableSchema::TYPE_TIMESTAMP,
            TableSchema::TYPE_TIMESTAMP_FRACTIONAL,
            TableSchema::TYPE_TIMESTAMP_TIMEZONE,
        ];
        if (
            isset($data['default']) &&
            in_array($data['type'], $dateTimeTypes) &&
            str_contains(strtolower($data['default']), 'current_timestamp')
        ) {
            $out .= ' DEFAULT CURRENT_TIMESTAMP';
            if (isset($data['precision'])) {
                $out .= '(' . $data['precision'] . ')';
            }
            unset($data['default']);
        }
        if (isset($data['default'])) {
            $out .= ' DEFAULT ' . $this->_driver->schemaValue($data['default']);
            unset($data['default']);
        }
        if (isset($data['comment']) && $data['comment'] !== '') {
            $out .= ' COMMENT ' . $this->_driver->schemaValue($data['comment']);
        }

        return $out;
    }

    /**
     * @inheritDoc
     */
    public function constraintSql(TableSchema $schema, string $name): string
    {
        /** @var array $data */
        $data = $schema->getConstraint($name);
        if ($data['type'] === TableSchema::CONSTRAINT_PRIMARY) {
            $columns = array_map(
                [$this->_driver, 'quoteIdentifier'],
                $data['columns']
            );

            return sprintf('PRIMARY KEY (%s)', implode(', ', $columns));
        }

        $out = '';
        if ($data['type'] === TableSchema::CONSTRAINT_UNIQUE) {
            $out = 'UNIQUE KEY ';
        }
        if ($data['type'] === TableSchema::CONSTRAINT_FOREIGN) {
            $out = 'CONSTRAINT ';
        }
        $out .= $this->_driver->quoteIdentifier($name);

        return $this->_keySql($out, $data);
    }

    /**
     * @inheritDoc
     */
    public function addConstraintSql(TableSchema $schema): array
    {
        $sqlPattern = 'ALTER TABLE %s ADD %s;';
        $sql = [];

        foreach ($schema->constraints() as $name) {
            /** @var array $constraint */
            $constraint = $schema->getConstraint($name);
            if ($constraint['type'] === TableSchema::CONSTRAINT_FOREIGN) {
                $tableName = $this->_driver->quoteIdentifier($schema->name());
                $sql[] = sprintf($sqlPattern, $tableName, $this->constraintSql($schema, $name));
            }
        }

        return $sql;
    }

    /**
     * @inheritDoc
     */
    public function dropConstraintSql(TableSchema $schema): array
    {
        $sqlPattern = 'ALTER TABLE %s DROP FOREIGN KEY %s;';
        $sql = [];

        foreach ($schema->constraints() as $name) {
            /** @var array $constraint */
            $constraint = $schema->getConstraint($name);
            if ($constraint['type'] === TableSchema::CONSTRAINT_FOREIGN) {
                $tableName = $this->_driver->quoteIdentifier($schema->name());
                $constraintName = $this->_driver->quoteIdentifier($name);
                $sql[] = sprintf($sqlPattern, $tableName, $constraintName);
            }
        }

        return $sql;
    }

    /**
     * @inheritDoc
     */
    public function indexSql(TableSchema $schema, string $name): string
    {
        /** @var array $data */
        $data = $schema->getIndex($name);
        $out = '';
        if ($data['type'] === TableSchema::INDEX_INDEX) {
            $out = 'KEY ';
        }
        if ($data['type'] === TableSchema::INDEX_FULLTEXT) {
            $out = 'FULLTEXT KEY ';
        }
        $out .= $this->_driver->quoteIdentifier($name);

        return $this->_keySql($out, $data);
    }

    /**
     * Helper method for generating key SQL snippets.
     *
     * @param string $prefix The key prefix
     * @param array $data Key data.
     * @return string
     */
    protected function _keySql(string $prefix, array $data): string
    {
        $columns = array_map(
            [$this->_driver, 'quoteIdentifier'],
            $data['columns']
        );
        foreach ($data['columns'] as $i => $column) {
            if (isset($data['length'][$column])) {
                $columns[$i] .= sprintf('(%d)', $data['length'][$column]);
            }
        }
        if ($data['type'] === TableSchema::CONSTRAINT_FOREIGN) {
            return $prefix . sprintf(
                ' FOREIGN KEY (%s) REFERENCES %s (%s) ON UPDATE %s ON DELETE %s',
                implode(', ', $columns),
                $this->_driver->quoteIdentifier($data['references'][0]),
                $this->_convertConstraintColumns($data['references'][1]),
                $this->_foreignOnClause($data['update']),
                $this->_foreignOnClause($data['delete'])
            );
        }

        return $prefix . ' (' . implode(', ', $columns) . ')';
    }
}<|MERGE_RESOLUTION|>--- conflicted
+++ resolved
@@ -27,22 +27,11 @@
 class MysqlSchemaDialect extends SchemaDialect
 {
     /**
-<<<<<<< HEAD
-     * @inheritDoc
-=======
-     * The driver instance being used.
-     *
-     * @var \Cake\Database\Driver\Mysql
-     */
-    protected $_driver;
-
-    /**
      * Generate the SQL to list the tables and views.
      *
      * @param array<string, mixed> $config The connection configuration to use for
      *    getting tables from.
      * @return array<mixed> An array of (sql, params) to execute.
->>>>>>> aa58a55e
      */
     public function listTablesSql(array $config): array
     {
