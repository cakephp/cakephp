<?php
declare(strict_types=1);

/**
 * CakePHP(tm) : Rapid Development Framework (https://cakephp.org)
 * Copyright (c) Cake Software Foundation, Inc. (https://cakefoundation.org)
 *
 * Licensed under The MIT License
 * For full copyright and license information, please see the LICENSE.txt
 * Redistributions of files must retain the above copyright notice.
 *
 * @copyright     Copyright (c) Cake Software Foundation, Inc. (https://cakefoundation.org)
 * @link          https://cakephp.org CakePHP(tm) Project
 * @since         3.0.0
 * @license       https://opensource.org/licenses/mit-license.php MIT License
 */
namespace Cake\Database\Schema;

use Cake\Database\Exception;

/**
 * Schema management/reflection features for Postgres.
 */
class PostgresSchema extends BaseSchema
{
    /**
     * @inheritDoc
     */
    public function listTablesSql(array $config): array
    {
        $sql = 'SELECT table_name as name FROM information_schema.tables WHERE table_schema = ? ORDER BY name';
        $schema = empty($config['schema']) ? 'public' : $config['schema'];

        return [$sql, [$schema]];
    }

    /**
     * @inheritDoc
     */
    public function describeColumnSql(string $tableName, array $config): array
    {
        $sql = 'SELECT DISTINCT table_schema AS schema,
            column_name AS name,
            data_type AS type,
            is_nullable AS null, column_default AS default,
            character_maximum_length AS char_length,
            c.collation_name,
            d.description as comment,
            ordinal_position,
            c.numeric_precision as column_precision,
            c.numeric_scale as column_scale,
            pg_get_serial_sequence(attr.attrelid::regclass::text, attr.attname) IS NOT NULL AS has_serial
        FROM information_schema.columns c
        INNER JOIN pg_catalog.pg_namespace ns ON (ns.nspname = table_schema)
        INNER JOIN pg_catalog.pg_class cl ON (cl.relnamespace = ns.oid AND cl.relname = table_name)
        LEFT JOIN pg_catalog.pg_index i ON (i.indrelid = cl.oid AND i.indkey[0] = c.ordinal_position)
        LEFT JOIN pg_catalog.pg_description d on (cl.oid = d.objoid AND d.objsubid = c.ordinal_position)
        LEFT JOIN pg_catalog.pg_attribute attr ON (cl.oid = attr.attrelid AND column_name = attr.attname)
        WHERE table_name = ? AND table_schema = ? AND table_catalog = ?
        ORDER BY ordinal_position';

        $schema = empty($config['schema']) ? 'public' : $config['schema'];

        return [$sql, [$tableName, $schema, $config['database']]];
    }

    /**
     * Convert a column definition to the abstract types.
     *
     * The returned type will be a type that
     * Cake\Database\TypeFactory can handle.
     *
     * @param string $column The column type + length
     * @throws \Cake\Database\Exception when column cannot be parsed.
     * @return array Array of column information.
     */
    protected function _convertColumn(string $column): array
    {
        preg_match('/([a-z\s]+)(?:\(([0-9,]+)\))?/i', $column, $matches);
        if (empty($matches)) {
            throw new Exception(sprintf('Unable to parse column type from "%s"', $column));
        }

        $col = strtolower($matches[1]);
        $length = null;
        if (isset($matches[2])) {
            $length = (int)$matches[2];
        }

        if (in_array($col, ['date', 'time', 'boolean'])) {
            return ['type' => $col, 'length' => null];
        }
        if (strpos($col, 'timestamp') !== false) {
            return ['type' => TableSchema::TYPE_TIMESTAMP, 'length' => null];
        }
        if (strpos($col, 'time') !== false) {
            return ['type' => TableSchema::TYPE_TIME, 'length' => null];
        }
        if ($col === 'serial' || $col === 'integer') {
            return ['type' => TableSchema::TYPE_INTEGER, 'length' => 10];
        }
        if ($col === 'bigserial' || $col === 'bigint') {
            return ['type' => TableSchema::TYPE_BIGINTEGER, 'length' => 20];
        }
        if ($col === 'smallint') {
            return ['type' => TableSchema::TYPE_SMALLINTEGER, 'length' => 5];
        }
        if ($col === 'inet') {
            return ['type' => TableSchema::TYPE_STRING, 'length' => 39];
        }
        if ($col === 'uuid') {
            return ['type' => TableSchema::TYPE_UUID, 'length' => null];
        }
        if ($col === 'char' || $col === 'character') {
            return ['type' => TableSchema::TYPE_CHAR, 'fixed' => true, 'length' => $length];
        }
        // money is 'string' as it includes arbitrary text content
        // before the number value.
        if (
            strpos($col, 'char') !== false ||
            strpos($col, 'money') !== false
        ) {
            return ['type' => TableSchema::TYPE_STRING, 'length' => $length];
        }
        if (strpos($col, 'text') !== false) {
            return ['type' => TableSchema::TYPE_TEXT, 'length' => null];
        }
        if ($col === 'bytea') {
            return ['type' => TableSchema::TYPE_BINARY, 'length' => null];
        }
        if ($col === 'real' || strpos($col, 'double') !== false) {
            return ['type' => TableSchema::TYPE_FLOAT, 'length' => null];
        }
        if (
            strpos($col, 'numeric') !== false ||
            strpos($col, 'decimal') !== false
        ) {
            return ['type' => TableSchema::TYPE_DECIMAL, 'length' => null];
        }

        if (strpos($col, 'json') !== false) {
            return ['type' => TableSchema::TYPE_JSON, 'length' => null];
        }

        return ['type' => TableSchema::TYPE_STRING, 'length' => null];
    }

    /**
     * @inheritDoc
     */
    public function convertColumnDescription(TableSchema $schema, array $row): void
    {
        $field = $this->_convertColumn($row['type']);

        if ($field['type'] === TableSchema::TYPE_BOOLEAN) {
            if ($row['default'] === 'true') {
                $row['default'] = 1;
            }
            if ($row['default'] === 'false') {
                $row['default'] = 0;
            }
        }
        if (!empty($row['has_serial'])) {
            $field['autoIncrement'] = true;
        }

        $field += [
            'default' => $this->_defaultValue($row['default']),
            'null' => $row['null'] === 'YES',
            'collate' => $row['collation_name'],
            'comment' => $row['comment'],
        ];
        $field['length'] = $row['char_length'] ?: $field['length'];

        if ($field['type'] === 'numeric' || $field['type'] === 'decimal') {
            $field['length'] = $row['column_precision'];
            $field['precision'] = $row['column_scale'] ?: null;
        }
        $schema->addColumn($row['name'], $field);
    }

    /**
     * Manipulate the default value.
     *
     * Postgres includes sequence data and casting information in default values.
     * We need to remove those.
     *
     * @param string|int|null $default The default value.
     * @return string|int|null
     */
    protected function _defaultValue($default)
    {
        if (is_numeric($default) || $default === null) {
            return $default;
        }
        // Sequences
        if (strpos($default, 'nextval') === 0) {
            return null;
        }

        if (strpos($default, 'NULL::') === 0) {
            return null;
        }

        // Remove quotes and postgres casts
        return preg_replace(
            "/^'(.*)'(?:::.*)$/",
            '$1',
            $default
        );
    }

    /**
     * @inheritDoc
     */
    public function describeIndexSql(string $tableName, array $config): array
    {
        $sql = 'SELECT
        c2.relname,
        a.attname,
        i.indisprimary,
        i.indisunique
        FROM pg_catalog.pg_namespace n
        INNER JOIN pg_catalog.pg_class c ON (n.oid = c.relnamespace)
        INNER JOIN pg_catalog.pg_index i ON (c.oid = i.indrelid)
        INNER JOIN pg_catalog.pg_class c2 ON (c2.oid = i.indexrelid)
        INNER JOIN pg_catalog.pg_attribute a ON (a.attrelid = c.oid AND i.indrelid::regclass = a.attrelid::regclass)
        WHERE n.nspname = ?
        AND a.attnum = ANY(i.indkey)
        AND c.relname = ?
        ORDER BY i.indisprimary DESC, i.indisunique DESC, c.relname, a.attnum';

        $schema = 'public';
        if (!empty($config['schema'])) {
            $schema = $config['schema'];
        }

        return [$sql, [$schema, $tableName]];
    }

    /**
     * @inheritDoc
     */
    public function convertIndexDescription(TableSchema $schema, array $row): void
    {
        $type = TableSchema::INDEX_INDEX;
        $name = $row['relname'];
        if ($row['indisprimary']) {
            $name = $type = TableSchema::CONSTRAINT_PRIMARY;
        }
        if ($row['indisunique'] && $type === TableSchema::INDEX_INDEX) {
            $type = TableSchema::CONSTRAINT_UNIQUE;
        }
        if ($type === TableSchema::CONSTRAINT_PRIMARY || $type === TableSchema::CONSTRAINT_UNIQUE) {
            $this->_convertConstraint($schema, $name, $type, $row);

            return;
        }
        $index = $schema->getIndex($name);
        if (!$index) {
            $index = [
                'type' => $type,
                'columns' => [],
            ];
        }
        $index['columns'][] = $row['attname'];
        $schema->addIndex($name, $index);
    }

    /**
     * Add/update a constraint into the schema object.
     *
     * @param \Cake\Database\Schema\TableSchema $schema The table to update.
     * @param string $name The index name.
     * @param string $type The index type.
     * @param array $row The metadata record to update with.
     * @return void
     */
    protected function _convertConstraint(TableSchema $schema, string $name, string $type, array $row): void
    {
        $constraint = $schema->getConstraint($name);
        if (!$constraint) {
            $constraint = [
                'type' => $type,
                'columns' => [],
            ];
        }
        $constraint['columns'][] = $row['attname'];
        $schema->addConstraint($name, $constraint);
    }

    /**
     * @inheritDoc
     */
    public function describeForeignKeySql(string $tableName, array $config): array
    {
        // phpcs:disable Generic.Files.LineLength
        $sql = 'SELECT
        c.conname AS name,
        c.contype AS type,
        a.attname AS column_name,
        c.confmatchtype AS match_type,
        c.confupdtype AS on_update,
        c.confdeltype AS on_delete,
        c.confrelid::regclass AS references_table,
        ab.attname AS references_field
        FROM pg_catalog.pg_namespace n
        INNER JOIN pg_catalog.pg_class cl ON (n.oid = cl.relnamespace)
        INNER JOIN pg_catalog.pg_constraint c ON (n.oid = c.connamespace)
        INNER JOIN pg_catalog.pg_attribute a ON (a.attrelid = cl.oid AND c.conrelid = a.attrelid AND a.attnum = ANY(c.conkey))
        INNER JOIN pg_catalog.pg_attribute ab ON (a.attrelid = cl.oid AND c.confrelid = ab.attrelid AND ab.attnum = ANY(c.confkey))
        WHERE n.nspname = ?
        AND cl.relname = ?
        ORDER BY name, a.attnum, ab.attnum DESC';
        // phpcs:enable Generic.Files.LineLength

        $schema = empty($config['schema']) ? 'public' : $config['schema'];

        return [$sql, [$schema, $tableName]];
    }

    /**
     * @inheritDoc
     */
    public function convertForeignKeyDescription(TableSchema $schema, array $row): void
    {
        $data = [
            'type' => TableSchema::CONSTRAINT_FOREIGN,
            'columns' => $row['column_name'],
            'references' => [$row['references_table'], $row['references_field']],
            'update' => $this->_convertOnClause($row['on_update']),
            'delete' => $this->_convertOnClause($row['on_delete']),
        ];
        $schema->addConstraint($row['name'], $data);
    }

    /**
     * @inheritDoc
     */
    protected function _convertOnClause(string $clause): string
    {
        if ($clause === 'r') {
            return TableSchema::ACTION_RESTRICT;
        }
        if ($clause === 'a') {
            return TableSchema::ACTION_NO_ACTION;
        }
        if ($clause === 'c') {
            return TableSchema::ACTION_CASCADE;
        }

        return TableSchema::ACTION_SET_NULL;
    }

    /**
     * @inheritDoc
     */
    public function columnSql(TableSchema $schema, string $name): string
    {
        /** @var array $data */
        $data = $schema->getColumn($name);
        $out = $this->_driver->quoteIdentifier($name);
        $typeMap = [
            TableSchema::TYPE_TINYINTEGER => ' SMALLINT',
            TableSchema::TYPE_SMALLINTEGER => ' SMALLINT',
            TableSchema::TYPE_BINARY_UUID => ' UUID',
            TableSchema::TYPE_BOOLEAN => ' BOOLEAN',
            TableSchema::TYPE_FLOAT => ' FLOAT',
            TableSchema::TYPE_DECIMAL => ' DECIMAL',
            TableSchema::TYPE_DATE => ' DATE',
            TableSchema::TYPE_TIME => ' TIME',
            TableSchema::TYPE_DATETIME => ' TIMESTAMP',
            TableSchema::TYPE_TIMESTAMP => ' TIMESTAMP',
            TableSchema::TYPE_CHAR => ' CHAR',
            TableSchema::TYPE_UUID => ' UUID',
            TableSchema::TYPE_JSON => ' JSONB',
        ];

        if (isset($typeMap[$data['type']])) {
            $out .= $typeMap[$data['type']];
        }

        if ($data['type'] === TableSchema::TYPE_INTEGER || $data['type'] === TableSchema::TYPE_BIGINTEGER) {
            $type = $data['type'] === TableSchema::TYPE_INTEGER ? ' INTEGER' : ' BIGINT';
            if ($schema->primaryKey() === [$name] || $data['autoIncrement'] === true) {
                $type = $data['type'] === TableSchema::TYPE_INTEGER ? ' SERIAL' : ' BIGSERIAL';
                unset($data['null'], $data['default']);
            }
            $out .= $type;
        }

        if ($data['type'] === TableSchema::TYPE_TEXT && $data['length'] !== TableSchema::LENGTH_TINY) {
            $out .= ' TEXT';
        }
        if ($data['type'] === TableSchema::TYPE_BINARY) {
            $out .= ' BYTEA';
        }

<<<<<<< HEAD
        if ($data['type'] === TableSchema::TYPE_CHAR) {
            $out .= '(' . $data['length'] . ')';
        }

        if ($data['type'] === TableSchema::TYPE_STRING ||
            ($data['type'] === TableSchema::TYPE_TEXT && $data['length'] === TableSchema::LENGTH_TINY)
=======
        if (
            $data['type'] === TableSchema::TYPE_STRING ||
            (
                $data['type'] === TableSchema::TYPE_TEXT &&
                $data['length'] === TableSchema::LENGTH_TINY
            )
>>>>>>> 2d8c89f3
        ) {
            $isFixed = !empty($data['fixed']);
            $type = ' VARCHAR';
            if ($isFixed) {
                $type = ' CHAR';
            }
            $out .= $type;
            if (isset($data['length'])) {
                $out .= '(' . $data['length'] . ')';
            }
        }

        $hasCollate = [TableSchema::TYPE_TEXT, TableSchema::TYPE_STRING, TableSchema::TYPE_CHAR];
        if (in_array($data['type'], $hasCollate, true) && isset($data['collate']) && $data['collate'] !== '') {
            $out .= ' COLLATE "' . $data['collate'] . '"';
        }

        if ($data['type'] === TableSchema::TYPE_FLOAT && isset($data['precision'])) {
            $out .= '(' . $data['precision'] . ')';
        }

        if (
            $data['type'] === TableSchema::TYPE_DECIMAL &&
            (
                isset($data['length']) ||
                isset($data['precision'])
            )
        ) {
            $out .= '(' . $data['length'] . ',' . (int)$data['precision'] . ')';
        }

        if (isset($data['null']) && $data['null'] === false) {
            $out .= ' NOT NULL';
        }

        if (
            isset($data['default']) &&
            in_array($data['type'], [TableSchema::TYPE_TIMESTAMP, TableSchema::TYPE_DATETIME]) &&
            strtolower($data['default']) === 'current_timestamp'
        ) {
            $out .= ' DEFAULT CURRENT_TIMESTAMP';
        } elseif (isset($data['default'])) {
            $defaultValue = $data['default'];
            if ($data['type'] === 'boolean') {
                $defaultValue = (bool)$defaultValue;
            }
            $out .= ' DEFAULT ' . $this->_driver->schemaValue($defaultValue);
        } elseif (isset($data['null']) && $data['null'] !== false) {
            $out .= ' DEFAULT NULL';
        }

        return $out;
    }

    /**
     * @inheritDoc
     */
    public function addConstraintSql(TableSchema $schema): array
    {
        $sqlPattern = 'ALTER TABLE %s ADD %s;';
        $sql = [];

        foreach ($schema->constraints() as $name) {
            /** @var array $constraint */
            $constraint = $schema->getConstraint($name);
            if ($constraint['type'] === TableSchema::CONSTRAINT_FOREIGN) {
                $tableName = $this->_driver->quoteIdentifier($schema->name());
                $sql[] = sprintf($sqlPattern, $tableName, $this->constraintSql($schema, $name));
            }
        }

        return $sql;
    }

    /**
     * @inheritDoc
     */
    public function dropConstraintSql(TableSchema $schema): array
    {
        $sqlPattern = 'ALTER TABLE %s DROP CONSTRAINT %s;';
        $sql = [];

        foreach ($schema->constraints() as $name) {
            /** @var array $constraint */
            $constraint = $schema->getConstraint($name);
            if ($constraint['type'] === TableSchema::CONSTRAINT_FOREIGN) {
                $tableName = $this->_driver->quoteIdentifier($schema->name());
                $constraintName = $this->_driver->quoteIdentifier($name);
                $sql[] = sprintf($sqlPattern, $tableName, $constraintName);
            }
        }

        return $sql;
    }

    /**
     * @inheritDoc
     */
    public function indexSql(TableSchema $schema, string $name): string
    {
        /** @var array $data */
        $data = $schema->getIndex($name);
        $columns = array_map(
            [$this->_driver, 'quoteIdentifier'],
            $data['columns']
        );

        return sprintf(
            'CREATE INDEX %s ON %s (%s)',
            $this->_driver->quoteIdentifier($name),
            $this->_driver->quoteIdentifier($schema->name()),
            implode(', ', $columns)
        );
    }

    /**
     * @inheritDoc
     */
    public function constraintSql(TableSchema $schema, string $name): string
    {
        /** @var array $data */
        $data = $schema->getConstraint($name);
        $out = 'CONSTRAINT ' . $this->_driver->quoteIdentifier($name);
        if ($data['type'] === TableSchema::CONSTRAINT_PRIMARY) {
            $out = 'PRIMARY KEY';
        }
        if ($data['type'] === TableSchema::CONSTRAINT_UNIQUE) {
            $out .= ' UNIQUE';
        }

        return $this->_keySql($out, $data);
    }

    /**
     * Helper method for generating key SQL snippets.
     *
     * @param string $prefix The key prefix
     * @param array $data Key data.
     * @return string
     */
    protected function _keySql(string $prefix, array $data): string
    {
        $columns = array_map(
            [$this->_driver, 'quoteIdentifier'],
            $data['columns']
        );
        if ($data['type'] === TableSchema::CONSTRAINT_FOREIGN) {
            return $prefix . sprintf(
                ' FOREIGN KEY (%s) REFERENCES %s (%s) ON UPDATE %s ON DELETE %s DEFERRABLE INITIALLY IMMEDIATE',
                implode(', ', $columns),
                $this->_driver->quoteIdentifier($data['references'][0]),
                $this->_convertConstraintColumns($data['references'][1]),
                $this->_foreignOnClause($data['update']),
                $this->_foreignOnClause($data['delete'])
            );
        }

        return $prefix . ' (' . implode(', ', $columns) . ')';
    }

    /**
     * @inheritDoc
     */
    public function createTableSql(TableSchema $schema, array $columns, array $constraints, array $indexes): array
    {
        $content = array_merge($columns, $constraints);
        $content = implode(",\n", array_filter($content));
        $tableName = $this->_driver->quoteIdentifier($schema->name());
        $temporary = $schema->isTemporary() ? ' TEMPORARY ' : ' ';
        $out = [];
        $out[] = sprintf("CREATE%sTABLE %s (\n%s\n)", $temporary, $tableName, $content);
        foreach ($indexes as $index) {
            $out[] = $index;
        }
        foreach ($schema->columns() as $column) {
            $columnData = $schema->getColumn($column);
            if (isset($columnData['comment'])) {
                $out[] = sprintf(
                    'COMMENT ON COLUMN %s.%s IS %s',
                    $tableName,
                    $this->_driver->quoteIdentifier($column),
                    $this->_driver->schemaValue($columnData['comment'])
                );
            }
        }

        return $out;
    }

    /**
     * @inheritDoc
     */
    public function truncateTableSql(TableSchema $schema): array
    {
        $name = $this->_driver->quoteIdentifier($schema->name());

        return [
            sprintf('TRUNCATE %s RESTART IDENTITY CASCADE', $name),
        ];
    }

    /**
     * Generate the SQL to drop a table.
     *
     * @param \Cake\Database\Schema\TableSchema $schema Table instance
     * @return array SQL statements to drop a table.
     */
    public function dropTableSql(TableSchema $schema): array
    {
        $sql = sprintf(
            'DROP TABLE %s CASCADE',
            $this->_driver->quoteIdentifier($schema->name())
        );

        return [$sql];
    }
}<|MERGE_RESOLUTION|>--- conflicted
+++ resolved
@@ -396,21 +396,16 @@
             $out .= ' BYTEA';
         }
 
-<<<<<<< HEAD
         if ($data['type'] === TableSchema::TYPE_CHAR) {
             $out .= '(' . $data['length'] . ')';
         }
 
-        if ($data['type'] === TableSchema::TYPE_STRING ||
-            ($data['type'] === TableSchema::TYPE_TEXT && $data['length'] === TableSchema::LENGTH_TINY)
-=======
         if (
             $data['type'] === TableSchema::TYPE_STRING ||
             (
                 $data['type'] === TableSchema::TYPE_TEXT &&
                 $data['length'] === TableSchema::LENGTH_TINY
             )
->>>>>>> 2d8c89f3
         ) {
             $isFixed = !empty($data['fixed']);
             $type = ' VARCHAR';
