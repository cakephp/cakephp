<?php
/**
 * CakePHP(tm) : Rapid Development Framework (http://cakephp.org)
 * Copyright (c) Cake Software Foundation, Inc. (http://cakefoundation.org)
 *
 * Licensed under The MIT License
 * For full copyright and license information, please see the LICENSE.txt
 * Redistributions of files must retain the above copyright notice.
 *
 * @copyright     Copyright (c) Cake Software Foundation, Inc. (http://cakefoundation.org)
 * @link          http://cakephp.org CakePHP(tm) Project
 * @since         3.0.0
 * @license       http://www.opensource.org/licenses/mit-license.php MIT License
 */
namespace Cake\Database\Schema;

use Cake\Database\Exception;
use Cake\Database\Schema\Table;

/**
 * Schema management/reflection features for Postgres.
 */
class PostgresSchema extends BaseSchema {

/**
 * {@inheritDoc}
 */
	public function listTablesSql($config) {
		$sql = 'SELECT table_name as name FROM information_schema.tables WHERE table_schema = ? ORDER BY name';
		$schema = empty($config['schema']) ? 'public' : $config['schema'];
		return [$sql, [$schema]];
	}

/**
 * {@inheritDoc}
 */
<<<<<<< HEAD
	public function describeColumnSql($name, $config) {
		$name = $this->getFullTableName($name, $config);
=======
	public function describeColumnSql($tableName, $config) {
>>>>>>> 1fa7a938
		$sql =
		'SELECT DISTINCT table_schema AS schema, column_name AS name, data_type AS type,
			is_nullable AS null, column_default AS default,
			character_maximum_length AS char_length,
			d.description as comment,
			ordinal_position
		FROM information_schema.columns c
		INNER JOIN pg_catalog.pg_namespace ns ON (ns.nspname = table_schema)
		INNER JOIN pg_catalog.pg_class cl ON (cl.relnamespace = ns.oid AND cl.relname = table_name)
		LEFT JOIN pg_catalog.pg_index i ON (i.indrelid = cl.oid AND i.indkey[0] = c.ordinal_position)
		LEFT JOIN pg_catalog.pg_description d on (cl.oid = d.objoid AND d.objsubid = c.ordinal_position)
		WHERE table_name = ? AND table_schema = ? AND table_catalog = ?
		ORDER BY ordinal_position';

		$schema = empty($config['schema']) ? 'public' : $config['schema'];
		return [$sql, [$tableName, $schema, $config['database']]];
	}

/**
 * Convert a column definition to the abstract types.
 *
 * The returned type will be a type that
 * Cake\Database\Type can handle.
 *
 * @param string $column The column type + length
 * @throws \Cake\Database\Exception when column cannot be parsed.
 * @return array Array of column information.
 */
	protected function _convertColumn($column) {
		preg_match('/([a-z\s]+)(?:\(([0-9,]+)\))?/i', $column, $matches);
		if (empty($matches)) {
			throw new Exception(sprintf('Unable to parse column type from "%s"', $column));
		}

		$col = strtolower($matches[1]);
		$length = null;
		if (isset($matches[2])) {
			$length = (int)$matches[2];
		}

		if (in_array($col, array('date', 'time', 'boolean'))) {
			return ['type' => $col, 'length' => null];
		}
		if (strpos($col, 'timestamp') !== false) {
			return ['type' => 'timestamp', 'length' => null];
		}
		if ($col === 'serial' || $col === 'integer') {
			return ['type' => 'integer', 'length' => 10];
		}
		if ($col === 'bigserial' || $col === 'bigint') {
			return ['type' => 'biginteger', 'length' => 20];
		}
		if ($col === 'smallint') {
			return ['type' => 'integer', 'length' => 5];
		}
		if ($col === 'inet') {
			return ['type' => 'string', 'length' => 39];
		}
		if ($col === 'uuid') {
			return ['type' => 'uuid', 'length' => null];
		}
		if ($col === 'char' || $col === 'character') {
			return ['type' => 'string', 'fixed' => true, 'length' => $length];
		}
		if (strpos($col, 'char') !== false) {
			return ['type' => 'string', 'length' => $length];
		}
		if (strpos($col, 'text') !== false) {
			return ['type' => 'text', 'length' => null];
		}
		if ($col === 'bytea') {
			return ['type' => 'binary', 'length' => null];
		}
		if ($col === 'real' || strpos($col, 'double') !== false) {
			return ['type' => 'float', 'length' => null];
		}
		if (
			strpos($col, 'numeric') !== false ||
			strpos($col, 'money') !== false ||
			strpos($col, 'decimal') !== false
		) {
			return ['type' => 'decimal', 'length' => null];
		}
		return ['type' => 'text', 'length' => null];
	}

/**
 * {@inheritDoc}
 */
	public function convertColumnDescription(Table $table, $row) {
		$field = $this->_convertColumn($row['type']);

		if ($field['type'] === 'boolean') {
			if ($row['default'] === 'true') {
				$row['default'] = 1;
			}
			if ($row['default'] === 'false') {
				$row['default'] = 0;
			}
		}
		$field += [
			'default' => $this->_defaultValue($row['default']),
			'null' => $row['null'] === 'YES' ? true : false,
			'comment' => $row['comment']
		];
		$field['length'] = $row['char_length'] ?: $field['length'];
		$table->addColumn($row['name'], $field);
	}

/**
 * Manipulate the default value.
 *
 * Postgres includes sequence data and casting information in default values.
 * We need to remove those.
 *
 * @param string $default The default value.
 * @return string
 */
	protected function _defaultValue($default) {
		if (is_numeric($default) || $default === null) {
			return $default;
		}
		// Sequences
		if (strpos($default, 'nextval') === 0) {
			return null;
		}

		// Remove quotes and postgres casts
		return preg_replace(
			"/^'(.*)'(?:::.*)$/",
			"$1",
			$default
		);
	}

/**
 * {@inheritDoc}
 */
<<<<<<< HEAD
	public function describeIndexSql($table, $config) {
		$table = $this->getFullTableName($table, $config);
=======
	public function describeIndexSql($tableName, $config) {
>>>>>>> 1fa7a938
		$sql = 'SELECT
			c2.relname,
			i.indisprimary,
			i.indisunique,
			i.indisvalid,
			pg_catalog.pg_get_indexdef(i.indexrelid, 0, true) AS statement
		FROM pg_catalog.pg_class AS c,
			pg_catalog.pg_class AS c2,
			pg_catalog.pg_index AS i
		WHERE c.oid  = (
			SELECT c.oid
			FROM pg_catalog.pg_class c
			LEFT JOIN pg_catalog.pg_namespace AS n ON n.oid = c.relnamespace
			WHERE c.relname = ?
				AND n.nspname = ?
		)
		AND c.oid = i.indrelid
		AND i.indexrelid = c2.oid
		ORDER BY i.indisprimary DESC, i.indisunique DESC, c2.relname';

		$schema = 'public';
		if (!empty($config['schema'])) {
			$schema = $config['schema'];
		}
		return [$sql, [$tableName, $schema]];
	}

/**
 * {@inheritDoc}
 */
	public function convertIndexDescription(Table $table, $row) {
		$type = Table::INDEX_INDEX;
		$name = $row['relname'];
		if ($row['indisprimary']) {
			$name = $type = Table::CONSTRAINT_PRIMARY;
		}
		if ($row['indisunique'] && $type === Table::INDEX_INDEX) {
			$type = Table::CONSTRAINT_UNIQUE;
		}
		preg_match('/\(([^\)]+)\)/', $row['statement'], $matches);
		$columns = $this->_convertColumnList($matches[1]);
		if ($type === Table::CONSTRAINT_PRIMARY || $type === Table::CONSTRAINT_UNIQUE) {
			$table->addConstraint($name, [
				'type' => $type,
				'columns' => $columns
			]);

			// If there is only one column in the primary key and it is integery,
			// make it autoincrement.
			$columnDef = $table->column($columns[0]);
			if (
				count($columns) === 1 &&
				in_array($columnDef['type'], ['integer', 'biginteger']) &&
				$type === Table::CONSTRAINT_PRIMARY
			) {
				$columnDef['autoIncrement'] = true;
				$table->addColumn($columns[0], $columnDef);
			}
			return;
		}
		$table->addIndex($name, [
			'type' => $type,
			'columns' => $columns
		]);
	}

/**
 * Convert a column list into a clean array.
 *
 * @param string $columns comma separated column list.
 * @return array
 */
	protected function _convertColumnList($columns) {
		$columns = explode(', ', $columns);
		foreach ($columns as &$column) {
			$column = trim($column, '"');
		}
		return $columns;
	}

/**
 * {@inheritDoc}
 */
<<<<<<< HEAD
	public function describeForeignKeySql($table, $config) {
		$table = $this->getFullTableName($table, $config);
=======
	public function describeForeignKeySql($tableName, $config) {
>>>>>>> 1fa7a938
		$sql = "SELECT
			r.conname AS name,
			r.confupdtype AS update_type,
			r.confdeltype AS delete_type,
			pg_catalog.pg_get_constraintdef(r.oid, true) AS definition
			FROM pg_catalog.pg_constraint AS r
			WHERE r.conrelid = (
				SELECT c.oid
				FROM pg_catalog.pg_class AS c,
				pg_catalog.pg_namespace AS n
				WHERE c.relname = ?
				AND n.nspname = ?
				AND n.oid = c.relnamespace
			)
			AND r.contype = 'f'";

		$schema = empty($config['schema']) ? 'public' : $config['schema'];
		return [$sql, [$tableName, $schema]];
	}

/**
 * {@inheritDoc}
 */
	public function convertForeignKeyDescription(Table $table, $row) {
		preg_match('/REFERENCES ([^\)]+)\(([^\)]+)\)/', $row['definition'], $matches);
		$tableName = $matches[1];
		$column = $matches[2];

		preg_match('/FOREIGN KEY \(([^\)]+)\) REFERENCES/', $row['definition'], $matches);
		$columns = $this->_convertColumnList($matches[1]);

		$data = [
			'type' => Table::CONSTRAINT_FOREIGN,
			'columns' => $columns,
			'references' => [$tableName, $column],
			'update' => $this->_convertOnClause($row['update_type']),
			'delete' => $this->_convertOnClause($row['delete_type']),
		];
		$name = $row['name'];
		$table->addConstraint($name, $data);
	}

/**
 * {@inheritDoc}
 */
	protected function _convertOnClause($clause) {
		if ($clause === 'r') {
			return Table::ACTION_RESTRICT;
		}
		if ($clause === 'a') {
			return Table::ACTION_NO_ACTION;
		}
		if ($clause === 'c') {
			return Table::ACTION_CASCADE;
		}
		return Table::ACTION_SET_NULL;
	}

/**
 * {@inheritDoc}
 */
	public function columnSql(Table $table, $name) {
		$data = $table->column($name);
		$out = $this->_driver->quoteIdentifier($name);
		$typeMap = [
			'boolean' => ' BOOLEAN',
			'binary' => ' BYTEA',
			'float' => ' FLOAT',
			'decimal' => ' DECIMAL',
			'text' => ' TEXT',
			'date' => ' DATE',
			'time' => ' TIME',
			'datetime' => ' TIMESTAMP',
			'timestamp' => ' TIMESTAMP',
			'uuid' => ' UUID',
		];

		if (isset($typeMap[$data['type']])) {
			$out .= $typeMap[$data['type']];
		}

		if ($data['type'] === 'integer' || $data['type'] === 'biginteger') {
			$type = $data['type'] === 'integer' ? ' INTEGER' : ' BIGINT';
			if ([$name] === $table->primaryKey() || $data['autoIncrement'] === true) {
				$type = $data['type'] === 'integer' ? ' SERIAL' : ' BIGSERIAL';
				unset($data['null'], $data['default']);
			}
			$out .= $type;
		}

		if ($data['type'] === 'string') {
			$isFixed = !empty($data['fixed']);
			$type = ' VARCHAR';
			if ($isFixed) {
				$type = ' CHAR';
			}
			$out .= $type;
			if (isset($data['length']) && $data['length'] != 36) {
				$out .= '(' . (int)$data['length'] . ')';
			}
		}

		if ($data['type'] === 'float' && isset($data['precision'])) {
			$out .= '(' . (int)$data['precision'] . ')';
		}

		if ($data['type'] === 'decimal' &&
			(isset($data['length']) || isset($data['precision']))
		) {
			$out .= '(' . (int)$data['length'] . ',' . (int)$data['precision'] . ')';
		}

		if (isset($data['null']) && $data['null'] === false) {
			$out .= ' NOT NULL';
		}
		if (isset($data['null']) && $data['null'] === true) {
			$out .= ' DEFAULT NULL';
			unset($data['default']);
		}
		if (isset($data['default']) && $data['type'] !== 'timestamp') {
			$out .= ' DEFAULT ' . $this->_driver->schemaValue($data['default']);
		}
		return $out;
	}

/**
 * {@inheritDoc}
 */
	public function indexSql(Table $table, $name) {
		$data = $table->index($name);
		$columns = array_map(
			[$this->_driver, 'quoteIdentifier'],
			$data['columns']
		);
		return sprintf('CREATE INDEX %s ON %s (%s)',
			$this->_driver->quoteIdentifier($name),
			$this->_driver->quoteIdentifier($table->name()),
			implode(', ', $columns)
		);
	}

/**
 * {@inheritDoc}
 */
	public function constraintSql(Table $table, $name) {
		$data = $table->constraint($name);
		$out = 'CONSTRAINT ' . $this->_driver->quoteIdentifier($name);
		if ($data['type'] === Table::CONSTRAINT_PRIMARY) {
			$out = 'PRIMARY KEY';
		}
		if ($data['type'] === Table::CONSTRAINT_UNIQUE) {
			$out .= ' UNIQUE';
		}
		return $this->_keySql($out, $data);
	}

/**
 * Helper method for generating key SQL snippets.
 *
 * @param string $prefix The key prefix
 * @param array $data Key data.
 * @return string
 */
	protected function _keySql($prefix, $data) {
		$columns = array_map(
			[$this->_driver, 'quoteIdentifier'],
			$data['columns']
		);
		if ($data['type'] === Table::CONSTRAINT_FOREIGN) {
			return $prefix . sprintf(
				' FOREIGN KEY (%s) REFERENCES %s (%s) ON UPDATE %s ON DELETE %s DEFERRABLE INITIALLY IMMEDIATE',
				implode(', ', $columns),
				$this->_driver->quoteIdentifier($data['references'][0]),
				$this->_driver->quoteIdentifier($data['references'][1]),
				$this->_foreignOnClause($data['update']),
				$this->_foreignOnClause($data['delete'])
			);
		}
		return $prefix . ' (' . implode(', ', $columns) . ')';
	}

/**
 * {@inheritDoc}
 */
	public function createTableSql(Table $table, $columns, $constraints, $indexes) {
		$content = array_merge($columns, $constraints);
		$content = implode(",\n", array_filter($content));
		$tableName = $this->_driver->quoteIdentifier($table->name());
		$temporary = $table->temporary() ? ' TEMPORARY ' : ' ';
		$out = [];
		$out[] = sprintf("CREATE%sTABLE %s (\n%s\n)", $temporary, $tableName, $content);
		foreach ($indexes as $index) {
			$out[] = $index;
		}
		foreach ($table->columns() as $column) {
			$columnData = $table->column($column);
			if (isset($columnData['comment'])) {
				$out[] = sprintf('COMMENT ON COLUMN %s.%s IS %s',
					$tableName,
					$this->_driver->quoteIdentifier($column),
					$this->_driver->schemaValue($columnData['comment'])
				);
			}
		}
		return $out;
	}

/**
 * {@inheritDoc}
 */
	public function truncateTableSql(Table $table) {
		$name = $this->_driver->quoteIdentifier($table->name());
		return [
			sprintf('TRUNCATE %s RESTART IDENTITY CASCADE', $name)
		];
	}

/**
 * Generate the SQL to drop a table.
 *
 * @param \Cake\Database\Schema\Table $table Table instance
 * @return array SQL statements to drop a table.
 */
	public function dropTableSql(Table $table) {
		$sql = sprintf(
			'DROP TABLE %s CASCADE',
			$this->_driver->quoteIdentifier($table->name())
		);
		return [$sql];
	}

}<|MERGE_RESOLUTION|>--- conflicted
+++ resolved
@@ -34,12 +34,8 @@
 /**
  * {@inheritDoc}
  */
-<<<<<<< HEAD
-	public function describeColumnSql($name, $config) {
-		$name = $this->getFullTableName($name, $config);
-=======
 	public function describeColumnSql($tableName, $config) {
->>>>>>> 1fa7a938
+		$tableName = $this->getFullTableName($tableName, $config);
 		$sql =
 		'SELECT DISTINCT table_schema AS schema, column_name AS name, data_type AS type,
 			is_nullable AS null, column_default AS default,
@@ -178,12 +174,8 @@
 /**
  * {@inheritDoc}
  */
-<<<<<<< HEAD
-	public function describeIndexSql($table, $config) {
-		$table = $this->getFullTableName($table, $config);
-=======
 	public function describeIndexSql($tableName, $config) {
->>>>>>> 1fa7a938
+		$tableName = $this->getFullTableName($tableName, $config);
 		$sql = 'SELECT
 			c2.relname,
 			i.indisprimary,
@@ -267,12 +259,8 @@
 /**
  * {@inheritDoc}
  */
-<<<<<<< HEAD
-	public function describeForeignKeySql($table, $config) {
-		$table = $this->getFullTableName($table, $config);
-=======
 	public function describeForeignKeySql($tableName, $config) {
->>>>>>> 1fa7a938
+		$tableName = $this->getFullTableName($tableName, $config);
 		$sql = "SELECT
 			r.conname AS name,
 			r.confupdtype AS update_type,
