<?php
declare(strict_types=1);

/**
 * CakePHP(tm) : Rapid Development Framework (https://cakephp.org)
 * Copyright (c) Cake Software Foundation, Inc. (https://cakefoundation.org)
 *
 * Licensed under The MIT License
 * For full copyright and license information, please see the LICENSE.txt
 * Redistributions of files must retain the above copyright notice.
 *
 * @copyright     Copyright (c) Cake Software Foundation, Inc. (https://cakefoundation.org)
 * @link          https://cakephp.org CakePHP(tm) Project
 * @since         3.0.0
 * @license       https://opensource.org/licenses/mit-license.php MIT License
 */
namespace Cake\Database\Schema;

use Cake\Database\Connection;
use Cake\Database\Exception\DatabaseException;
use Cake\Database\TypeFactory;

/**
 * Represents a single table in a database schema.
 *
 * Can either be populated using the reflection API's
 * or by incrementally building an instance using
 * methods.
 *
 * Once created TableSchema instances can be added to
 * Schema\Collection objects. They can also be converted into SQL using the
 * createSql(), dropSql() and truncateSql() methods.
 */
class TableSchema implements TableSchemaInterface, SqlGeneratorInterface
{
    /**
     * The name of the table
     *
     * @var string
     */
    protected string $_table;

    /**
     * Columns in the table.
     *
     * @var array<string, array>
     */
    protected array $_columns = [];

    /**
     * A map with columns to types
     *
     * @var array<string, string>
     */
    protected array $_typeMap = [];

    /**
     * Indexes in the table.
     *
     * @var array<string, array>
     */
    protected array $_indexes = [];

    /**
     * Constraints in the table.
     *
     * @var array<string, array<string, mixed>>
     */
    protected array $_constraints = [];

    /**
     * Options for the table.
     *
     * @var array
     */
    protected array $_options = [];

    /**
     * Whether the table is temporary
     *
     * @var bool
     */
    protected bool $_temporary = false;

    /**
     * Column length when using a `tiny` column type
     *
     * @var int
     */
    public const LENGTH_TINY = 255;

    /**
     * Column length when using a `medium` column type
     *
     * @var int
     */
    public const LENGTH_MEDIUM = 16777215;

    /**
     * Column length when using a `long` column type
     *
     * @var int
     */
    public const LENGTH_LONG = 4294967295;

    /**
     * Valid column length that can be used with text type columns
     *
     * @var array<string, int>
     */
    public static array $columnLengths = [
        'tiny' => self::LENGTH_TINY,
        'medium' => self::LENGTH_MEDIUM,
        'long' => self::LENGTH_LONG,
    ];

    /**
     * The valid keys that can be used in a column
     * definition.
     *
     * @var array<string, mixed>
     */
    protected static array $_columnKeys = [
        'type' => null,
        'baseType' => null,
        'length' => null,
        'precision' => null,
        'null' => null,
        'default' => null,
        'comment' => null,
    ];

    /**
     * Additional type specific properties.
     *
     * @var array<string, array<string, mixed>>
     */
    protected static array $_columnExtras = [
        'string' => [
            'collate' => null,
        ],
        'char' => [
            'collate' => null,
        ],
        'text' => [
            'collate' => null,
        ],
        'tinyinteger' => [
            'unsigned' => null,
        ],
        'smallinteger' => [
            'unsigned' => null,
        ],
        'integer' => [
            'unsigned' => null,
            'autoIncrement' => null,
        ],
        'biginteger' => [
            'unsigned' => null,
            'autoIncrement' => null,
        ],
        'decimal' => [
            'unsigned' => null,
        ],
        'float' => [
            'unsigned' => null,
        ],
    ];

    /**
     * The valid keys that can be used in an index
     * definition.
     *
     * @var array<string, mixed>
     */
    protected static array $_indexKeys = [
        'type' => null,
        'columns' => [],
        'length' => [],
        'references' => [],
        'update' => 'restrict',
        'delete' => 'restrict',
    ];

    /**
     * Names of the valid index types.
     *
     * @var array<string>
     */
    protected static array $_validIndexTypes = [
        self::INDEX_INDEX,
        self::INDEX_FULLTEXT,
    ];

    /**
     * Names of the valid constraint types.
     *
     * @var array<string>
     */
    protected static array $_validConstraintTypes = [
        self::CONSTRAINT_PRIMARY,
        self::CONSTRAINT_UNIQUE,
        self::CONSTRAINT_FOREIGN,
    ];

    /**
     * Names of the valid foreign key actions.
     *
     * @var array<string>
     */
    protected static array $_validForeignKeyActions = [
        self::ACTION_CASCADE,
        self::ACTION_SET_NULL,
        self::ACTION_SET_DEFAULT,
        self::ACTION_NO_ACTION,
        self::ACTION_RESTRICT,
    ];

    /**
     * Primary constraint type
     *
     * @var string
     */
    public const CONSTRAINT_PRIMARY = 'primary';

    /**
     * Unique constraint type
     *
     * @var string
     */
    public const CONSTRAINT_UNIQUE = 'unique';

    /**
     * Foreign constraint type
     *
     * @var string
     */
    public const CONSTRAINT_FOREIGN = 'foreign';

    /**
     * Index - index type
     *
     * @var string
     */
    public const INDEX_INDEX = 'index';

    /**
     * Fulltext index type
     *
     * @var string
     */
    public const INDEX_FULLTEXT = 'fulltext';

    /**
     * Foreign key cascade action
     *
     * @var string
     */
    public const ACTION_CASCADE = 'cascade';

    /**
     * Foreign key set null action
     *
     * @var string
     */
    public const ACTION_SET_NULL = 'setNull';

    /**
     * Foreign key no action
     *
     * @var string
     */
    public const ACTION_NO_ACTION = 'noAction';

    /**
     * Foreign key restrict action
     *
     * @var string
     */
    public const ACTION_RESTRICT = 'restrict';

    /**
     * Foreign key restrict default
     *
     * @var string
     */
    public const ACTION_SET_DEFAULT = 'setDefault';

    /**
     * Constructor.
     *
     * @param string $table The table name.
<<<<<<< HEAD
     * @param array<string, array> $columns The list of columns for the schema.
=======
     * @param array<string, array|string> $columns The list of columns for the schema.
>>>>>>> 926e6ea1
     */
    public function __construct(string $table, array $columns = [])
    {
        $this->_table = $table;
        foreach ($columns as $field => $definition) {
            $this->addColumn($field, $definition);
        }
    }

    /**
     * @inheritDoc
     */
    public function name(): string
    {
        return $this->_table;
    }

    /**
     * @inheritDoc
     */
    public function addColumn(string $name, $attrs)
    {
        if (is_string($attrs)) {
            $attrs = ['type' => $attrs];
        }
        $valid = static::$_columnKeys;
        if (isset(static::$_columnExtras[$attrs['type']])) {
            $valid += static::$_columnExtras[$attrs['type']];
        }
        $attrs = array_intersect_key($attrs, $valid);
        $this->_columns[$name] = $attrs + $valid;
        $this->_typeMap[$name] = $this->_columns[$name]['type'];

        return $this;
    }

    /**
     * @inheritDoc
     */
    public function removeColumn(string $name)
    {
        unset($this->_columns[$name], $this->_typeMap[$name]);

        return $this;
    }

    /**
     * @inheritDoc
     */
    public function columns(): array
    {
        return array_keys($this->_columns);
    }

    /**
     * @inheritDoc
     */
    public function getColumn(string $name): ?array
    {
        if (!isset($this->_columns[$name])) {
            return null;
        }
        $column = $this->_columns[$name];
        unset($column['baseType']);

        return $column;
    }

    /**
     * @inheritDoc
     */
    public function getColumnType(string $name): ?string
    {
        if (!isset($this->_columns[$name])) {
            return null;
        }

        return $this->_columns[$name]['type'];
    }

    /**
     * @inheritDoc
     */
    public function setColumnType(string $name, string $type)
    {
        if (!isset($this->_columns[$name])) {
            return $this;
        }

        $this->_columns[$name]['type'] = $type;
        $this->_typeMap[$name] = $type;

        return $this;
    }

    /**
     * @inheritDoc
     */
    public function hasColumn(string $name): bool
    {
        return isset($this->_columns[$name]);
    }

    /**
     * @inheritDoc
     */
    public function baseColumnType(string $column): ?string
    {
        if (isset($this->_columns[$column]['baseType'])) {
            return $this->_columns[$column]['baseType'];
        }

        $type = $this->getColumnType($column);

        if ($type === null) {
            return null;
        }

        if (TypeFactory::getMap($type)) {
            $type = TypeFactory::build($type)->getBaseType();
        }

        return $this->_columns[$column]['baseType'] = $type;
    }

    /**
     * @inheritDoc
     */
    public function typeMap(): array
    {
        return $this->_typeMap;
    }

    /**
     * @inheritDoc
     */
    public function isNullable(string $name): bool
    {
        if (!isset($this->_columns[$name])) {
            return true;
        }

        return $this->_columns[$name]['null'] === true;
    }

    /**
     * @inheritDoc
     */
    public function defaultValues(): array
    {
        $defaults = [];
        foreach ($this->_columns as $name => $data) {
            if (!array_key_exists('default', $data)) {
                continue;
            }
            if ($data['default'] === null && $data['null'] !== true) {
                continue;
            }
            $defaults[$name] = $data['default'];
        }

        return $defaults;
    }

    /**
     * @inheritDoc
     */
    public function addIndex(string $name, $attrs)
    {
        if (is_string($attrs)) {
            $attrs = ['type' => $attrs];
        }
        $attrs = array_intersect_key($attrs, static::$_indexKeys);
        $attrs += static::$_indexKeys;
        unset($attrs['references'], $attrs['update'], $attrs['delete']);

        if (!in_array($attrs['type'], static::$_validIndexTypes, true)) {
            throw new DatabaseException(sprintf(
                'Invalid index type "%s" in index "%s" in table "%s".',
                $attrs['type'],
                $name,
                $this->_table
            ));
        }
        if (empty($attrs['columns'])) {
            throw new DatabaseException(sprintf(
                'Index "%s" in table "%s" must have at least one column.',
                $name,
                $this->_table
            ));
        }
        $attrs['columns'] = (array)$attrs['columns'];
        foreach ($attrs['columns'] as $field) {
            if (empty($this->_columns[$field])) {
                $msg = sprintf(
                    'Columns used in index "%s" in table "%s" must be added to the Table schema first. ' .
                    'The column "%s" was not found.',
                    $name,
                    $this->_table,
                    $field
                );
                throw new DatabaseException($msg);
            }
        }
        $this->_indexes[$name] = $attrs;

        return $this;
    }

    /**
     * @inheritDoc
     */
    public function indexes(): array
    {
        return array_keys($this->_indexes);
    }

    /**
     * @inheritDoc
     */
    public function getIndex(string $name): ?array
    {
        if (!isset($this->_indexes[$name])) {
            return null;
        }

        return $this->_indexes[$name];
    }

    /**
     * @inheritDoc
     */
    public function getPrimaryKey(): array
    {
        foreach ($this->_constraints as $data) {
            if ($data['type'] === static::CONSTRAINT_PRIMARY) {
                return $data['columns'];
            }
        }

        return [];
    }

    /**
     * @inheritDoc
     */
    public function addConstraint(string $name, $attrs)
    {
        if (is_string($attrs)) {
            $attrs = ['type' => $attrs];
        }
        $attrs = array_intersect_key($attrs, static::$_indexKeys);
        $attrs += static::$_indexKeys;
        if (!in_array($attrs['type'], static::$_validConstraintTypes, true)) {
            throw new DatabaseException(sprintf(
                'Invalid constraint type "%s" in table "%s".',
                $attrs['type'],
                $this->_table
            ));
        }
        if (empty($attrs['columns'])) {
            throw new DatabaseException(sprintf(
                'Constraints in table "%s" must have at least one column.',
                $this->_table
            ));
        }
        $attrs['columns'] = (array)$attrs['columns'];
        foreach ($attrs['columns'] as $field) {
            if (empty($this->_columns[$field])) {
                $msg = sprintf(
                    'Columns used in constraints must be added to the Table schema first. ' .
                    'The column "%s" was not found in table "%s".',
                    $field,
                    $this->_table
                );
                throw new DatabaseException($msg);
            }
        }

        if ($attrs['type'] === static::CONSTRAINT_FOREIGN) {
            $attrs = $this->_checkForeignKey($attrs);

            if (isset($this->_constraints[$name])) {
                $this->_constraints[$name]['columns'] = array_unique(array_merge(
                    $this->_constraints[$name]['columns'],
                    $attrs['columns']
                ));

                if (isset($this->_constraints[$name]['references'])) {
                    $this->_constraints[$name]['references'][1] = array_unique(array_merge(
                        (array)$this->_constraints[$name]['references'][1],
                        [$attrs['references'][1]]
                    ));
                }

                return $this;
            }
        } else {
            unset($attrs['references'], $attrs['update'], $attrs['delete']);
        }

        $this->_constraints[$name] = $attrs;

        return $this;
    }

    /**
     * @inheritDoc
     */
    public function dropConstraint(string $name)
    {
        if (isset($this->_constraints[$name])) {
            unset($this->_constraints[$name]);
        }

        return $this;
    }

    /**
     * Check whether a table has an autoIncrement column defined.
     *
     * @return bool
     */
    public function hasAutoincrement(): bool
    {
        foreach ($this->_columns as $column) {
            if (isset($column['autoIncrement']) && $column['autoIncrement']) {
                return true;
            }
        }

        return false;
    }

    /**
     * Helper method to check/validate foreign keys.
     *
     * @param array<string, mixed> $attrs Attributes to set.
     * @return array<string, mixed>
     * @throws \Cake\Database\Exception\DatabaseException When foreign key definition is not valid.
     */
    protected function _checkForeignKey(array $attrs): array
    {
        if (count($attrs['references']) < 2) {
            throw new DatabaseException('References must contain a table and column.');
        }
        if (!in_array($attrs['update'], static::$_validForeignKeyActions)) {
            throw new DatabaseException(sprintf(
                'Update action is invalid. Must be one of %s',
                implode(',', static::$_validForeignKeyActions)
            ));
        }
        if (!in_array($attrs['delete'], static::$_validForeignKeyActions)) {
            throw new DatabaseException(sprintf(
                'Delete action is invalid. Must be one of %s',
                implode(',', static::$_validForeignKeyActions)
            ));
        }

        return $attrs;
    }

    /**
     * @inheritDoc
     */
    public function constraints(): array
    {
        return array_keys($this->_constraints);
    }

    /**
     * @inheritDoc
     */
    public function getConstraint(string $name): ?array
    {
        return $this->_constraints[$name] ?? null;
    }

    /**
     * @inheritDoc
     */
    public function setOptions(array $options)
    {
        $this->_options = $options + $this->_options;

        return $this;
    }

    /**
     * @inheritDoc
     */
    public function getOptions(): array
    {
        return $this->_options;
    }

    /**
     * @inheritDoc
     */
    public function setTemporary(bool $temporary)
    {
        $this->_temporary = $temporary;

        return $this;
    }

    /**
     * @inheritDoc
     */
    public function isTemporary(): bool
    {
        return $this->_temporary;
    }

    /**
     * @inheritDoc
     */
    public function createSql(Connection $connection): array
    {
        $dialect = $connection->getDriver()->schemaDialect();
        $columns = $constraints = $indexes = [];
        foreach (array_keys($this->_columns) as $name) {
            $columns[] = $dialect->columnSql($this, $name);
        }
        foreach (array_keys($this->_constraints) as $name) {
            $constraints[] = $dialect->constraintSql($this, $name);
        }
        foreach (array_keys($this->_indexes) as $name) {
            $indexes[] = $dialect->indexSql($this, $name);
        }

        return $dialect->createTableSql($this, $columns, $constraints, $indexes);
    }

    /**
     * @inheritDoc
     */
    public function dropSql(Connection $connection): array
    {
        $dialect = $connection->getDriver()->schemaDialect();

        return $dialect->dropTableSql($this);
    }

    /**
     * @inheritDoc
     */
    public function truncateSql(Connection $connection): array
    {
        $dialect = $connection->getDriver()->schemaDialect();

        return $dialect->truncateTableSql($this);
    }

    /**
     * @inheritDoc
     */
    public function addConstraintSql(Connection $connection): array
    {
        $dialect = $connection->getDriver()->schemaDialect();

        return $dialect->addConstraintSql($this);
    }

    /**
     * @inheritDoc
     */
    public function dropConstraintSql(Connection $connection): array
    {
        $dialect = $connection->getDriver()->schemaDialect();

        return $dialect->dropConstraintSql($this);
    }

    /**
     * Returns an array of the table schema.
     *
     * @return array<string, mixed>
     */
    public function __debugInfo(): array
    {
        return [
            'table' => $this->_table,
            'columns' => $this->_columns,
            'indexes' => $this->_indexes,
            'constraints' => $this->_constraints,
            'options' => $this->_options,
            'typeMap' => $this->_typeMap,
            'temporary' => $this->_temporary,
        ];
    }
}<|MERGE_RESOLUTION|>--- conflicted
+++ resolved
@@ -290,11 +290,7 @@
      * Constructor.
      *
      * @param string $table The table name.
-<<<<<<< HEAD
-     * @param array<string, array> $columns The list of columns for the schema.
-=======
      * @param array<string, array|string> $columns The list of columns for the schema.
->>>>>>> 926e6ea1
      */
     public function __construct(string $table, array $columns = [])
     {
