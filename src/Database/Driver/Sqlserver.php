--- conflicted
+++ resolved
@@ -554,28 +554,19 @@
     protected function transformIntervalExpression(IntervalExpression $intervalExp): void
     {
         $intervalExp->combineIntervalSqlOptions([
-<<<<<<< HEAD
-=======
             'combineMicro' => false,
->>>>>>> c9ab9373
             'overrideCallback' =>
                 function (IntervalExpression $intervalExp, array $interval) {
                     if (!($intervalExp instanceof DateTimeIntervalExpression)) {
                         throw new Exception('SQL Server does not support date intervals within window frames.');
                     }
                     $fieldValue = $intervalExp->getSubject();
-<<<<<<< HEAD
-                    $types = [];
-                    if ($fieldValue instanceof \DateTimeInterface) {
-                        $types[] = 'datetimefractional';
-=======
                     if ($fieldValue instanceof \DateTimeInterface) {
                         $fieldValue = (new FunctionExpression(
                             'CAST',
                             [$fieldValue, 'datetime2' => 'literal'],
                             ['datetimefractional']
                         ))->setConjunction(' AS');
->>>>>>> c9ab9373
                     }
                     $function = null;
                     $interval = array_filter($interval);
@@ -584,11 +575,7 @@
                         if (!$function) {
                             $function = (new FunctionExpression('DATEADD', []))
                                 ->add([$iUnit => 'literal', $iValue => 'literal'])
-<<<<<<< HEAD
-                                ->add([$fieldValue], $types);
-=======
                                 ->add([$fieldValue]);
->>>>>>> c9ab9373
                         } else {
                             $function = (new FunctionExpression('DATEADD', []))
                                 ->add([$iUnit => 'literal', $iValue => 'literal', $function]);
