--- conflicted
+++ resolved
@@ -17,11 +17,7 @@
 namespace Cake\Datasource;
 
 use Cake\Collection\Collection;
-<<<<<<< HEAD
-=======
 use Cake\Core\Configure;
-use Countable;
->>>>>>> 7a32d4f0
 
 /**
  * Generic ResultSet decorator. This will make any traversable object appear to
@@ -32,27 +28,6 @@
  */
 class ResultSetDecorator extends Collection implements ResultSetInterface
 {
-<<<<<<< HEAD
-=======
-    /**
-     * Make this object countable.
-     *
-     * Part of the Countable interface. Calling this method
-     * will convert the underlying traversable object into an array and
-     * get the count of the underlying data.
-     *
-     * @return int
-     */
-    public function count(): int
-    {
-        $iterator = $this->getInnerIterator();
-        if ($iterator instanceof Countable) {
-            return $iterator->count();
-        }
-
-        return count($this->toArray());
-    }
-
     /**
      * @inheritDoc
      */
@@ -63,5 +38,4 @@
 
         return array_merge($parentInfo, ['items' => $this->take($limit)->toArray()]);
     }
->>>>>>> 7a32d4f0
 }