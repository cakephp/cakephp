<?php
declare(strict_types=1);

/**
 * CakePHP(tm) : Rapid Development Framework (https://cakephp.org)
 * Copyright (c) Cake Software Foundation, Inc. (https://cakefoundation.org)
 *
 * Licensed under The MIT License
 * For full copyright and license information, please see the LICENSE.txt
 * Redistributions of files must retain the above copyright notice.
 *
 * @copyright     Copyright (c) Cake Software Foundation, Inc. (https://cakefoundation.org)
 * @link          https://cakephp.org CakePHP(tm) Project
 * @since         0.10.0
 * @license       https://opensource.org/licenses/mit-license.php MIT License
 */
namespace Cake\Datasource;

use Cake\Core\StaticConfigTrait;
use Cake\Database\Connection;
use Cake\Database\Driver\Mysql;
use Cake\Database\Driver\Postgres;
use Cake\Database\Driver\Sqlite;
use Cake\Database\Driver\Sqlserver;
use Cake\Datasource\Exception\MissingDatasourceConfigException;
use Closure;

/**
 * Manages and loads instances of Connection
 *
 * Provides an interface to loading and creating connection objects. Acts as
 * a registry for the connections defined in an application.
 *
 * Provides an interface for loading and enumerating connections defined in
 * config/app.php
 */
class ConnectionManager
{
    use StaticConfigTrait {
        setConfig as protected _setConfig;
        parseDsn as protected _parseDsn;
    }

    /**
     * A map of connection aliases.
     *
     * @var array<string, string>
     */
    protected static array $_aliasMap = [];

    /**
     * An array mapping url schemes to fully qualified driver class names
     *
     * @var array<string, string>
     * @psalm-var array<string, class-string>
     */
    protected static array $_dsnClassMap = [
        'mysql' => Mysql::class,
        'postgres' => Postgres::class,
        'sqlite' => Sqlite::class,
        'sqlserver' => Sqlserver::class,
    ];

    /**
     * The ConnectionRegistry used by the manager.
     *
     * @var \Cake\Datasource\ConnectionRegistry|null
     */
    protected static ?ConnectionRegistry $_registry = null;

    /**
     * Configure a new connection object.
     *
     * The connection will not be constructed until it is first used.
     *
     * @param array<string, mixed>|string $key The name of the connection config, or an array of multiple configs.
     * @param \Cake\Datasource\ConnectionInterface|\Closure|array<string, mixed>|null $config An array of name => config data for adapter.
     * @return void
     * @throws \Cake\Core\Exception\CakeException When trying to modify an existing config.
     * @see \Cake\Core\StaticConfigTrait::config()
     */
    public static function setConfig(array|string $key, ConnectionInterface|Closure|array|null $config = null): void
    {
        if (is_array($config)) {
            $config['name'] = $key;
        }

        static::_setConfig($key, $config);
    }

    /**
     * Parses a DSN into a valid connection configuration
     *
     * This method allows setting a DSN using formatting similar to that used by PEAR::DB.
     * The following is an example of its usage:
     *
     * ```
     * $dsn = 'mysql://user:pass@localhost/database';
     * $config = ConnectionManager::parseDsn($dsn);
     *
     * $dsn = 'Cake\Database\Driver\Mysql://localhost:3306/database?className=Cake\Database\Connection';
     * $config = ConnectionManager::parseDsn($dsn);
     *
     * $dsn = 'Cake\Database\Connection://localhost:3306/database?driver=Cake\Database\Driver\Mysql';
     * $config = ConnectionManager::parseDsn($dsn);
     * ```
     *
     * For all classes, the value of `scheme` is set as the value of both the `className` and `driver`
     * unless they have been otherwise specified.
     *
     * Note that query-string arguments are also parsed and set as values in the returned configuration.
     *
     * @param string $config The DSN string to convert to a configuration array
     * @return array<string, mixed> The configuration array to be stored after parsing the DSN
     */
    public static function parseDsn(string $config): array
    {
        $config = static::_parseDsn($config);

        if (isset($config['path']) && empty($config['database'])) {
            $config['database'] = substr($config['path'], 1);
        }

        if (empty($config['driver'])) {
            $config['driver'] = $config['className'];
            $config['className'] = Connection::class;
        }

        unset($config['path']);

        return $config;
    }

    /**
     * Set one or more connection aliases.
     *
     * Connection aliases allow you to rename active connections without overwriting
     * the aliased connection. This is most useful in the test-suite for replacing
     * connections with their test variant.
     *
     * Defined aliases will take precedence over normal connection names. For example,
     * if you alias 'default' to 'test', fetching 'default' will always return the 'test'
     * connection as long as the alias is defined.
     *
     * You can remove aliases with ConnectionManager::dropAlias().
     *
     * ### Usage
     *
     * ```
     * // Make 'things' resolve to 'test_things' connection
     * ConnectionManager::alias('test_things', 'things');
     * ```
     *
     * @param string $source The existing connection to alias.
     * @param string $alias The alias name that resolves to `$source`.
     * @return void
     */
    public static function alias(string $source, string $alias): void
    {
        static::$_aliasMap[$alias] = $source;
    }

    /**
     * Drop an alias.
     *
     * Removes an alias from ConnectionManager. Fetching the aliased
     * connection may fail if there is no other connection with that name.
     *
     * @param string $alias The connection alias to drop
     * @return void
     */
    public static function dropAlias(string $alias): void
    {
        unset(static::$_aliasMap[$alias]);
    }

    /**
     * Returns the current connection aliases and what they alias.
     *
     * @return array<string, string>
     */
    public static function aliases(): array
    {
        return static::$_aliasMap;
    }

    /**
     * Get a connection.
     *
     * If the connection has not been constructed an instance will be added
     * to the registry. This method will use any aliases that have been
     * defined. If you want the original unaliased connections pass `false`
     * as second parameter.
     *
     * @param string $name The connection name.
     * @param bool $useAliases Whether connection aliases are used
     * @return \Cake\Datasource\ConnectionInterface
     * @throws \Cake\Datasource\Exception\MissingDatasourceConfigException When config
     * data is missing.
     */
<<<<<<< HEAD
    public static function get(string $name, bool $useAliases = true, ?string $role = null): ConnectionInterface
=======
    public static function get(string $name, bool $useAliases = true)
>>>>>>> bbdc2a90
    {
        if ($useAliases && isset(static::$_aliasMap[$name])) {
            $name = static::$_aliasMap[$name];
        }

        if (!isset(static::$_config[$name])) {
            throw new MissingDatasourceConfigException(['name' => $name]);
        }
        static::$_registry ??= new ConnectionRegistry();

        return static::$_registry->{$name} ?? static::$_registry->load($name, static::$_config[$name]);
    }
<<<<<<< HEAD

    /**
     * Gets the connection name (or alias if `$useAliases` is true) for a role.
     *
     * @param string $role Connection role - read or write
     * @param string $name Connection name
     * @param bool $useAliases Whether connection aliases are used
     * @return string
     */
    public static function getName(string $role, string $name, bool $useAliases = true): string
    {
        assert(in_array($role, [ConnectionInterface::ROLE_READ, ConnectionInterface::ROLE_WRITE], true));
        if ($role === ConnectionInterface::ROLE_READ) {
            return static::getReadName($name, $useAliases);
        }

        return static::getWriteName($name, $useAliases);
    }

    /**
     * Gets the read connection name (or alias if `$useAliases` is true).
     *
     * @param string $name Connection name
     * @param bool $useAliases Whether connection aliases are used
     * @return string
     */
    protected static function getReadName(string $name, bool $useAliases): string
    {
        $readName = $name;
        $writeName = $name;
        if (preg_match('/(.*):read$/', $name, $matches) === 1) {
            $writeName = $matches[1];
        } else {
            $readName = $name . ':read';
        }

        if (($useAliases && isset(static::$_aliasMap[$readName])) || isset(static::$_config[$readName])) {
            return $readName;
        }

        return $writeName;
    }

    /**
     * Gets the write connection name (or alias if `$useAliases` is true).
     *
     * @param string $name Connection name
     * @param bool $useAliases Whether connection aliases are used
     * @return string
     */
    protected static function getWriteName(string $name, bool $useAliases): string
    {
        $writeName = $name;
        if (preg_match('/(.*):read$/', $name, $matches) === 1) {
            $writeName = $matches[1];
        }

        return $writeName;
    }
=======
>>>>>>> bbdc2a90
}<|MERGE_RESOLUTION|>--- conflicted
+++ resolved
@@ -198,11 +198,7 @@
      * @throws \Cake\Datasource\Exception\MissingDatasourceConfigException When config
      * data is missing.
      */
-<<<<<<< HEAD
-    public static function get(string $name, bool $useAliases = true, ?string $role = null): ConnectionInterface
-=======
-    public static function get(string $name, bool $useAliases = true)
->>>>>>> bbdc2a90
+    public static function get(string $name, bool $useAliases = true): ConnectionInterface
     {
         if ($useAliases && isset(static::$_aliasMap[$name])) {
             $name = static::$_aliasMap[$name];
@@ -215,66 +211,4 @@
 
         return static::$_registry->{$name} ?? static::$_registry->load($name, static::$_config[$name]);
     }
-<<<<<<< HEAD
-
-    /**
-     * Gets the connection name (or alias if `$useAliases` is true) for a role.
-     *
-     * @param string $role Connection role - read or write
-     * @param string $name Connection name
-     * @param bool $useAliases Whether connection aliases are used
-     * @return string
-     */
-    public static function getName(string $role, string $name, bool $useAliases = true): string
-    {
-        assert(in_array($role, [ConnectionInterface::ROLE_READ, ConnectionInterface::ROLE_WRITE], true));
-        if ($role === ConnectionInterface::ROLE_READ) {
-            return static::getReadName($name, $useAliases);
-        }
-
-        return static::getWriteName($name, $useAliases);
-    }
-
-    /**
-     * Gets the read connection name (or alias if `$useAliases` is true).
-     *
-     * @param string $name Connection name
-     * @param bool $useAliases Whether connection aliases are used
-     * @return string
-     */
-    protected static function getReadName(string $name, bool $useAliases): string
-    {
-        $readName = $name;
-        $writeName = $name;
-        if (preg_match('/(.*):read$/', $name, $matches) === 1) {
-            $writeName = $matches[1];
-        } else {
-            $readName = $name . ':read';
-        }
-
-        if (($useAliases && isset(static::$_aliasMap[$readName])) || isset(static::$_config[$readName])) {
-            return $readName;
-        }
-
-        return $writeName;
-    }
-
-    /**
-     * Gets the write connection name (or alias if `$useAliases` is true).
-     *
-     * @param string $name Connection name
-     * @param bool $useAliases Whether connection aliases are used
-     * @return string
-     */
-    protected static function getWriteName(string $name, bool $useAliases): string
-    {
-        $writeName = $name;
-        if (preg_match('/(.*):read$/', $name, $matches) === 1) {
-            $writeName = $matches[1];
-        }
-
-        return $writeName;
-    }
-=======
->>>>>>> bbdc2a90
 }