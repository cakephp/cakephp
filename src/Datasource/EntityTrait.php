--- conflicted
+++ resolved
@@ -449,23 +449,6 @@
     }
 
     /**
-<<<<<<< HEAD
-=======
-     * Removes a field or list of fields from this entity
-     *
-     * @deprecated 4.0.0 Use {@link unset()} instead. Will be removed in 5.0.
-     * @param array<string>|string $field The field to unset.
-     * @return $this
-     */
-    public function unsetProperty($field)
-    {
-        deprecationWarning('EntityTrait::unsetProperty() is deprecated. Use unset() instead.');
-
-        return $this->unset($field);
-    }
-
-    /**
->>>>>>> be745ba2
      * Sets hidden fields.
      *
      * @param string[] $fields An array of fields to hide from array exports.
