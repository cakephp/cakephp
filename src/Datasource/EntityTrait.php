<?php
declare(strict_types=1);

/**
 * CakePHP(tm) : Rapid Development Framework (https://cakephp.org)
 * Copyright (c) Cake Software Foundation, Inc. (https://cakefoundation.org)
 *
 * Licensed under The MIT License
 * For full copyright and license information, please see the LICENSE.txt
 * Redistributions of files must retain the above copyright notice.
 *
 * @copyright     Copyright (c) Cake Software Foundation, Inc. (https://cakefoundation.org)
 * @link          https://cakephp.org CakePHP(tm) Project
 * @since         3.0.0
 * @license       https://opensource.org/licenses/mit-license.php MIT License
 */
namespace Cake\Datasource;

use Cake\Collection\Collection;
use Cake\Datasource\Exception\MissingPropertyException;
use Cake\ORM\Entity;
use Cake\Utility\Hash;
use Cake\Utility\Inflector;
use InvalidArgumentException;
use Traversable;

/**
 * An entity represents a single result row from a repository. It exposes the
 * methods for retrieving and storing fields associated in this row.
 */
trait EntityTrait
{
    /**
     * Holds all fields and their values for this entity.
     *
     * @var array<string, mixed>
     */
    protected array $_fields = [];

    /**
     * Holds all fields that have been changed and their original values for this entity.
     *
     * @var array<string, mixed>
     */
    protected array $_original = [];

    /**
     * Holds all fields that have been initially set on instantiation, or after marking as clean
     *
     * @var array<string>
     */
    protected array $_originalFields = [];

    /**
     * List of field names that should **not** be included in JSON or Array
     * representations of this Entity.
     *
     * @var array<string>
     */
    protected array $_hidden = [];

    /**
     * List of computed or virtual fields that **should** be included in JSON or array
     * representations of this Entity. If a field is present in both _hidden and _virtual
     * the field will **not** be in the array/JSON versions of the entity.
     *
     * @var array<string>
     */
    protected array $_virtual = [];

    /**
     * Holds a list of the fields that were modified or added after this object
     * was originally created.
     *
     * @var array<bool>
     */
    protected array $_dirty = [];

    /**
     * Holds a cached list of getters/setters per class
     *
     * @var array<string, array<string, array<string, string>>>
     */
    protected static array $_accessors = [];

    /**
     * Indicates whether this entity is yet to be persisted.
     * Entities default to assuming they are new. You can use Table::persisted()
     * to set the new flag on an entity based on records in the database.
     *
     * @var bool
     */
    protected bool $_new = true;

    /**
     * List of errors per field as stored in this object.
     *
     * @var array<string, mixed>
     */
    protected array $_errors = [];

    /**
     * List of invalid fields and their data for errors upon validation/patching.
     *
     * @var array<string, mixed>
     */
    protected array $_invalid = [];

    /**
     * Map of fields in this entity that can be safely assigned, each
     * field name points to a boolean indicating its status. An empty array
     * means no fields are accessible
     *
     * The special field '\*' can also be mapped, meaning that any other field
     * not defined in the map will take its value. For example, `'*' => true`
     * means that any field not defined in the map will be accessible by default
     *
     * @var array<string, bool>
     */
    protected array $_accessible = ['*' => true];

    /**
     * The alias of the repository this entity came from
     *
     * @var string
     */
    protected string $_registryAlias = '';

    /**
<<<<<<< HEAD
     * Whether the presence of a field is checked when accessing a property.
     *
     * If enabled an exception will be thrown when trying to access a non-existent property.
=======
     * Storing the current visitation status while recursing through entities getting errors.
     *
     * @var bool
     */
    protected $_hasBeenVisited = false;

    /**
     * Set to true in your entity's class definition or
     * via application logic. When true. has() and related
     * methods will use `array_key_exists` instead of `isset`
     * to decide if fields are 'defined' in an entity.
>>>>>>> 05182397
     *
     * @var bool
     */
    protected bool $requireFieldPresence = false;

    /**
     * Magic getter to access fields that have been set in this entity
     *
     * @param string $field Name of the field to access
     * @return mixed
     */
    public function &__get(string $field): mixed
    {
        return $this->get($field);
    }

    /**
     * Magic setter to add or edit a field in this entity
     *
     * @param string $field The name of the field to set
     * @param mixed $value The value to set to the field
     * @return void
     */
    public function __set(string $field, mixed $value): void
    {
        $this->set($field, $value);
    }

    /**
     * Returns whether this entity contains a field named $field
     * and is not set to null.
     *
     * @param string $field The field to check.
     * @return bool
     */
    public function __isset(string $field): bool
    {
        return $this->get($field) !== null;
    }

    /**
     * Removes a field from this entity
     *
     * @param string $field The field to unset
     * @return void
     */
    public function __unset(string $field): void
    {
        $this->unset($field);
    }

    /**
     * Sets a single field inside this entity.
     *
     * ### Example:
     *
     * ```
     * $entity->set('name', 'Andrew');
     * ```
     *
     * It is also possible to mass-assign multiple fields to this entity
     * with one call by passing a hashed array as fields in the form of
     * field => value pairs
     *
     * ### Example:
     *
     * ```
     * $entity->set(['name' => 'andrew', 'id' => 1]);
     * echo $entity->name // prints andrew
     * echo $entity->id // prints 1
     * ```
     *
     * Some times it is handy to bypass setter functions in this entity when assigning
     * fields. You can achieve this by disabling the `setter` option using the
     * `$options` parameter:
     *
     * ```
     * $entity->set('name', 'Andrew', ['setter' => false]);
     * $entity->set(['name' => 'Andrew', 'id' => 1], ['setter' => false]);
     * ```
     *
     * Mass assignment should be treated carefully when accepting user input, by default
     * entities will guard all fields when fields are assigned in bulk. You can disable
     * the guarding for a single set call with the `guard` option:
     *
     * ```
     * $entity->set(['name' => 'Andrew', 'id' => 1], ['guard' => false]);
     * ```
     *
     * You do not need to use the guard option when assigning fields individually:
     *
     * ```
     * // No need to use the guard option.
     * $entity->set('name', 'Andrew');
     * ```
     *
     * You can use the `asOriginal` option to set the given field as original, if it wasn't
     * present when the entity was instantiated.
     *
     * ```
     * $entity = new Entity(['name' => 'andrew', 'id' => 1]);
     *
     * $entity->set('phone_number', '555-0134');
     * print_r($entity->getOriginalFields()) // prints ['name', 'id']
     *
     * $entity->set('phone_number', '555-0134', ['asOriginal' => true]);
     * print_r($entity->getOriginalFields()) // prints ['name', 'id', 'phone_number']
     * ```
     *
     * @param array<string, mixed>|string $field the name of field to set or a list of
     * fields with their respective values
     * @param mixed $value The value to set to the field or an array if the
     * first argument is also an array, in which case will be treated as $options
     * @param array<string, mixed> $options Options to be used for setting the field. Allowed option
     * keys are `setter`, `guard` and `asOriginal`
     * @return $this
     * @throws \InvalidArgumentException
     */
    public function set(array|string $field, mixed $value = null, array $options = [])
    {
        if (is_string($field) && $field !== '') {
            $guard = false;
            $field = [$field => $value];
        } else {
            $guard = true;
            $options = (array)$value;
        }

        if (!is_array($field)) {
            throw new InvalidArgumentException('Cannot set an empty field');
        }
        $options += ['setter' => true, 'guard' => $guard, 'asOriginal' => false];

        if ($options['asOriginal'] === true) {
            $this->setOriginalField(array_keys($field));
        }

        foreach ($field as $name => $value) {
            /** @psalm-suppress RedundantCastGivenDocblockType */
            $name = (string)$name;
            if ($options['guard'] === true && !$this->isAccessible($name)) {
                continue;
            }

            $this->setDirty($name, true);

            if ($options['setter']) {
                $setter = static::_accessor($name, 'set');
                if ($setter) {
                    $value = $this->{$setter}($value);
                }
            }

            if (
                $this->isOriginalField($name) &&
                !array_key_exists($name, $this->_original) &&
                array_key_exists($name, $this->_fields) &&
                $value !== $this->_fields[$name]
            ) {
                $this->_original[$name] = $this->_fields[$name];
            }

            $this->_fields[$name] = $value;
        }

        return $this;
    }

    /**
     * Returns the value of a field by name
     *
     * @param string $field the name of the field to retrieve
     * @return mixed
     * @throws \InvalidArgumentException if an empty field name is passed
     */
    public function &get(string $field): mixed
    {
        if ($field === '') {
            throw new InvalidArgumentException('Cannot get an empty field');
        }

        $value = null;
        $fieldIsPresent = false;
        if (array_key_exists($field, $this->_fields)) {
            $fieldIsPresent = true;
            $value = &$this->_fields[$field];
        }

        $method = static::_accessor($field, 'get');
        if ($method) {
            $result = $this->{$method}($value);

            return $result;
        }

        if (!$fieldIsPresent && $this->requireFieldPresence) {
            throw new MissingPropertyException([
                'property' => $field,
                'entity' => $this::class,
            ]);
        }

        return $value;
    }

    /**
     * Enable/disable field presence check when accessing a property.
     *
     * If enabled an exception will be thrown when trying to access a non-existent property.
     *
     * @param bool $value `true` to enable, `false` to disable.
     */
    public function requireFieldPresence(bool $value = true): void
    {
        $this->requireFieldPresence = $value;
    }

    /**
     * Returns whether a field has an original value
     *
     * @param string $field
     * @return bool
     */
    public function hasOriginal(string $field): bool
    {
        return array_key_exists($field, $this->_original);
    }

    /**
     * Returns the value of an original field by name
     *
     * @param string $field the name of the field for which original value is retrieved.
     * @param bool $allowFallback whether to allow falling back to the current field value if no original exists
     * @return mixed
     * @throws \InvalidArgumentException if an empty field name is passed.
     */
    public function getOriginal(string $field, bool $allowFallback = true): mixed
    {
        if ($field === '') {
            throw new InvalidArgumentException('Cannot get an empty field');
        }
        if (array_key_exists($field, $this->_original)) {
            return $this->_original[$field];
        }

        if (!$allowFallback) {
            throw new InvalidArgumentException(sprintf('Cannot retrieve original value for field `%s`', $field));
        }

        return $this->get($field);
    }

    /**
     * Gets all original values of the entity.
     *
     * @return array
     */
    public function getOriginalValues(): array
    {
        $originals = $this->_original;
        $originalKeys = array_keys($originals);
        foreach ($this->_fields as $key => $value) {
            if (
                !in_array($key, $originalKeys, true) &&
                $this->isOriginalField($key)
            ) {
                $originals[$key] = $value;
            }
        }

        return $originals;
    }

    /**
     * Returns whether this entity contains a field named $field.
     *
     * It will return `true` even for fields set to `null`.
     *
     * ### Example:
     *
     * ```
     * $entity = new Entity(['id' => 1, 'name' => null]);
     * $entity->has('id'); // true
     * $entity->has('name'); // true
     * $entity->has('last_name'); // false
     * ```
     *
     * You can check multiple fields by passing an array:
     *
     * ```
     * $entity->has(['name', 'last_name']);
     * ```
     *
     * When checking multiple fields all fields must have a value (even `null`)
     * present for the method to return `true`.
     *
     * @param array<string>|string $field The field or fields to check.
     * @return bool
     */
    public function has(array|string $field): bool
    {
        foreach ((array)$field as $prop) {
            if (!array_key_exists($prop, $this->_fields) && !static::_accessor($prop, 'get')) {
                return false;
            }
        }

        return true;
    }

    /**
     * Checks that a field is empty
     *
     * This is not working like the PHP `empty()` function. The method will
     * return true for:
     *
     * - `''` (empty string)
     * - `null`
     * - `[]`
     *
     * and false in all other cases.
     *
     * @param string $field The field to check.
     * @return bool
     */
    public function isEmpty(string $field): bool
    {
        $value = $this->get($field);
        if (
            $value === null ||
            (
                is_array($value) &&
                empty($value) ||
                $value === ''
            )
        ) {
            return true;
        }

        return false;
    }

    /**
     * Checks that a field has a value.
     *
     * This method will return true for
     *
     * - Non-empty strings
     * - Non-empty arrays
     * - Any object
     * - Integer, even `0`
     * - Float, even 0.0
     *
     * and false in all other cases.
     *
     * @param string $field The field to check.
     * @return bool
     */
    public function hasValue(string $field): bool
    {
        return !$this->isEmpty($field);
    }

    /**
     * Removes a field or list of fields from this entity
     *
     * ### Examples:
     *
     * ```
     * $entity->unset('name');
     * $entity->unset(['name', 'last_name']);
     * ```
     *
     * @param array<string>|string $field The field to unset.
     * @return $this
     */
    public function unset(array|string $field)
    {
        $field = (array)$field;
        foreach ($field as $p) {
            unset($this->_fields[$p], $this->_dirty[$p]);
        }

        return $this;
    }

    /**
     * Sets hidden fields.
     *
     * @param array<string> $fields An array of fields to hide from array exports.
     * @param bool $merge Merge the new fields with the existing. By default false.
     * @return $this
     */
    public function setHidden(array $fields, bool $merge = false)
    {
        if ($merge === false) {
            $this->_hidden = $fields;

            return $this;
        }

        $fields = array_merge($this->_hidden, $fields);
        $this->_hidden = array_unique($fields);

        return $this;
    }

    /**
     * Gets the hidden fields.
     *
     * @return array<string>
     */
    public function getHidden(): array
    {
        return $this->_hidden;
    }

    /**
     * Sets the virtual fields on this entity.
     *
     * @param array<string> $fields An array of fields to treat as virtual.
     * @param bool $merge Merge the new fields with the existing. By default false.
     * @return $this
     */
    public function setVirtual(array $fields, bool $merge = false)
    {
        if ($merge === false) {
            $this->_virtual = $fields;

            return $this;
        }

        $fields = array_merge($this->_virtual, $fields);
        $this->_virtual = array_unique($fields);

        return $this;
    }

    /**
     * Gets the virtual fields on this entity.
     *
     * @return array<string>
     */
    public function getVirtual(): array
    {
        return $this->_virtual;
    }

    /**
     * Gets the list of visible fields.
     *
     * The list of visible fields is all standard fields
     * plus virtual fields minus hidden fields.
     *
     * @return array<string> A list of fields that are 'visible' in all
     *     representations.
     */
    public function getVisible(): array
    {
        $fields = array_keys($this->_fields);
        $fields = array_merge($fields, $this->_virtual);

        return array_diff($fields, $this->_hidden);
    }

    /**
     * Returns an array with all the fields that have been set
     * to this entity
     *
     * This method will recursively transform entities assigned to fields
     * into arrays as well.
     *
     * @return array
     */
    public function toArray(): array
    {
        $result = [];
        foreach ($this->getVisible() as $field) {
            $value = $this->get($field);
            if (is_array($value)) {
                $result[$field] = [];
                foreach ($value as $k => $entity) {
                    if ($entity instanceof EntityInterface) {
                        $result[$field][$k] = $entity->toArray();
                    } else {
                        $result[$field][$k] = $entity;
                    }
                }
            } elseif ($value instanceof EntityInterface) {
                $result[$field] = $value->toArray();
            } else {
                $result[$field] = $value;
            }
        }

        return $result;
    }

    /**
     * Returns the fields that will be serialized as JSON
     *
     * @return array
     */
    public function jsonSerialize(): array
    {
        return $this->extract($this->getVisible());
    }

    /**
     * Implements isset($entity);
     *
     * @param string $offset The offset to check.
     * @return bool Success
     */
    public function offsetExists(mixed $offset): bool
    {
        return $this->__isset($offset);
    }

    /**
     * Implements $entity[$offset];
     *
     * @param string $offset The offset to get.
     * @return mixed
     */
    public function &offsetGet(mixed $offset): mixed
    {
        return $this->get($offset);
    }

    /**
     * Implements $entity[$offset] = $value;
     *
     * @param string $offset The offset to set.
     * @param mixed $value The value to set.
     * @return void
     */
    public function offsetSet(mixed $offset, mixed $value): void
    {
        $this->set($offset, $value);
    }

    /**
     * Implements unset($result[$offset]);
     *
     * @param string $offset The offset to remove.
     * @return void
     */
    public function offsetUnset(mixed $offset): void
    {
        $this->unset($offset);
    }

    /**
     * Fetch accessor method name
     * Accessor methods (available or not) are cached in $_accessors
     *
     * @param string $property the field name to derive getter name from
     * @param string $type the accessor type ('get' or 'set')
     * @return string method name or empty string (no method available)
     */
    protected static function _accessor(string $property, string $type): string
    {
        $class = static::class;

        if (isset(static::$_accessors[$class][$type][$property])) {
            return static::$_accessors[$class][$type][$property];
        }

        if (!empty(static::$_accessors[$class])) {
            return static::$_accessors[$class][$type][$property] = '';
        }

        if (static::class === Entity::class) {
            return '';
        }

        foreach (get_class_methods($class) as $method) {
            $prefix = substr($method, 1, 3);
            if ($method[0] !== '_' || ($prefix !== 'get' && $prefix !== 'set')) {
                continue;
            }
            $field = lcfirst(substr($method, 4));
            $snakeField = Inflector::underscore($field);
            $titleField = ucfirst($field);
            static::$_accessors[$class][$prefix][$snakeField] = $method;
            static::$_accessors[$class][$prefix][$field] = $method;
            static::$_accessors[$class][$prefix][$titleField] = $method;
        }

        if (!isset(static::$_accessors[$class][$type][$property])) {
            static::$_accessors[$class][$type][$property] = '';
        }

        return static::$_accessors[$class][$type][$property];
    }

    /**
     * Returns an array with the requested fields
     * stored in this entity, indexed by field name
     *
     * @param array<string> $fields list of fields to be returned
     * @param bool $onlyDirty Return the requested field only if it is dirty
     * @return array
     */
    public function extract(array $fields, bool $onlyDirty = false): array
    {
        $result = [];
        foreach ($fields as $field) {
            if (!$onlyDirty || $this->isDirty($field)) {
                $result[$field] = $this->get($field);
            }
        }

        return $result;
    }

    /**
     * Returns an array with the requested original fields
     * stored in this entity, indexed by field name, if they exist.
     *
     * Fields that are unchanged from their original value will be included in the
     * return of this method.
     *
     * @param array<string> $fields List of fields to be returned
     * @return array
     */
    public function extractOriginal(array $fields): array
    {
        $result = [];
        foreach ($fields as $field) {
            if ($this->hasOriginal($field)) {
                $result[$field] = $this->getOriginal($field);
            } elseif ($this->isOriginalField($field)) {
                $result[$field] = $this->get($field);
            }
        }

        return $result;
    }

    /**
     * Returns an array with only the original fields
     * stored in this entity, indexed by field name, if they exist.
     *
     * This method will only return fields that have been modified since
     * the entity was built. Unchanged fields will be omitted.
     *
     * @param array<string> $fields List of fields to be returned
     * @return array
     */
    public function extractOriginalChanged(array $fields): array
    {
        $result = [];
        foreach ($fields as $field) {
            if (!$this->hasOriginal($field)) {
                continue;
            }

            $original = $this->getOriginal($field);
            if ($original !== $this->get($field)) {
                $result[$field] = $original;
            }
        }

        return $result;
    }

    /**
     * Returns whether a field is an original one
     *
     * @return bool
     */
    public function isOriginalField(string $name): bool
    {
        return in_array($name, $this->_originalFields);
    }

    /**
     * Returns an array of original fields.
     * Original fields are those that the entity was initialized with.
     *
     * @return array<string>
     */
    public function getOriginalFields(): array
    {
        return $this->_originalFields;
    }

    /**
     * Sets the given field or a list of fields to as original.
     * Normally there is no need to call this method manually.
     *
     * @param array<string>|string $field the name of a field or a list of fields to set as original
     * @param bool $merge
     * @return $this
     */
    protected function setOriginalField(string|array $field, bool $merge = true)
    {
        if (!$merge) {
            $this->_originalFields = (array)$field;

            return $this;
        }

        $fields = (array)$field;
        foreach ($fields as $field) {
            $field = (string)$field;
            if (!$this->isOriginalField($field)) {
                $this->_originalFields[] = $field;
            }
        }

        return $this;
    }

    /**
     * Sets the dirty status of a single field.
     *
     * @param string $field the field to set or check status for
     * @param bool $isDirty true means the field was changed, false means
     * it was not changed. Defaults to true.
     * @return $this
     */
    public function setDirty(string $field, bool $isDirty = true)
    {
        if ($isDirty === false) {
            $this->setOriginalField($field);

            unset($this->_dirty[$field], $this->_original[$field]);

            return $this;
        }

        $this->_dirty[$field] = true;
        unset($this->_errors[$field], $this->_invalid[$field]);

        return $this;
    }

    /**
     * Checks if the entity is dirty or if a single field of it is dirty.
     *
     * @param string|null $field The field to check the status for. Null for the whole entity.
     * @return bool Whether the field was changed or not
     */
    public function isDirty(?string $field = null): bool
    {
        if ($field === null) {
            return !empty($this->_dirty);
        }

        return isset($this->_dirty[$field]);
    }

    /**
     * Gets the dirty fields.
     *
     * @return array<string>
     */
    public function getDirty(): array
    {
        return array_keys($this->_dirty);
    }

    /**
     * Sets the entire entity as clean, which means that it will appear as
     * no fields being modified or added at all. This is an useful call
     * for an initial object hydration
     *
     * @return void
     */
    public function clean(): void
    {
        $this->_dirty = [];
        $this->_errors = [];
        $this->_invalid = [];
        $this->_original = [];
        $this->setOriginalField(array_keys($this->_fields), false);
    }

    /**
     * Set the status of this entity.
     *
     * Using `true` means that the entity has not been persisted in the database,
     * `false` that it already is.
     *
     * @param bool $new Indicate whether this entity has been persisted.
     * @return $this
     */
    public function setNew(bool $new)
    {
        if ($new) {
            foreach ($this->_fields as $k => $p) {
                $this->_dirty[$k] = true;
            }
        }

        $this->_new = $new;

        return $this;
    }

    /**
     * Returns whether this entity has already been persisted.
     *
     * @return bool Whether the entity has been persisted.
     */
    public function isNew(): bool
    {
        return $this->_new;
    }

    /**
     * Returns whether this entity has errors.
     *
     * @param bool $includeNested true will check nested entities for hasErrors()
     * @return bool
     */
    public function hasErrors(bool $includeNested = true): bool
    {
        if ($this->_hasBeenVisited) {
            // While recursing through entities, each entity should only be visited once. See https://github.com/cakephp/cakephp/issues/17318
            return false;
        }

        if (Hash::filter($this->_errors)) {
            return true;
        }

        if ($includeNested === false) {
            return false;
        }

        $this->_hasBeenVisited = true;
        try {
            foreach ($this->_fields as $field) {
                if ($this->_readHasErrors($field)) {
                    return true;
                }
            }
        } finally {
            $this->_hasBeenVisited = false;
        }

        return false;
    }

    /**
     * Returns all validation errors.
     *
     * @return array
     */
    public function getErrors(): array
    {
        if ($this->_hasBeenVisited) {
            // While recursing through entities, each entity should only be visited once. See https://github.com/cakephp/cakephp/issues/17318
            return [];
        }

        $diff = array_diff_key($this->_fields, $this->_errors);

        $this->_hasBeenVisited = true;
        try {
            $errors = $this->_errors + (new Collection($diff))
                ->filter(function ($value) {
                    return is_array($value) || $value instanceof EntityInterface;
                })
                ->map(function ($value) {
                    return $this->_readError($value);
                })
                ->filter()
                ->toArray();
        } finally {
            $this->_hasBeenVisited = false;
        }

        return $errors;
    }

    /**
     * Returns validation errors of a field
     *
     * @param string $field Field name to get the errors from
     * @return array
     */
    public function getError(string $field): array
    {
        return $this->_errors[$field] ?? $this->_nestedErrors($field);
    }

    /**
     * Sets error messages to the entity
     *
     * ## Example
     *
     * ```
     * // Sets the error messages for multiple fields at once
     * $entity->setErrors(['salary' => ['message'], 'name' => ['another message']]);
     * ```
     *
     * @param array $errors The array of errors to set.
     * @param bool $overwrite Whether to overwrite pre-existing errors for $fields
     * @return $this
     */
    public function setErrors(array $errors, bool $overwrite = false)
    {
        if ($overwrite) {
            foreach ($errors as $f => $error) {
                $this->_errors[$f] = (array)$error;
            }

            return $this;
        }

        foreach ($errors as $f => $error) {
            $this->_errors += [$f => []];

            // String messages are appended to the list,
            // while more complex error structures need their
            // keys preserved for nested validator.
            if (is_string($error)) {
                $this->_errors[$f][] = $error;
            } else {
                foreach ($error as $k => $v) {
                    $this->_errors[$f][$k] = $v;
                }
            }
        }

        return $this;
    }

    /**
     * Sets errors for a single field
     *
     * ### Example
     *
     * ```
     * // Sets the error messages for a single field
     * $entity->setError('salary', ['must be numeric', 'must be a positive number']);
     * ```
     *
     * @param string $field The field to get errors for, or the array of errors to set.
     * @param array|string $errors The errors to be set for $field
     * @param bool $overwrite Whether to overwrite pre-existing errors for $field
     * @return $this
     */
    public function setError(string $field, array|string $errors, bool $overwrite = false)
    {
        if (is_string($errors)) {
            $errors = [$errors];
        }

        return $this->setErrors([$field => $errors], $overwrite);
    }

    /**
     * Auxiliary method for getting errors in nested entities
     *
     * @param string $field the field in this entity to check for errors
     * @return array errors in nested entity if any
     */
    protected function _nestedErrors(string $field): array
    {
        // Only one path element, check for nested entity with error.
        if (!str_contains($field, '.')) {
            $entity = $this->get($field);
            if ($entity instanceof EntityInterface || is_iterable($entity)) {
                return $this->_readError($entity);
            }

            return [];
        }
        // Try reading the errors data with field as a simple path
        $error = Hash::get($this->_errors, $field);
        if ($error !== null) {
            return $error;
        }
        $path = explode('.', $field);

        // Traverse down the related entities/arrays for
        // the relevant entity.
        $entity = $this;
        $len = count($path);
        while ($len) {
            /** @var string $part */
            $part = array_shift($path);
            $len = count($path);
            $val = null;
            if ($entity instanceof EntityInterface) {
                $val = $entity->get($part);
            } elseif (is_array($entity)) {
                $val = $entity[$part] ?? false;
            }

            if (
                is_array($val) ||
                $val instanceof Traversable ||
                $val instanceof EntityInterface
            ) {
                $entity = $val;
            } else {
                $path[] = $part;
                break;
            }
        }
        if (count($path) <= 1) {
            return $this->_readError($entity, array_pop($path));
        }

        return [];
    }

    /**
     * Reads if there are errors for one or many objects.
     *
     * @param \Cake\Datasource\EntityInterface|array $object The object to read errors from.
     * @return bool
     */
    protected function _readHasErrors(mixed $object): bool
    {
        if ($object instanceof EntityInterface && $object->hasErrors()) {
            return true;
        }

        if (is_array($object)) {
            foreach ($object as $value) {
                if ($this->_readHasErrors($value)) {
                    return true;
                }
            }
        }

        return false;
    }

    /**
     * Read the error(s) from one or many objects.
     *
     * @param \Cake\Datasource\EntityInterface|iterable $object The object to read errors from.
     * @param string|null $path The field name for errors.
     * @return array
     */
    protected function _readError(EntityInterface|iterable $object, ?string $path = null): array
    {
        if ($path !== null && $object instanceof EntityInterface) {
            return $object->getError($path);
        }
        if ($object instanceof EntityInterface) {
            return $object->getErrors();
        }

        $array = array_map(function ($val) {
            if ($val instanceof EntityInterface) {
                return $val->getErrors();
            }
        }, (array)$object);

        return array_filter($array);
    }

    /**
     * Get a list of invalid fields and their data for errors upon validation/patching
     *
     * @return array<string, mixed>
     */
    public function getInvalid(): array
    {
        return $this->_invalid;
    }

    /**
     * Get a single value of an invalid field. Returns null if not set.
     *
     * @param string $field The name of the field.
     * @return mixed|null
     */
    public function getInvalidField(string $field): mixed
    {
        return $this->_invalid[$field] ?? null;
    }

    /**
     * Set fields as invalid and not patchable into the entity.
     *
     * This is useful for batch operations when one needs to get the original value for an error message after patching.
     * This value could not be patched into the entity and is simply copied into the _invalid property for debugging
     * purposes or to be able to log it away.
     *
     * @param array<string, mixed> $fields The values to set.
     * @param bool $overwrite Whether to overwrite pre-existing values for $field.
     * @return $this
     */
    public function setInvalid(array $fields, bool $overwrite = false)
    {
        foreach ($fields as $field => $value) {
            if ($overwrite === true) {
                $this->_invalid[$field] = $value;
                continue;
            }
            $this->_invalid += [$field => $value];
        }

        return $this;
    }

    /**
     * Sets a field as invalid and not patchable into the entity.
     *
     * @param string $field The value to set.
     * @param mixed $value The invalid value to be set for $field.
     * @return $this
     */
    public function setInvalidField(string $field, mixed $value)
    {
        $this->_invalid[$field] = $value;

        return $this;
    }

    /**
     * Stores whether a field value can be changed or set in this entity.
     * The special field `*` can also be marked as accessible or protected, meaning
     * that any other field specified before will take its value. For example
     * `$entity->setAccess('*', true)` means that any field not specified already
     * will be accessible by default.
     *
     * You can also call this method with an array of fields, in which case they
     * will each take the accessibility value specified in the second argument.
     *
     * ### Example:
     *
     * ```
     * $entity->setAccess('id', true); // Mark id as not protected
     * $entity->setAccess('author_id', false); // Mark author_id as protected
     * $entity->setAccess(['id', 'user_id'], true); // Mark both fields as accessible
     * $entity->setAccess('*', false); // Mark all fields as protected
     * ```
     *
     * @param array<string>|string $field Single or list of fields to change its accessibility
     * @param bool $set True marks the field as accessible, false will
     * mark it as protected.
     * @return $this
     */
    public function setAccess(array|string $field, bool $set)
    {
        if ($field === '*') {
            $this->_accessible = array_map(fn ($p) => $set, $this->_accessible);
            $this->_accessible['*'] = $set;

            return $this;
        }

        foreach ((array)$field as $prop) {
            $this->_accessible[$prop] = $set;
        }

        return $this;
    }

    /**
     * Returns the raw accessible configuration for this entity.
     * The `*` wildcard refers to all fields.
     *
     * @return array<bool>
     */
    public function getAccessible(): array
    {
        return $this->_accessible;
    }

    /**
     * Checks if a field is accessible
     *
     * ### Example:
     *
     * ```
     * $entity->isAccessible('id'); // Returns whether it can be set or not
     * ```
     *
     * @param string $field Field name to check
     * @return bool
     */
    public function isAccessible(string $field): bool
    {
        $value = $this->_accessible[$field] ?? null;

        return ($value === null && !empty($this->_accessible['*'])) || $value;
    }

    /**
     * Returns the alias of the repository from which this entity came from.
     *
     * @return string
     */
    public function getSource(): string
    {
        return $this->_registryAlias;
    }

    /**
     * Sets the source alias
     *
     * @param string $alias the alias of the repository
     * @return $this
     */
    public function setSource(string $alias)
    {
        $this->_registryAlias = $alias;

        return $this;
    }

    /**
     * Returns a string representation of this object in a human readable format.
     *
     * @return string
     */
    public function __toString(): string
    {
        return (string)json_encode($this, JSON_PRETTY_PRINT);
    }

    /**
     * Returns an array that can be used to describe the internal state of this
     * object.
     *
     * @return array<string, mixed>
     */
    public function __debugInfo(): array
    {
        $fields = $this->_fields;
        foreach ($this->_virtual as $field) {
            $fields[$field] = $this->$field;
        }

        return $fields + [
            '[new]' => $this->isNew(),
            '[accessible]' => $this->_accessible,
            '[dirty]' => $this->_dirty,
            '[original]' => $this->_original,
            '[originalFields]' => $this->_originalFields,
            '[virtual]' => $this->_virtual,
            '[hasErrors]' => $this->hasErrors(),
            '[errors]' => $this->_errors,
            '[invalid]' => $this->_invalid,
            '[repository]' => $this->_registryAlias,
        ];
    }
}<|MERGE_RESOLUTION|>--- conflicted
+++ resolved
@@ -23,6 +23,7 @@
 use Cake\Utility\Inflector;
 use InvalidArgumentException;
 use Traversable;
+use function Cake\Core\deprecationWarning;
 
 /**
  * An entity represents a single result row from a repository. It exposes the
@@ -127,23 +128,16 @@
     protected string $_registryAlias = '';
 
     /**
-<<<<<<< HEAD
+     * Storing the current visitation status while recursing through entities getting errors.
+     *
+     * @var bool
+     */
+    protected $_hasBeenVisited = false;
+
+    /**
      * Whether the presence of a field is checked when accessing a property.
      *
      * If enabled an exception will be thrown when trying to access a non-existent property.
-=======
-     * Storing the current visitation status while recursing through entities getting errors.
-     *
-     * @var bool
-     */
-    protected $_hasBeenVisited = false;
-
-    /**
-     * Set to true in your entity's class definition or
-     * via application logic. When true. has() and related
-     * methods will use `array_key_exists` instead of `isset`
-     * to decide if fields are 'defined' in an entity.
->>>>>>> 05182397
      *
      * @var bool
      */
