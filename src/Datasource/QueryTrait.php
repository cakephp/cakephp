--- conflicted
+++ resolved
@@ -135,12 +135,8 @@
      *
      * @return \Traversable
      */
-<<<<<<< HEAD
+    #[\ReturnTypeWillChange]
     public function getIterator(): Traversable
-=======
-    #[\ReturnTypeWillChange]
-    public function getIterator()
->>>>>>> b6bdbe52
     {
         return $this->all();
     }
