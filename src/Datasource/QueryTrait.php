--- conflicted
+++ resolved
@@ -227,19 +227,12 @@
      */
     public function aliasField(string $field, ?string $alias = null): array
     {
-<<<<<<< HEAD
-        $namespaced = str_contains($field, '.');
-        $aliasedField = $field;
-
-        if ($namespaced) {
-=======
-        if (strpos($field, '.') === false) {
+        if (str_contains($field, '.')) {
+            $aliasedField = $field;
+            [$alias, $field] = explode('.', $field);
+        } else {
             $alias = $alias ?: $this->getRepository()->getAlias();
             $aliasedField = $alias . '.' . $field;
-        } else {
-            $aliasedField = $field;
->>>>>>> 051da405
-            [$alias, $field] = explode('.', $field);
         }
 
         $key = sprintf('%s__%s', $alias, $field);
