<?php
declare(strict_types=1);

/**
 * CakePHP(tm) : Rapid Development Framework (https://cakephp.org)
 * Copyright (c) Cake Software Foundation, Inc. (https://cakefoundation.org)
 *
 * Licensed under The MIT License
 * For full copyright and license information, please see the LICENSE.txt
 * Redistributions of files must retain the above copyright notice.
 *
 * @copyright     Copyright (c) Cake Software Foundation, Inc. (https://cakefoundation.org)
 * @link          https://cakephp.org CakePHP(tm) Project
 * @since         3.0.0
 * @license       https://opensource.org/licenses/mit-license.php MIT License
 */
namespace Cake\Datasource;

use Cake\Collection\CollectionInterface;

/**
<<<<<<< HEAD
 * Describes how a collection of datasource results should look like.
=======
 * Describes how a collection of datasource results should look like
 *
 * @template T
>>>>>>> bbdc2a90
 */
interface ResultSetInterface extends CollectionInterface
{
}<|MERGE_RESOLUTION|>--- conflicted
+++ resolved
@@ -19,13 +19,9 @@
 use Cake\Collection\CollectionInterface;
 
 /**
-<<<<<<< HEAD
- * Describes how a collection of datasource results should look like.
-=======
  * Describes how a collection of datasource results should look like
  *
  * @template T
->>>>>>> bbdc2a90
  */
 interface ResultSetInterface extends CollectionInterface
 {
