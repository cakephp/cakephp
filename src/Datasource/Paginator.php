<?php
declare(strict_types=1);
/**
 * CakePHP(tm) : Rapid Development Framework (http://cakephp.org)
 * Copyright (c) Cake Software Foundation, Inc. (http://cakefoundation.org)
 *
 * Licensed under The MIT License
 * For full copyright and license information, please see the LICENSE.txt
 * Redistributions of files must retain the above copyright notice.
 *
 * @copyright     Copyright (c) Cake Software Foundation, Inc. (http://cakefoundation.org)
 * @link          http://cakephp.org CakePHP(tm) Project
 * @since         3.5.0
 * @license       http://www.opensource.org/licenses/mit-license.php MIT License
 */
namespace Cake\Datasource;

use Cake\Core\InstanceConfigTrait;
use Cake\Datasource\Exception\PageOutOfBoundsException;

/**
 * This class is used to handle automatic model data pagination.
 */
class Paginator implements PaginatorInterface
{
    use InstanceConfigTrait;

    /**
     * Default pagination settings.
     *
     * When calling paginate() these settings will be merged with the configuration
     * you provide.
     *
     * - `maxLimit` - The maximum limit users can choose to view. Defaults to 100
     * - `limit` - The initial number of items per page. Defaults to 20.
     * - `page` - The starting page, defaults to 1.
     * - `whitelist` - A list of parameters users are allowed to set using request
     *   parameters. Modifying this list will allow users to have more influence
     *   over pagination, be careful with what you permit.
     *
     * @var array
     */
    protected $_defaultConfig = [
        'page' => 1,
        'limit' => 20,
        'maxLimit' => 100,
        'whitelist' => ['limit', 'sort', 'page', 'direction'],
    ];

    /**
     * Paging params after pagination operation is done.
     *
     * @var array
     */
    protected $_pagingParams = [];

    /**
     * Handles automatic pagination of model records.
     *
     * ### Configuring pagination
     *
     * When calling `paginate()` you can use the $settings parameter to pass in
     * pagination settings. These settings are used to build the queries made
     * and control other pagination settings.
     *
     * If your settings contain a key with the current table's alias. The data
     * inside that key will be used. Otherwise the top level configuration will
     * be used.
     *
     * ```
     *  $settings = [
     *    'limit' => 20,
     *    'maxLimit' => 100
     *  ];
     *  $results = $paginator->paginate($table, $settings);
     * ```
     *
     * The above settings will be used to paginate any repository. You can configure
     * repository specific settings by keying the settings with the repository alias.
     *
     * ```
     *  $settings = [
     *    'Articles' => [
     *      'limit' => 20,
     *      'maxLimit' => 100
     *    ],
     *    'Comments' => [ ... ]
     *  ];
     *  $results = $paginator->paginate($table, $settings);
     * ```
     *
     * This would allow you to have different pagination settings for
     * `Articles` and `Comments` repositories.
     *
     * ### Controlling sort fields
     *
     * By default CakePHP will automatically allow sorting on any column on the
     * repository object being paginated. Often times you will want to allow
     * sorting on either associated columns or calculated fields. In these cases
     * you will need to define a whitelist of all the columns you wish to allow
     * sorting on. You can define the whitelist in the `$settings` parameter:
     *
     * ```
     * $settings = [
     *   'Articles' => [
     *     'finder' => 'custom',
     *     'sortWhitelist' => ['title', 'author_id', 'comment_count'],
     *   ]
     * ];
     * ```
     *
     * Passing an empty array as whitelist disallows sorting altogether.
     *
     * ### Paginating with custom finders
     *
     * You can paginate with any find type defined on your table using the
     * `finder` option.
     *
     * ```
     *  $settings = [
     *    'Articles' => [
     *      'finder' => 'popular'
     *    ]
     *  ];
     *  $results = $paginator->paginate($table, $settings);
     * ```
     *
     * Would paginate using the `find('popular')` method.
     *
     * You can also pass an already created instance of a query to this method:
     *
     * ```
     * $query = $this->Articles->find('popular')->matching('Tags', function ($q) {
     *   return $q->where(['name' => 'CakePHP'])
     * });
     * $results = $paginator->paginate($query);
     * ```
     *
     * ### Scoping Request parameters
     *
     * By using request parameter scopes you can paginate multiple queries in
     * the same controller action:
     *
     * ```
     * $articles = $paginator->paginate($articlesQuery, ['scope' => 'articles']);
     * $tags = $paginator->paginate($tagsQuery, ['scope' => 'tags']);
     * ```
     *
     * Each of the above queries will use different query string parameter sets
     * for pagination data. An example URL paginating both results would be:
     *
     * ```
     * /dashboard?articles[page]=1&tags[page]=2
     * ```
     *
     * @param \Cake\Datasource\RepositoryInterface|\Cake\Datasource\QueryInterface $object The table or query
     *   to paginate.
     * @param array $params Request params
     * @param array $settings The settings/configuration used for pagination.
     * @return \Cake\Datasource\ResultSetInterface Query results
     * @throws \Cake\Datasource\Exception\PageOutOfBoundsException
     */
    public function paginate($object, array $params = [], array $settings = [])
    {
        $query = null;
        if ($object instanceof QueryInterface) {
            $query = $object;
            $object = $query->getRepository();
        }

        $alias = $object->getAlias();
        $defaults = $this->getDefaults($alias, $settings);
        $options = $this->mergeOptions($params, $defaults);
        $options = $this->validateSort($object, $options);
        $options = $this->checkLimit($options);

        $options += ['page' => 1, 'scope' => null];
        $options['page'] = (int)$options['page'] < 1 ? 1 : (int)$options['page'];
        list($finder, $options) = $this->_extractFinder($options);

        if (empty($query)) {
            $query = $object->find($finder, $options);
        } else {
            $query->applyOptions($options);
        }

        $cleanQuery = clone $query;
        $results = $query->all();
        $numResults = count($results);
        $count = $cleanQuery->count();

        $page = $options['page'];
        $limit = $options['limit'];
        $pageCount = max((int)ceil($count / $limit), 1);
        $requestedPage = $page;
        $page = min($page, $pageCount);

        $order = (array)$options['order'];
        $sortDefault = $directionDefault = false;
        if (!empty($defaults['order']) && count($defaults['order']) === 1) {
            $sortDefault = key($defaults['order']);
            $directionDefault = current($defaults['order']);
        }

        $start = 0;
        if ($count >= 1) {
            $start = (($page - 1) * $limit) + 1;
        }
        $end = $start + $limit - 1;
        if ($count < $end) {
            $end = $count;
        }

        $paging = [
            'finder' => $finder,
            'page' => $page,
            'current' => $numResults,
            'count' => $count,
            'perPage' => $limit,
            'start' => $start,
            'end' => $end,
            'prevPage' => $page > 1,
            'nextPage' => $count > ($page * $limit),
            'pageCount' => $pageCount,
            'sort' => $options['sort'],
<<<<<<< HEAD
            'direction' => current($order),
            'limit' => $defaults['limit'] !== $limit ? $limit : null,
=======
            'direction' => isset($options['sort']) ? current($order) : null,
            'limit' => $defaults['limit'] != $limit ? $limit : null,
>>>>>>> 6dfc5a43
            'sortDefault' => $sortDefault,
            'directionDefault' => $directionDefault,
            'scope' => $options['scope'],
            'completeSort' => $order,
        ];

        $this->_pagingParams = [$alias => $paging];

        if ($requestedPage > $page) {
            throw new PageOutOfBoundsException([
                'requestedPage' => $requestedPage,
                'pagingParams' => $this->_pagingParams,
            ]);
        }

        return $results;
    }

    /**
     * Extracts the finder name and options out of the provided pagination options.
     *
     * @param array $options the pagination options.
     * @return array An array containing in the first position the finder name
     *   and in the second the options to be passed to it.
     */
    protected function _extractFinder(array $options): array
    {
        $type = !empty($options['finder']) ? $options['finder'] : 'all';
        unset($options['finder'], $options['maxLimit']);

        if (is_array($type)) {
            $options = (array)current($type) + $options;
            $type = key($type);
        }

        return [$type, $options];
    }

    /**
     * Get paging params after pagination operation.
     *
     * @return array
     */
    public function getPagingParams(): array
    {
        return $this->_pagingParams;
    }

    /**
     * Merges the various options that Paginator uses.
     * Pulls settings together from the following places:
     *
     * - General pagination settings
     * - Model specific settings.
     * - Request parameters
     *
     * The result of this method is the aggregate of all the option sets
     * combined together. You can change config value `whitelist` to modify
     * which options/values can be set using request parameters.
     *
     * @param array $params Request params.
     * @param array $settings The settings to merge with the request data.
     * @return array Array of merged options.
     */
    public function mergeOptions(array $params, array $settings): array
    {
        if (!empty($settings['scope'])) {
            $scope = $settings['scope'];
            $params = !empty($params[$scope]) ? (array)$params[$scope] : [];
        }
        $params = array_intersect_key($params, array_flip($this->getConfig('whitelist')));

        return array_merge($settings, $params);
    }

    /**
     * Get the settings for a $model. If there are no settings for a specific
     * repository, the general settings will be used.
     *
     * @param string $alias Model name to get settings for.
     * @param array $settings The settings which is used for combining.
     * @return array An array of pagination settings for a model,
     *   or the general settings.
     */
    public function getDefaults(string $alias, array $settings): array
    {
        if (isset($settings[$alias])) {
            $settings = $settings[$alias];
        }

        $defaults = $this->getConfig();
        $maxLimit = $settings['maxLimit'] ?? $defaults['maxLimit'];
        $limit = $settings['limit'] ?? $defaults['limit'];

        if ($limit > $maxLimit) {
            $limit = $maxLimit;
        }

        $settings['maxLimit'] = $maxLimit;
        $settings['limit'] = $limit;

        return $settings + $defaults;
    }

    /**
     * Validate that the desired sorting can be performed on the $object.
     *
     * Only fields or virtualFields can be sorted on. The direction param will
     * also be sanitized. Lastly sort + direction keys will be converted into
     * the model friendly order key.
     *
     * You can use the whitelist parameter to control which columns/fields are
     * available for sorting via URL parameters. This helps prevent users from ordering large
     * result sets on un-indexed values.
     *
     * If you need to sort on associated columns or synthetic properties you
     * will need to use a whitelist.
     *
     * Any columns listed in the sort whitelist will be implicitly trusted.
     * You can use this to sort on synthetic columns, or columns added in custom
     * find operations that may not exist in the schema.
     *
     * The default order options provided to paginate() will be merged with the user's
     * requested sorting field/direction.
     *
     * @param \Cake\Datasource\RepositoryInterface $object Repository object.
     * @param array $options The pagination options being used for this request.
     * @return array An array of options with sort + direction removed and
     *   replaced with order if possible.
     */
    public function validateSort(RepositoryInterface $object, array $options): array
    {
        if (isset($options['sort'])) {
            $direction = null;
            if (isset($options['direction'])) {
                $direction = strtolower($options['direction']);
            }
            if (!in_array($direction, ['asc', 'desc'])) {
                $direction = 'asc';
            }

            $order = (isset($options['order']) && is_array($options['order'])) ? $options['order'] : [];
            if ($order && $options['sort'] && strpos($options['sort'], '.') === false) {
                $order = $this->_removeAliases($order, $object->getAlias());
            }

            $options['order'] = [$options['sort'] => $direction] + $order;
        } else {
            $options['sort'] = null;
        }
        unset($options['direction']);

        if (empty($options['order'])) {
            $options['order'] = [];
        }
        if (!is_array($options['order'])) {
            return $options;
        }

        $inWhitelist = false;
        if (isset($options['sortWhitelist'])) {
            $field = key($options['order']);
            $inWhitelist = in_array($field, $options['sortWhitelist'], true);
            if (!$inWhitelist) {
                $options['order'] = [];
                $options['sort'] = null;

                return $options;
            }
        }

        if ($options['sort'] === null
            && count($options['order']) === 1
            && !is_numeric(key($options['order']))
        ) {
            $options['sort'] = key($options['order']);
        }

        $options['order'] = $this->_prefix($object, $options['order'], $inWhitelist);

        return $options;
    }

    /**
     * Remove alias if needed.
     *
     * @param array $fields Current fields
     * @param string $model Current model alias
     * @return array $fields Unaliased fields where applicable
     */
    protected function _removeAliases($fields, $model)
    {
        $result = [];
        foreach ($fields as $field => $sort) {
            if (strpos($field, '.') === false) {
                $result[$field] = $sort;
                continue;
            }

            list ($alias, $currentField) = explode('.', $field);

            if ($alias === $model) {
                $result[$currentField] = $sort;
                continue;
            }

            $result[$field] = $sort;
        }

        return $result;
    }

    /**
     * Prefixes the field with the table alias if possible.
     *
     * @param \Cake\Datasource\RepositoryInterface $object Repository object.
     * @param array $order Order array.
     * @param bool $whitelisted Whether or not the field was whitelisted.
     * @return array Final order array.
     */
    protected function _prefix(RepositoryInterface $object, array $order, bool $whitelisted = false): array
    {
        $tableAlias = $object->getAlias();
        $tableOrder = [];
        foreach ($order as $key => $value) {
            if (is_numeric($key)) {
                $tableOrder[] = $value;
                continue;
            }
            $field = $key;
            $alias = $tableAlias;

            if (strpos($key, '.') !== false) {
                list($alias, $field) = explode('.', $key);
            }
            $correctAlias = ($tableAlias === $alias);

            if ($correctAlias && $whitelisted) {
                // Disambiguate fields in schema. As id is quite common.
                if ($object->hasField($field)) {
                    $field = $alias . '.' . $field;
                }
                $tableOrder[$field] = $value;
            } elseif ($correctAlias && $object->hasField($field)) {
                $tableOrder[$tableAlias . '.' . $field] = $value;
            } elseif (!$correctAlias && $whitelisted) {
                $tableOrder[$alias . '.' . $field] = $value;
            }
        }

        return $tableOrder;
    }

    /**
     * Check the limit parameter and ensure it's within the maxLimit bounds.
     *
     * @param array $options An array of options with a limit key to be checked.
     * @return array An array of options for pagination.
     */
    public function checkLimit(array $options): array
    {
        $options['limit'] = (int)$options['limit'];
        if (empty($options['limit']) || $options['limit'] < 1) {
            $options['limit'] = 1;
        }
        $options['limit'] = max(min($options['limit'], $options['maxLimit']), 1);

        return $options;
    }
}<|MERGE_RESOLUTION|>--- conflicted
+++ resolved
@@ -223,13 +223,8 @@
             'nextPage' => $count > ($page * $limit),
             'pageCount' => $pageCount,
             'sort' => $options['sort'],
-<<<<<<< HEAD
-            'direction' => current($order),
+            'direction' => isset($options['sort']) ? current($order) : null,
             'limit' => $defaults['limit'] !== $limit ? $limit : null,
-=======
-            'direction' => isset($options['sort']) ? current($order) : null,
-            'limit' => $defaults['limit'] != $limit ? $limit : null,
->>>>>>> 6dfc5a43
             'sortDefault' => $sortDefault,
             'directionDefault' => $directionDefault,
             'scope' => $options['scope'],
