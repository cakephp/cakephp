<?php
declare(strict_types=1);

<<<<<<< HEAD
/**
 * CakePHP(tm) : Rapid Development Framework (http://cakephp.org)
 * Copyright (c) Cake Software Foundation, Inc. (http://cakefoundation.org)
 *
 * Licensed under The MIT License
 * Redistributions of files must retain the above copyright notice.
 *
 * @copyright     Copyright (c) Cake Software Foundation, Inc. (http://cakefoundation.org)
 * @since         3.5.0
 * @license       http://www.opensource.org/licenses/mit-license.php MIT License
 */
namespace Cake\Datasource\Exception;

use Cake\Core\Exception\CakeException;

/**
 * Exception raised when requested page number does not exist.
 */
class PageOutOfBoundsException extends CakeException
{
    /**
     * @inheritDoc
     */
    protected string $_messageTemplate = 'Page number %s could not be found.';
}
=======
class_alias(
    'Cake\Datasource\Paging\Exception\PageOutOfBoundsException',
    'Cake\Datasource\Exception\PageOutOfBoundsException'
);
>>>>>>> 884bf4c0
<|MERGE_RESOLUTION|>--- conflicted
+++ resolved
@@ -1,35 +1,7 @@
 <?php
 declare(strict_types=1);
 
-<<<<<<< HEAD
-/**
- * CakePHP(tm) : Rapid Development Framework (http://cakephp.org)
- * Copyright (c) Cake Software Foundation, Inc. (http://cakefoundation.org)
- *
- * Licensed under The MIT License
- * Redistributions of files must retain the above copyright notice.
- *
- * @copyright     Copyright (c) Cake Software Foundation, Inc. (http://cakefoundation.org)
- * @since         3.5.0
- * @license       http://www.opensource.org/licenses/mit-license.php MIT License
- */
-namespace Cake\Datasource\Exception;
-
-use Cake\Core\Exception\CakeException;
-
-/**
- * Exception raised when requested page number does not exist.
- */
-class PageOutOfBoundsException extends CakeException
-{
-    /**
-     * @inheritDoc
-     */
-    protected string $_messageTemplate = 'Page number %s could not be found.';
-}
-=======
 class_alias(
     'Cake\Datasource\Paging\Exception\PageOutOfBoundsException',
     'Cake\Datasource\Exception\PageOutOfBoundsException'
-);
->>>>>>> 884bf4c0
+);