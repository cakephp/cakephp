<?php
declare(strict_types=1);

/**
 * CakePHP(tm) : Rapid Development Framework (https://cakephp.org)
 * Copyright (c) Cake Software Foundation, Inc. (https://cakefoundation.org)
 *
 * Licensed under The MIT License
 * For full copyright and license information, please see the LICENSE.txt
 * Redistributions of files must retain the above copyright notice
 *
 * @copyright     Copyright (c) Cake Software Foundation, Inc. (https://cakefoundation.org)
 * @since         1.2.0
 * @license       https://opensource.org/licenses/mit-license.php MIT License
 */
namespace Cake\TestSuite;

use Cake\Core\App;
use Cake\Core\Configure;
use Cake\Core\Plugin;
use Cake\Datasource\ConnectionManager;
use Cake\Event\EventManager;
use Cake\Http\BaseApplication;
use Cake\ORM\Entity;
use Cake\ORM\Exception\MissingTableClassException;
use Cake\ORM\Locator\LocatorAwareTrait;
use Cake\ORM\Table;
use Cake\Routing\Router;
use Cake\Routing\RoutingApplicationInterface;
use Cake\TestSuite\Constraint\EventFired;
use Cake\TestSuite\Constraint\EventFiredWith;
use Cake\TestSuite\Fixture\FixtureStrategyInterface;
use Cake\TestSuite\Fixture\TruncateStrategy;
use Cake\Utility\Inflector;
use Closure;
use LogicException;
use PHPUnit\Framework\Constraint\DirectoryExists;
use PHPUnit\Framework\Constraint\FileExists;
use PHPUnit\Framework\Constraint\LogicalNot;
use PHPUnit\Framework\Constraint\RegularExpression;
use PHPUnit\Framework\MockObject\MockObject;
use PHPUnit\Framework\TestCase as BaseTestCase;
use ReflectionClass;
use ReflectionException;
<<<<<<< HEAD
=======
use RuntimeException;
use function Cake\Core\deprecationWarning;
use function Cake\Core\pluginSplit;
>>>>>>> cf65a26c

/**
 * Cake TestCase class
 */
abstract class TestCase extends BaseTestCase
{
    use LocatorAwareTrait;

    /**
     * Fixtures used by this test case.
     *
     * @var array<string>
     */
    protected array $fixtures = [];

    /**
     * @var \Cake\TestSuite\Fixture\FixtureStrategyInterface|null
     */
    protected ?FixtureStrategyInterface $fixtureStrategy = null;

    /**
     * Configure values to restore at end of test.
     *
     * @var array
     */
    protected array $_configure = [];

    /**
     * Asserts that a string matches a given regular expression.
     *
     * @param string $pattern Regex pattern
     * @param string $string String to test
     * @param string $message Message
     * @return void
     * @throws \SebastianBergmann\RecursionContext\InvalidArgumentException
     * @codeCoverageIgnore
     */
    public static function assertMatchesRegularExpression(string $pattern, string $string, string $message = ''): void
    {
        static::assertThat($string, new RegularExpression($pattern), $message);
    }

    /**
     * Asserts that a string does not match a given regular expression.
     *
     * @param string $pattern Regex pattern
     * @param string $string String to test
     * @param string $message Message
     * @return void
     * @throws \SebastianBergmann\RecursionContext\InvalidArgumentException
     */
    public static function assertDoesNotMatchRegularExpression(
        string $pattern,
        string $string,
        string $message = ''
    ): void {
        static::assertThat(
            $string,
            new LogicalNot(
                new RegularExpression($pattern)
            ),
            $message
        );
    }

    /**
     * Asserts that a file does not exist.
     *
     * @param string $filename Filename
     * @param string $message Message
     * @return void
     * @throws \SebastianBergmann\RecursionContext\InvalidArgumentException
     * @codeCoverageIgnore
     */
    public static function assertFileDoesNotExist(string $filename, string $message = ''): void
    {
        static::assertThat($filename, new LogicalNot(new FileExists()), $message);
    }

    /**
     * Asserts that a directory does not exist.
     *
     * @param string $directory Directory
     * @param string $message Message
     * @return void
     * @throws \SebastianBergmann\RecursionContext\InvalidArgumentException
     * @codeCoverageIgnore
     */
    public static function assertDirectoryDoesNotExist(string $directory, string $message = ''): void
    {
        static::assertThat($directory, new LogicalNot(new DirectoryExists()), $message);
    }

    /**
     * Overrides SimpleTestCase::skipIf to provide a boolean return value
     *
     * @param bool $shouldSkip Whether the test should be skipped.
     * @param string $message The message to display.
     * @return bool
     */
    public function skipIf(bool $shouldSkip, string $message = ''): bool
    {
        if ($shouldSkip) {
            $this->markTestSkipped($message);
        }

        return $shouldSkip;
    }

    /**
     * Helper method for tests that needs to use error_reporting()
     *
     * @param int $errorLevel value of error_reporting() that needs to use
     * @param callable $callable callable function that will receive asserts
     * @return void
     */
    public function withErrorReporting(int $errorLevel, callable $callable): void
    {
        $default = error_reporting();
        error_reporting($errorLevel);
        try {
            $callable();
        } finally {
            error_reporting($default);
        }
    }

    /**
     * Helper method for check deprecation methods
     *
     * @param \Closure $callable callable function that will receive asserts
     * @return void
     */
    public function deprecated(Closure $callable): void
    {
        $duplicate = Configure::read('Error.allowDuplicateDeprecations');
        Configure::write('Error.allowDuplicateDeprecations', true);
        /** @var bool $deprecation Expand type for psalm */
        $deprecation = false;

        $previousHandler = set_error_handler(
            function ($code, $message, $file, $line, $context = null) use (&$previousHandler, &$deprecation): bool {
                if ($code == E_USER_DEPRECATED) {
                    $deprecation = true;

                    return true;
                }
                if ($previousHandler) {
                    return $previousHandler($code, $message, $file, $line, $context);
                }

                return false;
            }
        );
        try {
            $callable();
        } finally {
            restore_error_handler();
            if ($duplicate !== Configure::read('Error.allowDuplicateDeprecations')) {
                Configure::write('Error.allowDuplicateDeprecations', $duplicate);
            }
        }
        $this->assertTrue($deprecation, 'Should have at least one deprecation warning');
    }

    /**
     * Setup the test case, backup the static object values so they can be restored.
     * Specifically backs up the contents of Configure and paths in App if they have
     * not already been backed up.
     *
     * @return void
     */
    protected function setUp(): void
    {
        parent::setUp();
        $this->setupFixtures();

        if (!$this->_configure) {
            $this->_configure = Configure::read();
        }
        if (class_exists(Router::class, false)) {
            Router::reload();
        }

        EventManager::instance(new EventManager());
    }

    /**
     * teardown any static object changes and restore them.
     *
     * @return void
     */
    protected function tearDown(): void
    {
        parent::tearDown();
        $this->teardownFixtures();

        if ($this->_configure) {
            Configure::clear();
            Configure::write($this->_configure);
        }
        $this->getTableLocator()->clear();
        $this->_configure = [];
        $this->_tableLocator = null;
    }

    /**
     * Initialized and loads any use fixtures.
     *
     * @return void
     */
    protected function setupFixtures(): void
    {
        $fixtureNames = $this->getFixtures();

        $this->fixtureStrategy = $this->getFixtureStrategy();
        $this->fixtureStrategy->setupTest($fixtureNames);
    }

    /**
     * Unloads any use fixtures.
     *
     * @return void
     */
    protected function teardownFixtures(): void
    {
        if ($this->fixtureStrategy) {
            $this->fixtureStrategy->teardownTest();
            $this->fixtureStrategy = null;
        }
    }

    /**
     * Returns fixture strategy used by these tests.
     *
     * @return \Cake\TestSuite\Fixture\FixtureStrategyInterface
     */
    protected function getFixtureStrategy(): FixtureStrategyInterface
    {
        return new TruncateStrategy();
    }

    /**
     * Load routes for the application.
     *
     * If no application class can be found an exception will be raised.
     * Routes for plugins will *not* be loaded. Use `loadPlugins()` or use
     * `Cake\TestSuite\IntegrationTestCaseTrait` to better simulate all routes
     * and plugins being loaded.
     *
     * @param array|null $appArgs Constructor parameters for the application class.
     * @return void
     * @since 4.0.1
     */
    public function loadRoutes(?array $appArgs = null): void
    {
        $appArgs ??= [rtrim(CONFIG, DIRECTORY_SEPARATOR)];
        /** @var class-string $className */
        $className = Configure::read('App.namespace') . '\\Application';
        try {
            $reflect = new ReflectionClass($className);
            $app = $reflect->newInstanceArgs($appArgs);
            assert($app instanceof RoutingApplicationInterface);
        } catch (ReflectionException $e) {
            throw new LogicException(sprintf('Cannot load `%s` to load routes from.', $className), 0, $e);
        }
        $builder = Router::createRouteBuilder('/');
        $app->routes($builder);
    }

    /**
     * Load plugins into a simulated application.
     *
     * Useful to test how plugins being loaded/not loaded interact with other
     * elements in CakePHP or applications.
     *
     * @param array<string, mixed> $plugins List of Plugins to load.
     * @return \Cake\Http\BaseApplication
     */
    public function loadPlugins(array $plugins = []): BaseApplication
    {
        /** @var \Cake\Http\BaseApplication $app */
        $app = $this->getMockForAbstractClass(
            BaseApplication::class,
            ['']
        );

        foreach ($plugins as $pluginName => $config) {
            if (is_array($config)) {
                $app->addPlugin($pluginName, $config);
            } else {
                $app->addPlugin($config);
            }
        }
        $app->pluginBootstrap();
        $builder = Router::createRouteBuilder('/');
        $app->pluginRoutes($builder);

        return $app;
    }

    /**
     * Remove plugins from the global plugin collection.
     *
     * Useful in test case teardown methods.
     *
     * @param array<string> $names A list of plugins you want to remove.
     * @return void
     */
    public function removePlugins(array $names = []): void
    {
        $collection = Plugin::getCollection();
        foreach ($names as $name) {
            $collection->remove($name);
        }
    }

    /**
     * Clear all plugins from the global plugin collection.
     *
     * Useful in test case teardown methods.
     *
     * @return void
     */
    public function clearPlugins(): void
    {
        Plugin::getCollection()->clear();
    }

    /**
     * Asserts that a global event was fired. You must track events in your event manager for this assertion to work
     *
     * @param string $name Event name
     * @param \Cake\Event\EventManager|null $eventManager Event manager to check, defaults to global event manager
     * @param string $message Assertion failure message
     * @return void
     */
    public function assertEventFired(string $name, ?EventManager $eventManager = null, string $message = ''): void
    {
        if (!$eventManager) {
            $eventManager = EventManager::instance();
        }
        $this->assertThat($name, new EventFired($eventManager), $message);
    }

    /**
     * Asserts an event was fired with data
     *
     * If a third argument is passed, that value is used to compare with the value in $dataKey
     *
     * @param string $name Event name
     * @param string $dataKey Data key
     * @param mixed $dataValue Data value
     * @param \Cake\Event\EventManager|null $eventManager Event manager to check, defaults to global event manager
     * @param string $message Assertion failure message
     * @return void
     */
    public function assertEventFiredWith(
        string $name,
        string $dataKey,
        mixed $dataValue,
        ?EventManager $eventManager = null,
        string $message = ''
    ): void {
        if (!$eventManager) {
            $eventManager = EventManager::instance();
        }
        $this->assertThat($name, new EventFiredWith($eventManager, $dataKey, $dataValue), $message);
    }

    /**
     * Assert text equality, ignoring differences in newlines.
     * Helpful for doing cross platform tests of blocks of text.
     *
     * @param string $expected The expected value.
     * @param string $result The actual value.
     * @param string $message The message to use for failure.
     * @return void
     */
    public function assertTextNotEquals(string $expected, string $result, string $message = ''): void
    {
        $expected = str_replace(["\r\n", "\r"], "\n", $expected);
        $result = str_replace(["\r\n", "\r"], "\n", $result);
        $this->assertNotEquals($expected, $result, $message);
    }

    /**
     * Assert text equality, ignoring differences in newlines.
     * Helpful for doing cross platform tests of blocks of text.
     *
     * @param string $expected The expected value.
     * @param string $result The actual value.
     * @param string $message The message to use for failure.
     * @return void
     */
    public function assertTextEquals(string $expected, string $result, string $message = ''): void
    {
        $expected = str_replace(["\r\n", "\r"], "\n", $expected);
        $result = str_replace(["\r\n", "\r"], "\n", $result);
        $this->assertEquals($expected, $result, $message);
    }

    /**
     * Asserts that a string starts with a given prefix, ignoring differences in newlines.
     * Helpful for doing cross platform tests of blocks of text.
     *
     * @param string $prefix The prefix to check for.
     * @param string $string The string to search in.
     * @param string $message The message to use for failure.
     * @return void
     */
    public function assertTextStartsWith(string $prefix, string $string, string $message = ''): void
    {
        $prefix = str_replace(["\r\n", "\r"], "\n", $prefix);
        $string = str_replace(["\r\n", "\r"], "\n", $string);
        $this->assertStringStartsWith($prefix, $string, $message);
    }

    /**
     * Asserts that a string starts not with a given prefix, ignoring differences in newlines.
     * Helpful for doing cross platform tests of blocks of text.
     *
     * @param string $prefix The prefix to not find.
     * @param string $string The string to search.
     * @param string $message The message to use for failure.
     * @return void
     */
    public function assertTextStartsNotWith(string $prefix, string $string, string $message = ''): void
    {
        $prefix = str_replace(["\r\n", "\r"], "\n", $prefix);
        $string = str_replace(["\r\n", "\r"], "\n", $string);
        $this->assertStringStartsNotWith($prefix, $string, $message);
    }

    /**
     * Asserts that a string ends with a given prefix, ignoring differences in newlines.
     * Helpful for doing cross platform tests of blocks of text.
     *
     * @param string $suffix The suffix to find.
     * @param string $string The string to search.
     * @param string $message The message to use for failure.
     * @return void
     */
    public function assertTextEndsWith(string $suffix, string $string, string $message = ''): void
    {
        $suffix = str_replace(["\r\n", "\r"], "\n", $suffix);
        $string = str_replace(["\r\n", "\r"], "\n", $string);
        $this->assertStringEndsWith($suffix, $string, $message);
    }

    /**
     * Asserts that a string ends not with a given prefix, ignoring differences in newlines.
     * Helpful for doing cross platform tests of blocks of text.
     *
     * @param string $suffix The suffix to not find.
     * @param string $string The string to search.
     * @param string $message The message to use for failure.
     * @return void
     */
    public function assertTextEndsNotWith(string $suffix, string $string, string $message = ''): void
    {
        $suffix = str_replace(["\r\n", "\r"], "\n", $suffix);
        $string = str_replace(["\r\n", "\r"], "\n", $string);
        $this->assertStringEndsNotWith($suffix, $string, $message);
    }

    /**
     * Assert that a string contains another string, ignoring differences in newlines.
     * Helpful for doing cross platform tests of blocks of text.
     *
     * @param string $needle The string to search for.
     * @param string $haystack The string to search through.
     * @param string $message The message to display on failure.
     * @param bool $ignoreCase Whether the search should be case-sensitive.
     * @return void
     */
    public function assertTextContains(
        string $needle,
        string $haystack,
        string $message = '',
        bool $ignoreCase = false
    ): void {
        $needle = str_replace(["\r\n", "\r"], "\n", $needle);
        $haystack = str_replace(["\r\n", "\r"], "\n", $haystack);

        if ($ignoreCase) {
            $this->assertStringContainsStringIgnoringCase($needle, $haystack, $message);
        } else {
            $this->assertStringContainsString($needle, $haystack, $message);
        }
    }

    /**
     * Assert that a text doesn't contain another text, ignoring differences in newlines.
     * Helpful for doing cross platform tests of blocks of text.
     *
     * @param string $needle The string to search for.
     * @param string $haystack The string to search through.
     * @param string $message The message to display on failure.
     * @param bool $ignoreCase Whether the search should be case-sensitive.
     * @return void
     */
    public function assertTextNotContains(
        string $needle,
        string $haystack,
        string $message = '',
        bool $ignoreCase = false
    ): void {
        $needle = str_replace(["\r\n", "\r"], "\n", $needle);
        $haystack = str_replace(["\r\n", "\r"], "\n", $haystack);

        if ($ignoreCase) {
            $this->assertStringNotContainsStringIgnoringCase($needle, $haystack, $message);
        } else {
            $this->assertStringNotContainsString($needle, $haystack, $message);
        }
    }

    /**
     * Assert that a string matches SQL with db-specific characters like quotes removed.
     *
     * @param string $expected The expected sql
     * @param string $actual The sql to compare
     * @param string $message The message to display on failure
     * @return void
     */
    public function assertEqualsSql(
        string $expected,
        string $actual,
        string $message = ''
    ): void {
        $this->assertEquals($expected, preg_replace('/[`"\[\]]/', '', $actual), $message);
    }

    /**
     * Assertion for comparing a regex pattern against a query having its identifiers
     * quoted. It accepts queries quoted with the characters `<` and `>`. If the third
     * parameter is set to true, it will alter the pattern to both accept quoted and
     * unquoted queries
     *
     * @param string $pattern The expected sql pattern
     * @param string $actual The sql to compare
     * @param bool $optional Whether quote characters (marked with <>) are optional
     * @return void
     */
    public function assertRegExpSql(string $pattern, string $actual, bool $optional = false): void
    {
        $optional = $optional ? '?' : '';
        $pattern = str_replace('<', '[`"\[]' . $optional, $pattern);
        $pattern = str_replace('>', '[`"\]]' . $optional, $pattern);
        $this->assertMatchesRegularExpression('#' . $pattern . '#', $actual);
    }

    /**
     * Asserts HTML tags.
     *
     * Takes an array $expected and generates a regex from it to match the provided $string.
     * Samples for $expected:
     *
     * Checks for an input tag with a name attribute (contains any non-empty value) and an id
     * attribute that contains 'my-input':
     *
     * ```
     * ['input' => ['name', 'id' => 'my-input']]
     * ```
     *
     * Checks for two p elements with some text in them:
     *
     * ```
     * [
     *   ['p' => true],
     *   'textA',
     *   '/p',
     *   ['p' => true],
     *   'textB',
     *   '/p'
     * ]
     * ```
     *
     * You can also specify a pattern expression as part of the attribute values, or the tag
     * being defined, if you prepend the value with preg: and enclose it with slashes, like so:
     *
     * ```
     * [
     *   ['input' => ['name', 'id' => 'preg:/FieldName\d+/']],
     *   'preg:/My\s+field/'
     * ]
     * ```
     *
     * Important: This function is very forgiving about whitespace and also accepts any
     * permutation of attribute order. It will also allow whitespace between specified tags.
     *
     * @param array $expected An array, see above
     * @param string $string An HTML/XHTML/XML string
     * @param bool $fullDebug Whether more verbose output should be used.
     * @return bool
     */
    public function assertHtml(array $expected, string $string, bool $fullDebug = false): bool
    {
        $regex = [];
        $normalized = [];
        foreach ($expected as $key => $val) {
            if (!is_numeric($key)) {
                $normalized[] = [$key => $val];
            } else {
                $normalized[] = $val;
            }
        }
        $i = 0;
        foreach ($normalized as $tags) {
            if (!is_array($tags)) {
                $tags = (string)$tags;
            }
            $i++;
            if (is_string($tags) && $tags[0] === '<') {
                $tags = [substr($tags, 1) => []];
            } elseif (is_string($tags)) {
                $tagsTrimmed = preg_replace('/\s+/m', '', $tags);

                if (preg_match('/^\*?\//', $tags, $match) && $tagsTrimmed !== '//') {
                    $prefix = ['', ''];

                    if ($match[0] === '*/') {
                        $prefix = ['Anything, ', '.*?'];
                    }
                    $regex[] = [
                        sprintf('%sClose %s tag', $prefix[0], substr($tags, strlen($match[0]))),
                        sprintf('%s\s*<[\s]*\/[\s]*%s[\s]*>[\n\r]*', $prefix[1], substr($tags, strlen($match[0]))),
                        $i,
                    ];
                    continue;
                }
                if (!empty($tags) && preg_match('/^preg\:\/(.+)\/$/i', $tags, $matches)) {
                    $tags = $matches[1];
                    $type = 'Regex matches';
                } else {
                    $tags = '\s*' . preg_quote($tags, '/');
                    $type = 'Text equals';
                }
                $regex[] = [
                    sprintf('%s `%s`', $type, $tags),
                    $tags,
                    $i,
                ];
                continue;
            }
            foreach ($tags as $tag => $attributes) {
                $regex[] = [
                    sprintf('Open %s tag', $tag),
                    sprintf('[\s]*<%s', preg_quote($tag, '/')),
                    $i,
                ];
                if ($attributes === true) {
                    $attributes = [];
                }
                $attrs = [];
                $explanations = [];
                $i = 1;
                foreach ($attributes as $attr => $val) {
                    if (is_numeric($attr) && preg_match('/^preg\:\/(.+)\/$/i', (string)$val, $matches)) {
                        $attrs[] = $matches[1];
                        $explanations[] = sprintf('Regex `%s` matches', $matches[1]);
                        continue;
                    }
                    $val = (string)$val;

                    $quotes = '["\']';
                    if (is_numeric($attr)) {
                        $attr = $val;
                        $val = '.+?';
                        $explanations[] = sprintf('Attribute `%s` present', $attr);
                    } elseif (!empty($val) && preg_match('/^preg\:\/(.+)\/$/i', $val, $matches)) {
                        $val = str_replace(
                            ['.*', '.+'],
                            ['.*?', '.+?'],
                            $matches[1]
                        );
                        $quotes = $val !== $matches[1] ? '["\']' : '["\']?';

                        $explanations[] = sprintf('Attribute `%s` matches `%s`', $attr, $val);
                    } else {
                        $explanations[] = sprintf('Attribute `%s` == `%s`', $attr, $val);
                        $val = preg_quote($val, '/');
                    }
                    $attrs[] = '[\s]+' . preg_quote($attr, '/') . '=' . $quotes . $val . $quotes;
                    $i++;
                }
                if ($attrs) {
                    $regex[] = [
                        'explains' => $explanations,
                        'attrs' => $attrs,
                    ];
                }
                $regex[] = [
                    sprintf('End %s tag', $tag),
                    '[\s]*\/?[\s]*>[\n\r]*',
                    $i,
                ];
            }
        }

        foreach ($regex as $i => $assertion) {
            $matches = false;
            if (isset($assertion['attrs'])) {
                /**
                 * @var array<string, mixed> $assertion
                 * @var string $string
                 */
                $string = $this->_assertAttributes($assertion, $string, $fullDebug, $regex);
                if ($fullDebug === true && $string === false) {
                    debug($string, true);
                    debug($regex, true);
                }
                continue;
            }

            // If 'attrs' is not present then the array is just a regular int-offset one
            /**
             * @var array<int, mixed> $assertion
             */
            [$description, $expressions, $itemNum] = $assertion;
            $expression = '';
            foreach ((array)$expressions as $expression) {
                $expression = sprintf('/^%s/s', $expression);
                if ($string && preg_match($expression, $string, $match)) {
                    $matches = true;
                    $string = substr($string, strlen($match[0]));
                    break;
                }
            }
            if (!$matches) {
                if ($fullDebug === true) {
                    debug($string);
                    debug($regex);
                }
                $this->assertMatchesRegularExpression(
                    $expression,
                    (string)$string,
                    sprintf('Item #%d / regex #%d failed: %s', $itemNum, $i, $description)
                );

                return false;
            }
        }

        $this->assertTrue(true, '%s');

        return true;
    }

    /**
     * Check the attributes as part of an assertTags() check.
     *
     * @param array<string, mixed> $assertions Assertions to run.
     * @param string $string The HTML string to check.
     * @param bool $fullDebug Whether more verbose output should be used.
     * @param array|string $regex Full regexp from `assertHtml`
     * @return string|false
     */
    protected function _assertAttributes(
        array $assertions,
        string $string,
        bool $fullDebug = false,
        array|string $regex = ''
    ): string|false {
        $asserts = $assertions['attrs'];
        $explains = $assertions['explains'];
        do {
            $matches = false;
            $j = null;
            foreach ($asserts as $j => $assert) {
                if (preg_match(sprintf('/^%s/s', $assert), $string, $match)) {
                    $matches = true;
                    $string = substr($string, strlen($match[0]));
                    array_splice($asserts, $j, 1);
                    array_splice($explains, $j, 1);
                    break;
                }
            }
            if ($matches === false) {
                if ($fullDebug === true) {
                    debug($string);
                    debug($regex);
                }
                $this->assertTrue(false, 'Attribute did not match. Was expecting ' . $explains[$j]);
            }
            $len = count($asserts);
        } while ($len > 0);

        return $string;
    }

    /**
     * Normalize a path for comparison.
     *
     * @param string $path Path separated by "/" slash.
     * @return string Normalized path separated by DIRECTORY_SEPARATOR.
     */
    protected function _normalizePath(string $path): string
    {
        return str_replace('/', DIRECTORY_SEPARATOR, $path);
    }

// phpcs:disable

    /**
     * Compatibility function to test if a value is between an acceptable range.
     *
     * @param float $expected
     * @param float $result
     * @param float $margin the rage of acceptation
     * @param string $message the text to display if the assertion is not correct
     * @return void
     */
    protected static function assertWithinRange($expected, $result, $margin, $message = '')
    {
        $upper = $result + $margin;
        $lower = $result - $margin;
        static::assertTrue(($expected <= $upper) && ($expected >= $lower), $message);
    }

    /**
     * Compatibility function to test if a value is not between an acceptable range.
     *
     * @param float $expected
     * @param float $result
     * @param float $margin the rage of acceptation
     * @param string $message the text to display if the assertion is not correct
     * @return void
     */
    protected static function assertNotWithinRange($expected, $result, $margin, $message = '')
    {
        $upper = $result + $margin;
        $lower = $result - $margin;
        static::assertTrue(($expected > $upper) || ($expected < $lower), $message);
    }

    /**
     * Compatibility function to test paths.
     *
     * @param string $expected
     * @param string $result
     * @param string $message the text to display if the assertion is not correct
     * @return void
     */
    protected static function assertPathEquals($expected, $result, $message = '')
    {
        $expected = str_replace(DIRECTORY_SEPARATOR, '/', $expected);
        $result = str_replace(DIRECTORY_SEPARATOR, '/', $result);
        static::assertEquals($expected, $result, $message);
    }

    /**
     * Compatibility function for skipping.
     *
     * @param bool $condition Condition to trigger skipping
     * @param string $message Message for skip
     * @return bool
     */
    protected function skipUnless($condition, $message = '')
    {
        if (!$condition) {
            $this->markTestSkipped($message);
        }

        return $condition;
    }

// phpcs:enable

    /**
     * Mock a model, maintain fixtures and table association
     *
     * @param string $alias The model to get a mock for.
     * @param array<string> $methods The list of methods to mock
     * @param array<string, mixed> $options The config data for the mock's constructor.
     * @throws \Cake\ORM\Exception\MissingTableClassException
     * @return \Cake\ORM\Table|\PHPUnit\Framework\MockObject\MockObject
     */
    public function getMockForModel(string $alias, array $methods = [], array $options = []): Table|MockObject
    {
        $className = $this->_getTableClassName($alias, $options);
        $connectionName = $className::defaultConnectionName();
        $connection = ConnectionManager::get($connectionName);

        $locator = $this->getTableLocator();

        [, $baseClass] = pluginSplit($alias);
        $options += ['alias' => $baseClass, 'connection' => $connection];
        $options += $locator->getConfig($alias);
        $reflection = new ReflectionClass($className);
        $classMethods = array_map(function ($method) {
            return $method->name;
        }, $reflection->getMethods());

        $existingMethods = array_intersect($classMethods, $methods);
        $nonExistingMethods = array_diff($methods, $existingMethods);

        $builder = $this->getMockBuilder($className)
            ->setConstructorArgs([$options]);

        if ($existingMethods || !$nonExistingMethods) {
            $builder->onlyMethods($existingMethods);
        }

        if ($nonExistingMethods) {
            $builder->addMethods($nonExistingMethods);
        }

        /** @var \Cake\ORM\Table $mock */
        $mock = $builder->getMock();

        if (empty($options['entityClass']) && $mock->getEntityClass() === Entity::class) {
            $parts = explode('\\', $className);
            $entityAlias = Inflector::classify(Inflector::underscore(substr(array_pop($parts), 0, -5)));
            $entityClass = implode('\\', array_slice($parts, 0, -1)) . '\\Entity\\' . $entityAlias;
            if (class_exists($entityClass)) {
                $mock->setEntityClass($entityClass);
            }
        }

        if (stripos($mock->getTable(), 'mock') === 0) {
            $mock->setTable(Inflector::tableize($baseClass));
        }

        $locator->set($baseClass, $mock);
        $locator->set($alias, $mock);

        return $mock;
    }

    /**
     * Gets the class name for the table.
     *
     * @param string $alias The model to get a mock for.
     * @param array<string, mixed> $options The config data for the mock's constructor.
     * @return class-string<\Cake\ORM\Table>
     * @throws \Cake\ORM\Exception\MissingTableClassException
     */
    protected function _getTableClassName(string $alias, array $options): string
    {
        if (empty($options['className'])) {
            $class = Inflector::camelize($alias);
            /** @var class-string<\Cake\ORM\Table>|null $className */
            $className = App::className($class, 'Model/Table', 'Table');
            if (!$className) {
                throw new MissingTableClassException([$alias]);
            }
            $options['className'] = $className;
        }

        return $options['className'];
    }

    /**
     * Set the app namespace
     *
     * @param string $appNamespace The app namespace, defaults to "TestApp".
     * @return string|null The previous app namespace or null if not set.
     */
    public static function setAppNamespace(string $appNamespace = 'TestApp'): ?string
    {
        $previous = Configure::read('App.namespace');
        Configure::write('App.namespace', $appNamespace);

        return $previous;
    }

    /**
     * Adds a fixture to this test case.
     *
     * Examples:
     * - core.Tags
     * - app.MyRecords
     * - plugin.MyPluginName.MyModelName
     *
     * Use this method inside your test cases' {@link getFixtures()} method
     * to build up the fixture list.
     *
     * @param string $fixture Fixture
     * @return $this
     */
    protected function addFixture(string $fixture)
    {
        $this->fixtures[] = $fixture;

        return $this;
    }

    /**
     * Get the fixtures this test should use.
     *
     * @return array<string>
     */
    public function getFixtures(): array
    {
        return $this->fixtures;
    }
}<|MERGE_RESOLUTION|>--- conflicted
+++ resolved
@@ -42,12 +42,7 @@
 use PHPUnit\Framework\TestCase as BaseTestCase;
 use ReflectionClass;
 use ReflectionException;
-<<<<<<< HEAD
-=======
-use RuntimeException;
-use function Cake\Core\deprecationWarning;
 use function Cake\Core\pluginSplit;
->>>>>>> cf65a26c
 
 /**
  * Cake TestCase class
