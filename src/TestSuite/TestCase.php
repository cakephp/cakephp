--- conflicted
+++ resolved
@@ -695,11 +695,7 @@
 
         list(, $baseClass) = pluginSplit($alias);
         $options += ['alias' => $baseClass, 'connection' => $connection];
-<<<<<<< HEAD
         $options += $locator->config($alias);
-=======
-        $options += TableRegistry::getConfig($alias);
->>>>>>> fdfd0260
 
         /** @var \Cake\ORM\Table|\PHPUnit_Framework_MockObject_MockObject $mock */
         $mock = $this->getMockBuilder($options['className'])
