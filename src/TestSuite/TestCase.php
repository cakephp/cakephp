<?php
declare(strict_types=1);

/**
 * CakePHP(tm) : Rapid Development Framework (https://cakephp.org)
 * Copyright (c) Cake Software Foundation, Inc. (https://cakefoundation.org)
 *
 * Licensed under The MIT License
 * For full copyright and license information, please see the LICENSE.txt
 * Redistributions of files must retain the above copyright notice
 *
 * @copyright     Copyright (c) Cake Software Foundation, Inc. (https://cakefoundation.org)
 * @since         1.2.0
 * @license       https://opensource.org/licenses/mit-license.php MIT License
 */
namespace Cake\TestSuite;

use Cake\Core\App;
use Cake\Core\Configure;
use Cake\Core\Plugin;
use Cake\Datasource\ConnectionManager;
use Cake\Event\EventManager;
use Cake\Http\BaseApplication;
use Cake\ORM\Entity;
use Cake\ORM\Exception\MissingTableClassException;
use Cake\ORM\Locator\LocatorAwareTrait;
use Cake\Routing\Router;
use Cake\TestSuite\Constraint\EventFired;
use Cake\TestSuite\Constraint\EventFiredWith;
use Cake\Utility\Inflector;
use Exception;
use PHPUnit\Framework\TestCase as BaseTestCase;

/**
 * Cake TestCase class
 */
abstract class TestCase extends BaseTestCase
{
    use LocatorAwareTrait;

    /**
     * The class responsible for managing the creation, loading and removing of fixtures
     *
     * @var \Cake\TestSuite\Fixture\FixtureManager|null
     */
    public $fixtureManager;

    /**
     * Fixtures used by this test case.
     *
     * @var string[]
     */
    public $fixtures = [];

    /**
     * By default, all fixtures attached to this class will be truncated and reloaded after each test.
     * Set this to false to handle manually
     *
     * @var bool
     */
    public $autoFixtures = true;

    /**
     * Control table create/drops on each test method.
     *
     * If true, tables will still be dropped at the
     * end of each test runner execution.
     *
     * @var bool
     */
    public $dropTables = false;

    /**
     * Configure values to restore at end of test.
     *
     * @var array
     */
    protected $_configure = [];

    /**
     * Overrides SimpleTestCase::skipIf to provide a boolean return value
     *
     * @param bool $shouldSkip Whether or not the test should be skipped.
     * @param string $message The message to display.
     * @return bool
     */
    public function skipIf(bool $shouldSkip, string $message = ''): bool
    {
        if ($shouldSkip) {
            $this->markTestSkipped($message);
        }

        return $shouldSkip;
    }

    /**
     * Helper method for tests that needs to use error_reporting()
     *
     * @param int $errorLevel value of error_reporting() that needs to use
     * @param callable $callable callable function that will receive asserts
     * @return void
     */
    public function withErrorReporting(int $errorLevel, callable $callable): void
    {
        $default = error_reporting();
        error_reporting($errorLevel);
        try {
            $callable();
        } finally {
            error_reporting($default);
        }
    }

    /**
     * Helper method for check deprecation methods
     *
     * @param callable $callable callable function that will receive asserts
     * @return void
     */
    public function deprecated(callable $callable): void
    {
        $errorLevel = error_reporting();
        error_reporting(E_ALL ^ E_USER_DEPRECATED);
        try {
            $callable();
        } finally {
            error_reporting($errorLevel);
        }
    }

    /**
     * Setup the test case, backup the static object values so they can be restored.
     * Specifically backs up the contents of Configure and paths in App if they have
     * not already been backed up.
     *
     * @return void
     */
    public function setUp(): void
    {
        parent::setUp();

        if (!$this->_configure) {
            $this->_configure = Configure::read();
        }
        if (class_exists(Router::class, false)) {
            Router::reload();
        }

        EventManager::instance(new EventManager());
    }

    /**
     * teardown any static object changes and restore them.
     *
     * @return void
     */
    public function tearDown(): void
    {
        parent::tearDown();
        if ($this->_configure) {
            Configure::clear();
            Configure::write($this->_configure);
        }
        $this->getTableLocator()->clear();
        $this->_configure = [];
        $this->_tableLocator = null;
    }

    /**
     * Chooses which fixtures to load for a given test
     *
     * Each parameter is a model name that corresponds to a fixture, i.e. 'Posts', 'Authors', etc.
     * Passing no parameters will cause all fixtures on the test case to load.
     *
     * @return void
     * @see \Cake\TestSuite\TestCase::$autoFixtures
     * @throws \Exception when no fixture manager is available.
     */
    public function loadFixtures(): void
    {
        if ($this->fixtureManager === null) {
            throw new Exception('No fixture manager to load the test fixture');
        }
        $args = func_get_args();
        foreach ($args as $class) {
            $this->fixtureManager->loadSingle($class, null, $this->dropTables);
        }

        if (empty($args)) {
            $autoFixtures = $this->autoFixtures;
            $this->autoFixtures = true;
            $this->fixtureManager->load($this);
            $this->autoFixtures = $autoFixtures;
        }
    }

    /**
     * Load plugins into a simulated application.
     *
     * Useful to test how plugins being loaded/not loaded interact with other
     * elements in CakePHP or applications.
     *
     * @param array $plugins List of Plugins to load.
     * @return \Cake\Http\BaseApplication
     */
    public function loadPlugins(array $plugins = []): BaseApplication
    {
        /** @var \Cake\Http\BaseApplication $app */
        $app = $this->getMockForAbstractClass(
            BaseApplication::class,
            ['']
        );

        foreach ($plugins as $pluginName => $config) {
            if (is_array($config)) {
                $app->addPlugin($pluginName, $config);
            } else {
                $app->addPlugin($config);
            }
        }
        $app->pluginBootstrap();
        $builder = Router::createRouteBuilder('/');
        $app->pluginRoutes($builder);

        return $app;
    }

    /**
     * Remove plugins from the global plugin collection.
     *
     * Useful in test case teardown methods.
     *
     * @param string[] $names A list of plugins you want to remove.
     * @return void
     */
<<<<<<< HEAD
    public function removePlugins(array $names = []): void
=======
    public function removePlugins(array $names = [])
>>>>>>> b9b9a38b
    {
        $collection = Plugin::getCollection();
        foreach ($names as $name) {
            $collection->remove($name);
        }
    }

    /**
     * Clear all plugins from the global plugin collection.
     *
     * Useful in test case teardown methods.
     *
     * @return void
     */
    public function clearPlugins(): void
    {
        Plugin::getCollection()->clear();
    }

    /**
     * Asserts that a global event was fired. You must track events in your event manager for this assertion to work
     *
     * @param string $name Event name
     * @param \Cake\Event\EventManager|null $eventManager Event manager to check, defaults to global event manager
     * @param string $message Assertion failure message
     * @return void
     */
    public function assertEventFired(string $name, ?EventManager $eventManager = null, string $message = ''): void
    {
        if (!$eventManager) {
            $eventManager = EventManager::instance();
        }
        $this->assertThat($name, new EventFired($eventManager), $message);
    }

    /**
     * Asserts an event was fired with data
     *
     * If a third argument is passed, that value is used to compare with the value in $dataKey
     *
     * @param string $name Event name
     * @param string $dataKey Data key
     * @param string $dataValue Data value
     * @param \Cake\Event\EventManager|null $eventManager Event manager to check, defaults to global event manager
     * @param string $message Assertion failure message
     * @return void
     */
    public function assertEventFiredWith(
        string $name,
        string $dataKey,
        string $dataValue,
        ?EventManager $eventManager = null,
        string $message = ''
    ): void {
        if (!$eventManager) {
            $eventManager = EventManager::instance();
        }
        $this->assertThat($name, new EventFiredWith($eventManager, $dataKey, $dataValue), $message);
    }

    /**
     * Assert text equality, ignoring differences in newlines.
     * Helpful for doing cross platform tests of blocks of text.
     *
     * @param string $expected The expected value.
     * @param string $result The actual value.
     * @param string $message The message to use for failure.
     * @return void
     */
    public function assertTextNotEquals(string $expected, string $result, string $message = ''): void
    {
        $expected = str_replace(["\r\n", "\r"], "\n", $expected);
        $result = str_replace(["\r\n", "\r"], "\n", $result);
        $this->assertNotEquals($expected, $result, $message);
    }

    /**
     * Assert text equality, ignoring differences in newlines.
     * Helpful for doing cross platform tests of blocks of text.
     *
     * @param string $expected The expected value.
     * @param string $result The actual value.
     * @param string $message The message to use for failure.
     * @return void
     */
    public function assertTextEquals(string $expected, string $result, string $message = ''): void
    {
        $expected = str_replace(["\r\n", "\r"], "\n", $expected);
        $result = str_replace(["\r\n", "\r"], "\n", $result);
        $this->assertEquals($expected, $result, $message);
    }

    /**
     * Asserts that a string starts with a given prefix, ignoring differences in newlines.
     * Helpful for doing cross platform tests of blocks of text.
     *
     * @param string $prefix The prefix to check for.
     * @param string $string The string to search in.
     * @param string $message The message to use for failure.
     * @return void
     */
    public function assertTextStartsWith(string $prefix, string $string, string $message = ''): void
    {
        $prefix = str_replace(["\r\n", "\r"], "\n", $prefix);
        $string = str_replace(["\r\n", "\r"], "\n", $string);
        $this->assertStringStartsWith($prefix, $string, $message);
    }

    /**
     * Asserts that a string starts not with a given prefix, ignoring differences in newlines.
     * Helpful for doing cross platform tests of blocks of text.
     *
     * @param string $prefix The prefix to not find.
     * @param string $string The string to search.
     * @param string $message The message to use for failure.
     * @return void
     */
    public function assertTextStartsNotWith(string $prefix, string $string, string $message = ''): void
    {
        $prefix = str_replace(["\r\n", "\r"], "\n", $prefix);
        $string = str_replace(["\r\n", "\r"], "\n", $string);
        $this->assertStringStartsNotWith($prefix, $string, $message);
    }

    /**
     * Asserts that a string ends with a given prefix, ignoring differences in newlines.
     * Helpful for doing cross platform tests of blocks of text.
     *
     * @param string $suffix The suffix to find.
     * @param string $string The string to search.
     * @param string $message The message to use for failure.
     * @return void
     */
    public function assertTextEndsWith(string $suffix, string $string, string $message = ''): void
    {
        $suffix = str_replace(["\r\n", "\r"], "\n", $suffix);
        $string = str_replace(["\r\n", "\r"], "\n", $string);
        $this->assertStringEndsWith($suffix, $string, $message);
    }

    /**
     * Asserts that a string ends not with a given prefix, ignoring differences in newlines.
     * Helpful for doing cross platform tests of blocks of text.
     *
     * @param string $suffix The suffix to not find.
     * @param string $string The string to search.
     * @param string $message The message to use for failure.
     * @return void
     */
    public function assertTextEndsNotWith(string $suffix, string $string, string $message = ''): void
    {
        $suffix = str_replace(["\r\n", "\r"], "\n", $suffix);
        $string = str_replace(["\r\n", "\r"], "\n", $string);
        $this->assertStringEndsNotWith($suffix, $string, $message);
    }

    /**
     * Assert that a string contains another string, ignoring differences in newlines.
     * Helpful for doing cross platform tests of blocks of text.
     *
     * @param string $needle The string to search for.
     * @param string $haystack The string to search through.
     * @param string $message The message to display on failure.
     * @param bool $ignoreCase Whether or not the search should be case-sensitive.
     * @return void
     */
    public function assertTextContains(
        string $needle,
        string $haystack,
        string $message = '',
        bool $ignoreCase = false
    ): void {
        $needle = str_replace(["\r\n", "\r"], "\n", $needle);
        $haystack = str_replace(["\r\n", "\r"], "\n", $haystack);

        if ($ignoreCase) {
            $this->assertStringContainsStringIgnoringCase($needle, $haystack, $message);
        } else {
            $this->assertStringContainsString($needle, $haystack, $message);
        }
    }

    /**
     * Assert that a text doesn't contain another text, ignoring differences in newlines.
     * Helpful for doing cross platform tests of blocks of text.
     *
     * @param string $needle The string to search for.
     * @param string $haystack The string to search through.
     * @param string $message The message to display on failure.
     * @param bool $ignoreCase Whether or not the search should be case-sensitive.
     * @return void
     */
    public function assertTextNotContains(
        string $needle,
        string $haystack,
        string $message = '',
        bool $ignoreCase = false
    ): void {
        $needle = str_replace(["\r\n", "\r"], "\n", $needle);
        $haystack = str_replace(["\r\n", "\r"], "\n", $haystack);

        if ($ignoreCase) {
            $this->assertStringNotContainsStringIgnoringCase($needle, $haystack, $message);
        } else {
            $this->assertStringNotContainsString($needle, $haystack, $message);
        }
    }

    /**
     * Asserts HTML tags.
     *
     * Takes an array $expected and generates a regex from it to match the provided $string.
     * Samples for $expected:
     *
     * Checks for an input tag with a name attribute (contains any non-empty value) and an id
     * attribute that contains 'my-input':
     *
     * ```
     * ['input' => ['name', 'id' => 'my-input']]
     * ```
     *
     * Checks for two p elements with some text in them:
     *
     * ```
     * [
     *   ['p' => true],
     *   'textA',
     *   '/p',
     *   ['p' => true],
     *   'textB',
     *   '/p'
     * ]
     * ```
     *
     * You can also specify a pattern expression as part of the attribute values, or the tag
     * being defined, if you prepend the value with preg: and enclose it with slashes, like so:
     *
     * ```
     * [
     *   ['input' => ['name', 'id' => 'preg:/FieldName\d+/']],
     *   'preg:/My\s+field/'
     * ]
     * ```
     *
     * Important: This function is very forgiving about whitespace and also accepts any
     * permutation of attribute order. It will also allow whitespace between specified tags.
     *
     * @param array $expected An array, see above
     * @param string $string An HTML/XHTML/XML string
     * @param bool $fullDebug Whether or not more verbose output should be used.
     * @return bool
     */
    public function assertHtml(array $expected, string $string, bool $fullDebug = false): bool
    {
        $regex = [];
        $normalized = [];
        foreach ((array)$expected as $key => $val) {
            if (!is_numeric($key)) {
                $normalized[] = [$key => $val];
            } else {
                $normalized[] = $val;
            }
        }
        $i = 0;
        foreach ($normalized as $tags) {
            if (!is_array($tags)) {
                $tags = (string)$tags;
            }
            $i++;
            if (is_string($tags) && $tags[0] === '<') {
                $tags = [substr($tags, 1) => []];
            } elseif (is_string($tags)) {
                $tagsTrimmed = preg_replace('/\s+/m', '', $tags);

                if (preg_match('/^\*?\//', $tags, $match) && $tagsTrimmed !== '//') {
                    $prefix = [null, null];

                    if ($match[0] === '*/') {
                        $prefix = ['Anything, ', '.*?'];
                    }
                    $regex[] = [
                        sprintf('%sClose %s tag', $prefix[0], substr($tags, strlen($match[0]))),
                        sprintf('%s\s*<[\s]*\/[\s]*%s[\s]*>[\n\r]*', $prefix[1], substr($tags, strlen($match[0]))),
                        $i,
                    ];
                    continue;
                }
                if (!empty($tags) && preg_match('/^preg\:\/(.+)\/$/i', $tags, $matches)) {
                    $tags = $matches[1];
                    $type = 'Regex matches';
                } else {
                    $tags = '\s*' . preg_quote($tags, '/');
                    $type = 'Text equals';
                }
                $regex[] = [
                    sprintf('%s "%s"', $type, $tags),
                    $tags,
                    $i,
                ];
                continue;
            }
            foreach ($tags as $tag => $attributes) {
                $regex[] = [
                    sprintf('Open %s tag', $tag),
                    sprintf('[\s]*<%s', preg_quote($tag, '/')),
                    $i,
                ];
                if ($attributes === true) {
                    $attributes = [];
                }
                $attrs = [];
                $explanations = [];
                $i = 1;
                foreach ($attributes as $attr => $val) {
                    if (is_numeric($attr) && preg_match('/^preg\:\/(.+)\/$/i', (string)$val, $matches)) {
                        $attrs[] = $matches[1];
                        $explanations[] = sprintf('Regex "%s" matches', $matches[1]);
                        continue;
                    }
                    $val = (string)$val;

                    $quotes = '["\']';
                    if (is_numeric($attr)) {
                        $attr = $val;
                        $val = '.+?';
                        $explanations[] = sprintf('Attribute "%s" present', $attr);
                    } elseif (!empty($val) && preg_match('/^preg\:\/(.+)\/$/i', $val, $matches)) {
                        $val = str_replace(
                            ['.*', '.+'],
                            ['.*?', '.+?'],
                            $matches[1]
                        );
                        $quotes = $val !== $matches[1] ? '["\']' : '["\']?';

                        $explanations[] = sprintf('Attribute "%s" matches "%s"', $attr, $val);
                    } else {
                        $explanations[] = sprintf('Attribute "%s" == "%s"', $attr, $val);
                        $val = preg_quote($val, '/');
                    }
                    $attrs[] = '[\s]+' . preg_quote($attr, '/') . '=' . $quotes . $val . $quotes;
                    $i++;
                }
                if ($attrs) {
                    $regex[] = [
                        'explains' => $explanations,
                        'attrs' => $attrs,
                    ];
                }
                $regex[] = [
                    sprintf('End %s tag', $tag),
                    '[\s]*\/?[\s]*>[\n\r]*',
                    $i,
                ];
            }
        }
        foreach ($regex as $i => $assertion) {
            $matches = false;
            if (isset($assertion['attrs'])) {
                $string = $this->_assertAttributes($assertion, $string, $fullDebug, $regex);
                if ($fullDebug === true && $string === false) {
                    debug($string, true);
                    debug($regex, true);
                }
                continue;
            }

            /**
             * If 'attrs' is not present then the array is just a regular int-offset one
             *
             * @var array<int, string> $assertion
             */
            [$description, $expressions, $itemNum] = $assertion;
            $expression = null;
            foreach ((array)$expressions as $expression) {
                $expression = sprintf('/^%s/s', $expression);
                if (preg_match($expression, $string, $match)) {
                    $matches = true;
                    $string = substr($string, strlen($match[0]));
                    break;
                }
            }
            if (!$matches) {
                if ($fullDebug === true) {
                    debug($string);
                    debug($regex);
                }
                $this->assertRegExp(
                    $expression,
                    $string,
                    sprintf('Item #%d / regex #%d failed: %s', $itemNum, $i, $description)
                );

                return false;
            }
        }

        $this->assertTrue(true, '%s');

        return true;
    }

    /**
     * Check the attributes as part of an assertTags() check.
     *
     * @param array $assertions Assertions to run.
     * @param string $string The HTML string to check.
     * @param bool $fullDebug Whether or not more verbose output should be used.
     * @param array|string $regex Full regexp from `assertHtml`
     * @return string|false
     */
    protected function _assertAttributes(array $assertions, string $string, bool $fullDebug = false, $regex = '')
    {
        $asserts = $assertions['attrs'];
        $explains = $assertions['explains'];
        do {
            $matches = false;
            $j = null;
            foreach ($asserts as $j => $assert) {
                if (preg_match(sprintf('/^%s/s', $assert), $string, $match)) {
                    $matches = true;
                    $string = substr($string, strlen($match[0]));
                    array_splice($asserts, $j, 1);
                    array_splice($explains, $j, 1);
                    break;
                }
            }
            if ($matches === false) {
                if ($fullDebug === true) {
                    debug($string);
                    debug($regex);
                }
                $this->assertTrue(false, 'Attribute did not match. Was expecting ' . $explains[$j]);
            }
            $len = count($asserts);
        } while ($len > 0);

        return $string;
    }

    /**
     * Normalize a path for comparison.
     *
     * @param string $path Path separated by "/" slash.
     * @return string Normalized path separated by DIRECTORY_SEPARATOR.
     */
    protected function _normalizePath(string $path): string
    {
        return str_replace('/', DIRECTORY_SEPARATOR, $path);
    }

// phpcs:disable

    /**
     * Compatibility function to test if a value is between an acceptable range.
     *
     * @param float $expected
     * @param float $result
     * @param float $margin the rage of acceptation
     * @param string $message the text to display if the assertion is not correct
     * @return void
     */
    protected static function assertWithinRange($expected, $result, $margin, $message = '')
    {
        $upper = $result + $margin;
        $lower = $result - $margin;
        static::assertTrue(($expected <= $upper) && ($expected >= $lower), $message);
    }

    /**
     * Compatibility function to test if a value is not between an acceptable range.
     *
     * @param float $expected
     * @param float $result
     * @param float $margin the rage of acceptation
     * @param string $message the text to display if the assertion is not correct
     * @return void
     */
    protected static function assertNotWithinRange($expected, $result, $margin, $message = '')
    {
        $upper = $result + $margin;
        $lower = $result - $margin;
        static::assertTrue(($expected > $upper) || ($expected < $lower), $message);
    }

    /**
     * Compatibility function to test paths.
     *
     * @param string $expected
     * @param string $result
     * @param string $message the text to display if the assertion is not correct
     * @return void
     */
    protected static function assertPathEquals($expected, $result, $message = '')
    {
        $expected = str_replace(DIRECTORY_SEPARATOR, '/', $expected);
        $result = str_replace(DIRECTORY_SEPARATOR, '/', $result);
        static::assertEquals($expected, $result, $message);
    }

    /**
     * Compatibility function for skipping.
     *
     * @param bool $condition Condition to trigger skipping
     * @param string $message Message for skip
     * @return bool
     */
    protected function skipUnless($condition, $message = '')
    {
        if (!$condition) {
            $this->markTestSkipped($message);
        }

        return $condition;
    }

// phpcs:enable

    /**
     * Mock a model, maintain fixtures and table association
     *
     * @param string $alias The model to get a mock for.
<<<<<<< HEAD
     * @param string[] $methods The list of methods to mock
=======
     * @param string[]|null $methods The list of methods to mock
>>>>>>> b9b9a38b
     * @param array $options The config data for the mock's constructor.
     * @throws \Cake\ORM\Exception\MissingTableClassException
     * @return \Cake\ORM\Table|\PHPUnit\Framework\MockObject\MockObject
     */
    public function getMockForModel(string $alias, array $methods = [], array $options = [])
    {
        $className = $this->_getTableClassName($alias, $options);
        $connectionName = $className::defaultConnectionName();
        $connection = ConnectionManager::get($connectionName);

        $locator = $this->getTableLocator();

        [, $baseClass] = pluginSplit($alias);
        $options += ['alias' => $baseClass, 'connection' => $connection];
        $options += $locator->getConfig($alias);

        /** @var \Cake\ORM\Table|\PHPUnit\Framework\MockObject\MockObject $mock */
        $mock = $this->getMockBuilder($className)
            ->onlyMethods($methods)
            ->setConstructorArgs([$options])
            ->getMock();

        if (empty($options['entityClass']) && $mock->getEntityClass() === Entity::class) {
            $parts = explode('\\', $className);
            $entityAlias = Inflector::classify(Inflector::underscore(substr(array_pop($parts), 0, -5)));
            $entityClass = implode('\\', array_slice($parts, 0, -1)) . '\\Entity\\' . $entityAlias;
            if (class_exists($entityClass)) {
                $mock->setEntityClass($entityClass);
            }
        }

        if (stripos($mock->getTable(), 'mock') === 0) {
            $mock->setTable(Inflector::tableize($baseClass));
        }

        $locator->set($baseClass, $mock);
        $locator->set($alias, $mock);

        return $mock;
    }

    /**
     * Gets the class name for the table.
     *
     * @param string $alias The model to get a mock for.
     * @param array $options The config data for the mock's constructor.
     * @return string
     * @throws \Cake\ORM\Exception\MissingTableClassException
     */
    protected function _getTableClassName(string $alias, array $options): string
    {
        if (empty($options['className'])) {
            $class = Inflector::camelize($alias);
            $className = App::className($class, 'Model/Table', 'Table');
            if (!$className) {
                throw new MissingTableClassException([$alias]);
            }
            $options['className'] = $className;
        }

        return $options['className'];
    }

    /**
     * Set the app namespace
     *
     * @param string $appNamespace The app namespace, defaults to "TestApp".
     * @return void
     */
    public static function setAppNamespace(string $appNamespace = 'TestApp'): void
    {
        Configure::write('App.namespace', $appNamespace);
    }
}<|MERGE_RESOLUTION|>--- conflicted
+++ resolved
@@ -233,11 +233,7 @@
      * @param string[] $names A list of plugins you want to remove.
      * @return void
      */
-<<<<<<< HEAD
     public function removePlugins(array $names = []): void
-=======
-    public function removePlugins(array $names = [])
->>>>>>> b9b9a38b
     {
         $collection = Plugin::getCollection();
         foreach ($names as $name) {
@@ -759,11 +755,7 @@
      * Mock a model, maintain fixtures and table association
      *
      * @param string $alias The model to get a mock for.
-<<<<<<< HEAD
      * @param string[] $methods The list of methods to mock
-=======
-     * @param string[]|null $methods The list of methods to mock
->>>>>>> b9b9a38b
      * @param array $options The config data for the mock's constructor.
      * @throws \Cake\ORM\Exception\MissingTableClassException
      * @return \Cake\ORM\Table|\PHPUnit\Framework\MockObject\MockObject
