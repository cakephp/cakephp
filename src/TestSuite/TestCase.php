--- conflicted
+++ resolved
@@ -805,12 +805,9 @@
             }
 
             // If 'attrs' is not present then the array is just a regular int-offset one
-<<<<<<< HEAD
             /**
              * @var array<int, mixed> $assertion
              */
-=======
->>>>>>> 12d95dad
             [$description, $expressions, $itemNum] = $assertion;
             $expression = '';
             foreach ((array)$expressions as $expression) {
