<?php
declare(strict_types=1);

/**
 * CakePHP(tm) : Rapid Development Framework (https://cakephp.org)
 * Copyright (c) Cake Software Foundation, Inc. (https://cakefoundation.org)
 *
 * Licensed under The MIT License
 * For full copyright and license information, please see the LICENSE.txt
 * Redistributions of files must retain the above copyright notice.
 *
 * @copyright     Copyright (c) Cake Software Foundation, Inc. (https://cakefoundation.org)
 * @link          https://cakephp.org CakePHP(tm) Project
 * @since         4.3.0
 * @license       https://opensource.org/licenses/mit-license.php MIT License
 */
namespace Cake\TestSuite\Fixture;

use Cake\Core\Configure;
use Cake\Database\Connection;
use Cake\Database\DriverInterface;
use Cake\Database\Schema\TableSchema;
use Cake\Datasource\ConnectionInterface;
use Cake\Datasource\ConnectionManager;
use Cake\Datasource\FixtureInterface;
use Cake\TestSuite\ConnectionHelper;
use Closure;
use UnexpectedValueException;

/**
 * Helper for managing fixtures.
 */
class FixtureHelper
{
    /**
     * Finds fixtures from their TestCase names such as 'core.Articles'.
     *
     * @param array<string> $fixtureNames Fixture names from test case
     * @return array<\Cake\Datasource\FixtureInterface>
     */
    public function loadFixtures(array $fixtureNames): array
    {
        static $cachedFixtures = [];

        $fixtures = [];
        foreach ($fixtureNames as $fixtureName) {
            if (str_contains($fixtureName, '.')) {
                [$type, $pathName] = explode('.', $fixtureName, 2);
                $path = explode('/', $pathName);
                $name = array_pop($path);
                $additionalPath = implode('\\', $path);

                if ($type === 'core') {
                    $baseNamespace = 'Cake';
                } elseif ($type === 'app') {
                    $baseNamespace = Configure::read('App.namespace');
                } elseif ($type === 'plugin') {
                    [$plugin, $name] = explode('.', $pathName);
                    $baseNamespace = str_replace('/', '\\', $plugin);
                    $additionalPath = null;
                } else {
                    $baseNamespace = '';
                    $name = $fixtureName;
                }

                if (strpos($name, '/') > 0) {
                    $name = str_replace('/', '\\', $name);
                }

                $nameSegments = [
                    $baseNamespace,
                    'Test\Fixture',
                    $additionalPath,
                    $name . 'Fixture',
                ];
                /** @psalm-var class-string<\Cake\Datasource\FixtureInterface> */
                $className = implode('\\', array_filter($nameSegments));
            } else {
                /** @psalm-var class-string<\Cake\Datasource\FixtureInterface> */
                $className = $fixtureName;
            }

            if (isset($fixtures[$className])) {
                throw new UnexpectedValueException("Found duplicate fixture `$fixtureName`.");
            }

            if (!class_exists($className)) {
                throw new UnexpectedValueException("Could not find fixture `$fixtureName`.");
            }

            if (!isset($cachedFixtures[$className])) {
                $cachedFixtures[$className] = new $className();
            }

            $fixtures[$className] = $cachedFixtures[$className];
        }

        return $fixtures;
    }

    /**
     * Runs the callback once per connection.
     *
     * The callback signature:
     * ```
     * function callback(ConnectionInterface $connection, array $fixtures)
     * ```
     *
     * @param \Closure $callback Callback run per connection
     * @param array<\Cake\Datasource\FixtureInterface> $fixtures Test fixtures
     * @return void
     */
    public function runPerConnection(Closure $callback, array $fixtures): void
    {
        $groups = [];
        foreach ($fixtures as $fixture) {
            $groups[$fixture->connection()][] = $fixture;
        }

        foreach ($groups as $connectionName => $fixtures) {
            $callback(ConnectionManager::get($connectionName), $fixtures);
        }
    }

    /**
     * Inserts fixture data.
     *
     * @param array<\Cake\Datasource\FixtureInterface> $fixtures Test fixtures
     * @return void
     * @internal
     */
    public function insert(array $fixtures): void
    {
        $this->runPerConnection(function (ConnectionInterface $connection, array $groupFixtures) {
            if ($connection instanceof Connection) {
                $sortedFixtures = $this->sortByConstraint($connection, $groupFixtures);
<<<<<<< HEAD
            }

            if (isset($sortedFixtures)) {
                foreach ($sortedFixtures as $fixture) {
                    $fixture->insert($connection);
                }
            } elseif (
                method_exists($connection, 'transactional') &&
                method_exists($connection, 'disableConstraints') &&
                $connection->getDriver() instanceof Postgres
            ) {
                // disabling foreign key constraints is only valid in a transaction
                $connection->transactional(function () use ($connection, $groupFixtures): void {
                    $connection->disableConstraints(function () use ($connection, $groupFixtures): void {
=======
                if ($sortedFixtures) {
                    foreach ($sortedFixtures as $fixture) {
                        $fixture->insert($connection);
                    }
                } else {
                    $helper = new ConnectionHelper();
                    $helper->runWithoutConstraints($connection, function (Connection $connection) use ($groupFixtures) {
>>>>>>> 886153c1
                        foreach ($groupFixtures as $fixture) {
                            $fixture->insert($connection);
                        }
                    });
<<<<<<< HEAD
                });
            } elseif (method_exists($connection, 'disableConstraints')) {
                $connection->disableConstraints(function () use ($connection, $groupFixtures): void {
                    foreach ($groupFixtures as $fixture) {
                        $fixture->insert($connection);
                    }
                });
=======
                }
>>>>>>> 886153c1
            } else {
                foreach ($groupFixtures as $fixture) {
                    $fixture->insert($connection);
                }
            }
        }, $fixtures);
    }

    /**
     * Truncates fixture tables.
     *
     * @param array<\Cake\Datasource\FixtureInterface> $fixtures Test fixtures
     * @return void
     * @internal
     */
    public function truncate(array $fixtures): void
    {
        $this->runPerConnection(function (ConnectionInterface $connection, array $groupFixtures) {
            if ($connection instanceof Connection) {
                $sortedFixtures = null;
                if ($connection->getDriver()->supports(DriverInterface::FEATURE_TRUNCATE_WITH_CONSTRAINTS)) {
                    $sortedFixtures = $this->sortByConstraint($connection, $groupFixtures);
                }
<<<<<<< HEAD
            } elseif (method_exists($connection, 'disableConstraints')) {
                $connection->disableConstraints(function () use ($connection, $groupFixtures) {
                    foreach ($groupFixtures as $fixture) {
                        $fixture->truncate($connection);
                    }
                });
=======

                if ($sortedFixtures !== null) {
                    foreach (array_reverse($sortedFixtures) as $fixture) {
                        $fixture->truncate($connection);
                    }
                } else {
                    $helper = new ConnectionHelper();
                    $helper->runWithoutConstraints($connection, function (Connection $connection) use ($groupFixtures) {
                        foreach ($groupFixtures as $fixture) {
                            $fixture->truncate($connection);
                        }
                    });
                }
>>>>>>> 886153c1
            } else {
                foreach ($groupFixtures as $fixture) {
                    $fixture->truncate($connection);
                }
            }
        }, $fixtures);
    }

    /**
     * Sort fixtures with foreign constraints last if possible, otherwise returns null.
     *
     * @param \Cake\Database\Connection $connection Database connection
     * @param array<\Cake\Datasource\FixtureInterface> $fixtures Database fixtures
     * @return array|null
     */
    protected function sortByConstraint(Connection $connection, array $fixtures): ?array
    {
        $constrained = [];
        $unconstrained = [];
        foreach ($fixtures as $fixture) {
            $references = $this->getForeignReferences($connection, $fixture);
            if ($references) {
                $constrained[$fixture->sourceName()] = ['references' => $references, 'fixture' => $fixture];
            } else {
                $unconstrained[] = $fixture;
            }
        }

        // Check if any fixtures reference another fixture with constrants
        // If they do, then there might be cross-dependencies which we don't support sorting
        foreach ($constrained as ['references' => $references]) {
            foreach ($references as $reference) {
                if (isset($constrained[$reference])) {
                    return null;
                }
            }
        }

        return array_merge($unconstrained, array_column($constrained, 'fixture'));
    }

    /**
     * Gets array of foreign references for fixtures table.
     *
     * @param \Cake\Database\Connection $connection Database connection
     * @param \Cake\Datasource\FixtureInterface $fixture Database fixture
     * @return array
     */
    protected function getForeignReferences(Connection $connection, FixtureInterface $fixture): array
    {
        static $schemas = [];

        // Get and cache off the schema since TestFixture generates a fake schema based on $fields
        $tableName = $fixture->sourceName();
        if (!isset($schemas[$tableName])) {
            $schemas[$tableName] = $connection->getSchemaCollection()->describe($tableName);
        }
        $schema = $schemas[$tableName];

        $references = [];
        foreach ($schema->constraints() as $constraintName) {
            $constraint = $schema->getConstraint($constraintName);

            if ($constraint && $constraint['type'] === TableSchema::CONSTRAINT_FOREIGN) {
                $references[] = $constraint['references'][0];
            }
        }

        return $references;
    }
}<|MERGE_RESOLUTION|>--- conflicted
+++ resolved
@@ -134,22 +134,6 @@
         $this->runPerConnection(function (ConnectionInterface $connection, array $groupFixtures) {
             if ($connection instanceof Connection) {
                 $sortedFixtures = $this->sortByConstraint($connection, $groupFixtures);
-<<<<<<< HEAD
-            }
-
-            if (isset($sortedFixtures)) {
-                foreach ($sortedFixtures as $fixture) {
-                    $fixture->insert($connection);
-                }
-            } elseif (
-                method_exists($connection, 'transactional') &&
-                method_exists($connection, 'disableConstraints') &&
-                $connection->getDriver() instanceof Postgres
-            ) {
-                // disabling foreign key constraints is only valid in a transaction
-                $connection->transactional(function () use ($connection, $groupFixtures): void {
-                    $connection->disableConstraints(function () use ($connection, $groupFixtures): void {
-=======
                 if ($sortedFixtures) {
                     foreach ($sortedFixtures as $fixture) {
                         $fixture->insert($connection);
@@ -157,22 +141,11 @@
                 } else {
                     $helper = new ConnectionHelper();
                     $helper->runWithoutConstraints($connection, function (Connection $connection) use ($groupFixtures) {
->>>>>>> 886153c1
                         foreach ($groupFixtures as $fixture) {
                             $fixture->insert($connection);
                         }
                     });
-<<<<<<< HEAD
-                });
-            } elseif (method_exists($connection, 'disableConstraints')) {
-                $connection->disableConstraints(function () use ($connection, $groupFixtures): void {
-                    foreach ($groupFixtures as $fixture) {
-                        $fixture->insert($connection);
-                    }
-                });
-=======
-                }
->>>>>>> 886153c1
+                }
             } else {
                 foreach ($groupFixtures as $fixture) {
                     $fixture->insert($connection);
@@ -196,14 +169,6 @@
                 if ($connection->getDriver()->supports(DriverInterface::FEATURE_TRUNCATE_WITH_CONSTRAINTS)) {
                     $sortedFixtures = $this->sortByConstraint($connection, $groupFixtures);
                 }
-<<<<<<< HEAD
-            } elseif (method_exists($connection, 'disableConstraints')) {
-                $connection->disableConstraints(function () use ($connection, $groupFixtures) {
-                    foreach ($groupFixtures as $fixture) {
-                        $fixture->truncate($connection);
-                    }
-                });
-=======
 
                 if ($sortedFixtures !== null) {
                     foreach (array_reverse($sortedFixtures) as $fixture) {
@@ -217,7 +182,6 @@
                         }
                     });
                 }
->>>>>>> 886153c1
             } else {
                 foreach ($groupFixtures as $fixture) {
                     $fixture->truncate($connection);
