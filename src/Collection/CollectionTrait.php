--- conflicted
+++ resolved
@@ -881,27 +881,8 @@
     }
 
     /**
-<<<<<<< HEAD
      * {@inheritDoc}
      *
-=======
-     * Backwards compatible wrapper for unwrap()
-     *
-     * @return \Traversable
-     * @deprecated 3.0.10 Will be removed in 4.0.0
-     */
-    // @codingStandardsIgnoreLine
-    public function _unwrap()
-    {
-        deprecationWarning('CollectionTrait::_unwrap() is deprecated. Use CollectionTrait::unwrap() instead.');
-
-        return $this->unwrap();
-    }
-
-    /**
-     * @param callable|null $operation Operation
-     * @param callable|null $filter Filter
->>>>>>> 6dfc5a43
      * @return \Cake\Collection\CollectionInterface
      * @throws \LogicException
      */
