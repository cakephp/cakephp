<?php
declare(strict_types=1);

/**
 * CakePHP(tm) : Rapid Development Framework (https://cakephp.org)
 * Copyright (c) Cake Software Foundation, Inc. (https://cakefoundation.org)
 *
 * Licensed under The MIT License
 * For full copyright and license information, please see the LICENSE.txt
 * Redistributions of files must retain the above copyright notice.
 *
 * @copyright     Copyright (c) Cake Software Foundation, Inc. (https://cakefoundation.org)
 * @link          https://cakephp.org CakePHP(tm) Project
 * @since         2.1.0
 * @license       https://opensource.org/licenses/mit-license.php MIT License
 */
namespace Cake\View;

use Cake\Core\Configure;
<<<<<<< HEAD
=======
use RuntimeException;
use function Cake\Core\h;
>>>>>>> cf65a26c

/**
 * A view class that is used for JSON responses.
 *
 * It allows you to omit templates if you just need to emit JSON string as response.
 *
 * In your controller, you could do the following:
 *
 * ```
 * $this->set(['posts' => $posts]);
 * $this->viewBuilder()->setOption('serialize', true);
 * ```
 *
 * When the view is rendered, the `$posts` view variable will be serialized
 * into JSON.
 *
 * You can also set multiple view variables for serialization. This will create
 * a top level object containing all the named view variables:
 *
 * ```
 * $this->set(compact('posts', 'users', 'stuff'));
 * $this->viewBuilder()->setOption('serialize', true);
 * ```
 *
 * The above would generate a JSON object that looks like:
 *
 * `{"posts": [...], "users": [...]}`
 *
 * You can also set `'serialize'` to a string or array to serialize only the
 * specified view variables.
 *
 * If you don't set the `serialize` option, you will need a view template.
 * You can use extended views to provide layout-like functionality.
 *
 * You can also enable JSONP support by setting `jsonp` option to true or a
 * string to specify custom query string parameter name which will contain the
 * callback function name.
 */
class JsonView extends SerializedView
{
    /**
     * JSON layouts are located in the JSON subdirectory of `Layouts/`
     *
     * @var string
     */
    protected string $layoutPath = 'json';

    /**
     * JSON views are located in the 'json' subdirectory for controllers' views.
     *
     * @var string
     */
    protected string $subDir = 'json';

    /**
     * Default config options.
     *
     * Use ViewBuilder::setOption()/setOptions() in your controller to set these options.
     *
     * - `serialize`: Option to convert a set of view variables into a serialized response.
     *   Its value can be a string for single variable name or array for multiple
     *   names. If true all view variables will be serialized. If null or false
     *   normal view template will be rendered.
     * - `jsonOptions`: Options for json_encode(). For e.g. `JSON_HEX_TAG | JSON_HEX_APOS`.
     * - `jsonp`: Enables JSONP support and wraps response in callback function provided in query string.
     *   - Setting it to true enables the default query string parameter "callback".
     *   - Setting it to a string value, uses the provided query string parameter
     *     for finding the JSONP callback name.
     *
     * @var array<string, mixed>
     */
    protected array $_defaultConfig = [
        'serialize' => null,
        'jsonOptions' => null,
        'jsonp' => null,
    ];

    /**
     * Mime-type this view class renders as.
     *
     * @return string The JSON content type.
     */
    public static function contentType(): string
    {
        return 'application/json';
    }

    /**
     * Render a JSON view.
     *
     * @param string|null $template The template being rendered.
     * @param string|false|null $layout The layout being rendered.
     * @return string The rendered view.
     */
    public function render(?string $template = null, string|false|null $layout = null): string
    {
        $return = parent::render($template, $layout);

        $jsonp = $this->getConfig('jsonp');
        if ($jsonp) {
            if ($jsonp === true) {
                $jsonp = 'callback';
            }
            if ($this->request->getQuery($jsonp)) {
                $return = sprintf('%s(%s)', h($this->request->getQuery($jsonp)), $return);
                $this->response = $this->response->withType('js');
            }
        }

        return $return;
    }

    /**
     * @inheritDoc
     */
    protected function _serialize(array|string $serialize): string
    {
        $data = $this->_dataToSerialize($serialize);

        $jsonOptions = $this->getConfig('jsonOptions')
            ?? JSON_HEX_TAG | JSON_HEX_APOS | JSON_HEX_AMP | JSON_HEX_QUOT | JSON_PARTIAL_OUTPUT_ON_ERROR;
        if ($jsonOptions === false) {
            $jsonOptions = 0;
        }
        $jsonOptions |= JSON_THROW_ON_ERROR;

        if (Configure::read('debug')) {
            $jsonOptions |= JSON_PRETTY_PRINT;
        }

        return (string)json_encode($data, $jsonOptions);
    }

    /**
     * Returns data to be serialized.
     *
     * @param array|string $serialize The name(s) of the view variable(s) that need(s) to be serialized.
     * @return mixed The data to serialize.
     */
    protected function _dataToSerialize(array|string $serialize): mixed
    {
        if (is_array($serialize)) {
            $data = [];
            foreach ($serialize as $alias => $key) {
                if (is_numeric($alias)) {
                    $alias = $key;
                }
                if (array_key_exists($key, $this->viewVars)) {
                    $data[$alias] = $this->viewVars[$key];
                }
            }

            return !empty($data) ? $data : null;
        }

        return $this->viewVars[$serialize] ?? null;
    }
}<|MERGE_RESOLUTION|>--- conflicted
+++ resolved
@@ -17,11 +17,7 @@
 namespace Cake\View;
 
 use Cake\Core\Configure;
-<<<<<<< HEAD
-=======
-use RuntimeException;
 use function Cake\Core\h;
->>>>>>> cf65a26c
 
 /**
  * A view class that is used for JSON responses.
