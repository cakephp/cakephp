<?php
declare(strict_types=1);

/**
 * CakePHP(tm) : Rapid Development Framework (https://cakephp.org)
 * Copyright (c) Cake Software Foundation, Inc. (https://cakefoundation.org)
 *
 * Licensed under The MIT License
 * For full copyright and license information, please see the LICENSE.txt
 * Redistributions of files must retain the above copyright notice.
 *
 * @copyright     Copyright (c) Cake Software Foundation, Inc. (https://cakefoundation.org)
 * @link          https://cakephp.org CakePHP(tm) Project
 * @since         3.0.0
 * @license       https://opensource.org/licenses/mit-license.php MIT License
 */
namespace Cake\View;

use Cake\Core\Configure\Engine\PhpConfig;
use Cake\Core\Exception\CakeException;
use Cake\Core\InstanceConfigTrait;
use Cake\Utility\Hash;
use InvalidArgumentException;
use RuntimeException;

/**
 * Provides an interface for registering and inserting
 * content into simple logic-less string templates.
 *
 * Used by several helpers to provide simple flexible templates
 * for generating HTML and other content.
 */
class StringTemplate
{
    use InstanceConfigTrait {
        getConfig as get;
    }

    /**
     * List of attributes that can be made compact.
     *
     * @var array<string, bool>
     */
    protected $_compactAttributes = [
        'allowfullscreen' => true,
        'async' => true,
        'autofocus' => true,
        'autoplay' => true,
        'checked' => true,
        'compact' => true,
        'controls' => true,
        'declare' => true,
        'default' => true,
        'defaultchecked' => true,
        'defaultmuted' => true,
        'defaultselected' => true,
        'defer' => true,
        'disabled' => true,
        'enabled' => true,
        'formnovalidate' => true,
        'hidden' => true,
        'indeterminate' => true,
        'inert' => true,
        'ismap' => true,
        'itemscope' => true,
        'loop' => true,
        'multiple' => true,
        'muted' => true,
        'nohref' => true,
        'noresize' => true,
        'noshade' => true,
        'novalidate' => true,
        'nowrap' => true,
        'open' => true,
        'pauseonexit' => true,
        'readonly' => true,
        'required' => true,
        'reversed' => true,
        'scoped' => true,
        'seamless' => true,
        'selected' => true,
        'sortable' => true,
        'truespeed' => true,
        'typemustmatch' => true,
        'visible' => true,
    ];

    /**
     * The default templates this instance holds.
     *
     * @var array<string, mixed>
     */
    protected $_defaultConfig = [];

    /**
     * A stack of template sets that have been stashed temporarily.
     *
     * @var array
     */
    protected $_configStack = [];

    /**
     * Contains the list of compiled templates
     *
     * @var array<string, array>
     */
    protected $_compiled = [];

    /**
     * Constructor.
     *
     * @param array<string, mixed> $config A set of templates to add.
     */
    public function __construct(array $config = [])
    {
        $this->add($config);
    }

    /**
     * Push the current templates into the template stack.
     *
     * @return void
     */
    public function push(): void
    {
        $this->_configStack[] = [
            $this->_config,
            $this->_compiled,
        ];
    }

    /**
     * Restore the most recently pushed set of templates.
     *
     * @return void
     */
    public function pop(): void
    {
        if (empty($this->_configStack)) {
            return;
        }
        [$this->_config, $this->_compiled] = array_pop($this->_configStack);
    }

    /**
     * Registers a list of templates by name
     *
     * ### Example:
     *
     * ```
     * $templater->add([
     *   'link' => '<a href="{{url}}">{{title}}</a>'
     *   'button' => '<button>{{text}}</button>'
     * ]);
     * ```
     *
     * @param array<string> $templates An associative list of named templates.
     * @return $this
     */
    public function add(array $templates)
    {
        $this->setConfig($templates);
        $this->_compileTemplates(array_keys($templates));

        return $this;
    }

    /**
     * Compile templates into a more efficient printf() compatible format.
     *
     * @param array<string> $templates The template names to compile. If empty all templates will be compiled.
     * @return void
     */
    protected function _compileTemplates(array $templates = []): void
    {
        if (empty($templates)) {
            $templates = array_keys($this->_config);
        }
        foreach ($templates as $name) {
            $template = $this->get($name);
<<<<<<< HEAD
            if (is_string($template)) {
                $template = str_replace('%', '%%', $template);
                preg_match_all('#\{\{([\w\.]+)\}\}#', $template, $matches);
                $this->_compiled[$name] = [
                    str_replace($matches[0], '%s', $template),
                    $matches[1],
                ];
            } else {
                $this->_compiled[$name] = [null, null];
=======
            if ($template === null) {
                throw new InvalidArgumentException(sprintf('String template `%s` is not valid.', $name));
            }
>>>>>>> 6319461d

                continue;
            }
        }
    }

    /**
     * Load a config file containing templates.
     *
     * Template files should define a `$config` variable containing
     * all the templates to load. Loaded templates will be merged with existing
     * templates.
     *
     * @param string $file The file to load
     * @return void
     */
    public function load(string $file): void
    {
        if ($file === '') {
            throw new CakeException('String template filename cannot be an empty string');
        }

        $loader = new PhpConfig();
        $templates = $loader->read($file);
        $this->add($templates);
    }

    /**
     * Remove the named template.
     *
     * @param string $name The template to remove.
     * @return void
     */
    public function remove(string $name): void
    {
        $this->setConfig($name, null);
        unset($this->_compiled[$name]);
    }

    /**
     * Format a template string with $data
     *
     * @param string $name The template name.
     * @param array<string, mixed> $data The data to insert.
     * @return string Formatted string
     * @throws \RuntimeException If template not found.
     */
    public function format(string $name, array $data): string
    {
        if (!isset($this->_compiled[$name])) {
            throw new RuntimeException("Cannot find template named '$name'.");
        }
        [$template, $placeholders] = $this->_compiled[$name];

        if (isset($data['templateVars'])) {
            $data += $data['templateVars'];
            unset($data['templateVars']);
        }
        $replace = [];
        foreach ($placeholders as $placeholder) {
            $replacement = $data[$placeholder] ?? null;
            if (is_array($replacement)) {
                $replacement = implode('', $replacement);
            }
            $replace[] = $replacement;
        }

        return vsprintf($template, $replace);
    }

    /**
     * Returns a space-delimited string with items of the $options array. If a key
     * of $options array happens to be one of those listed
     * in `StringTemplate::$_compactAttributes` and its value is one of:
     *
     * - '1' (string)
     * - 1 (integer)
     * - true (boolean)
     * - 'true' (string)
     *
     * Then the value will be reset to be identical with key's name.
     * If the value is not one of these 4, the parameter is not output.
     *
     * 'escape' is a special option in that it controls the conversion of
     * attributes to their HTML-entity encoded equivalents. Set to false to disable HTML-encoding.
     *
     * If value for any option key is set to `null` or `false`, that option will be excluded from output.
     *
     * This method uses the 'attribute' and 'compactAttribute' templates. Each of
     * these templates uses the `name` and `value` variables. You can modify these
     * templates to change how attributes are formatted.
     *
     * @param array<string, mixed>|null $options Array of options.
     * @param array<string>|null $exclude Array of options to be excluded, the options here will not be part of the return.
     * @return string Composed attributes.
     */
    public function formatAttributes(?array $options, ?array $exclude = null): string
    {
        $insertBefore = ' ';
        $options = (array)$options + ['escape' => true];

        if (!is_array($exclude)) {
            $exclude = [];
        }

        $exclude = ['escape' => true, 'idPrefix' => true, 'templateVars' => true, 'fieldName' => true]
            + array_flip($exclude);
        $escape = $options['escape'];
        $attributes = [];

        foreach ($options as $key => $value) {
            if (!isset($exclude[$key]) && $value !== false && $value !== null) {
                $attributes[] = $this->_formatAttribute((string)$key, $value, $escape);
            }
        }
        $out = trim(implode(' ', $attributes));

        return $out ? $insertBefore . $out : '';
    }

    /**
     * Formats an individual attribute, and returns the string value of the composed attribute.
     * Works with minimized attributes that have the same value as their name such as 'disabled' and 'checked'
     *
     * @param string $key The name of the attribute to create
     * @param array<string>|string $value The value of the attribute to create.
     * @param bool $escape Define if the value must be escaped
     * @return string The composed attribute.
     */
    protected function _formatAttribute(string $key, $value, $escape = true): string
    {
        if (is_array($value)) {
            $value = implode(' ', $value);
        }
        if (is_numeric($key)) {
            return "$value=\"$value\"";
        }
        $truthy = [1, '1', true, 'true', $key];
        $isMinimized = isset($this->_compactAttributes[$key]);
        if (!preg_match('/\A(\w|[.-])+\z/', $key)) {
            $key = h($key);
        }
        if ($isMinimized && in_array($value, $truthy, true)) {
            return "$key=\"$key\"";
        }
        if ($isMinimized) {
            return '';
        }

        return $key . '="' . ($escape ? h($value) : $value) . '"';
    }

    /**
     * Adds a class and returns a unique list either in array or space separated
     *
     * @param array|string $input The array or string to add the class to
     * @param array<string>|string $newClass the new class or classes to add
     * @param string $useIndex if you are inputting an array with an element other than default of 'class'.
     * @return array<string>|string
     */
    public function addClass($input, $newClass, string $useIndex = 'class')
    {
        // NOOP
        if (empty($newClass)) {
            return $input;
        }

        if (is_array($input)) {
            $class = Hash::get($input, $useIndex, []);
        } else {
            $class = $input;
            $input = [];
        }

        // Convert and sanitise the inputs
        if (!is_array($class)) {
            if (is_string($class) && !empty($class)) {
                $class = explode(' ', $class);
            } else {
                $class = [];
            }
        }

        if (is_string($newClass)) {
            $newClass = explode(' ', $newClass);
        }

        $class = array_unique(array_merge($class, $newClass));

        return Hash::insert($input, $useIndex, $class);
    }
}<|MERGE_RESOLUTION|>--- conflicted
+++ resolved
@@ -178,24 +178,16 @@
         }
         foreach ($templates as $name) {
             $template = $this->get($name);
-<<<<<<< HEAD
-            if (is_string($template)) {
-                $template = str_replace('%', '%%', $template);
-                preg_match_all('#\{\{([\w\.]+)\}\}#', $template, $matches);
-                $this->_compiled[$name] = [
-                    str_replace($matches[0], '%s', $template),
-                    $matches[1],
-                ];
-            } else {
-                $this->_compiled[$name] = [null, null];
-=======
             if ($template === null) {
                 throw new InvalidArgumentException(sprintf('String template `%s` is not valid.', $name));
             }
->>>>>>> 6319461d
-
-                continue;
-            }
+
+            $template = str_replace('%', '%%', $template);
+            preg_match_all('#\{\{([\w\.]+)\}\}#', $template, $matches);
+            $this->_compiled[$name] = [
+                str_replace($matches[0], '%s', $template),
+                $matches[1],
+            ];
         }
     }
 
