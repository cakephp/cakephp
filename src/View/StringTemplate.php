--- conflicted
+++ resolved
@@ -182,14 +182,11 @@
                 throw new InvalidArgumentException(sprintf('String template `%s` is not valid.', $name));
             }
 
-<<<<<<< HEAD
-=======
             assert(
                 is_string($template),
                 sprintf('Template for `%s` must be of type `string`, but is `%s`', $name, gettype($template))
             );
 
->>>>>>> 76f91bdd
             $template = str_replace('%', '%%', $template);
             preg_match_all('#\{\{([\w\.]+)\}\}#', $template, $matches);
             $this->_compiled[$name] = [
