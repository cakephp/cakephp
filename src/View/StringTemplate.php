--- conflicted
+++ resolved
@@ -21,11 +21,7 @@
 use Cake\Core\InstanceConfigTrait;
 use Cake\Utility\Hash;
 use InvalidArgumentException;
-<<<<<<< HEAD
-=======
-use RuntimeException;
 use function Cake\Core\h;
->>>>>>> cf65a26c
 
 /**
  * Provides an interface for registering and inserting
