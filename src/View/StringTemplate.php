<?php
declare(strict_types=1);

/**
 * CakePHP(tm) : Rapid Development Framework (https://cakephp.org)
 * Copyright (c) Cake Software Foundation, Inc. (https://cakefoundation.org)
 *
 * Licensed under The MIT License
 * For full copyright and license information, please see the LICENSE.txt
 * Redistributions of files must retain the above copyright notice.
 *
 * @copyright     Copyright (c) Cake Software Foundation, Inc. (https://cakefoundation.org)
 * @link          https://cakephp.org CakePHP(tm) Project
 * @since         3.0.0
 * @license       https://opensource.org/licenses/mit-license.php MIT License
 */
namespace Cake\View;

use Cake\Core\Configure\Engine\PhpConfig;
use Cake\Core\Exception\CakeException;
use Cake\Core\InstanceConfigTrait;
use Cake\Utility\Hash;
use RuntimeException;

/**
 * Provides an interface for registering and inserting
 * content into simple logic-less string templates.
 *
 * Used by several helpers to provide simple flexible templates
 * for generating HTML and other content.
 */
class StringTemplate
{
    use InstanceConfigTrait {
        getConfig as get;
    }

    /**
     * List of attributes that can be made compact.
     *
     * @var array
     */
    protected $_compactAttributes = [
        'allowfullscreen' => true,
        'async' => true,
        'autofocus' => true,
        'autoplay' => true,
        'checked' => true,
        'compact' => true,
        'controls' => true,
        'declare' => true,
        'default' => true,
        'defaultchecked' => true,
        'defaultmuted' => true,
        'defaultselected' => true,
        'defer' => true,
        'disabled' => true,
        'enabled' => true,
        'formnovalidate' => true,
        'hidden' => true,
        'indeterminate' => true,
        'inert' => true,
        'ismap' => true,
        'itemscope' => true,
        'loop' => true,
        'multiple' => true,
        'muted' => true,
        'nohref' => true,
        'noresize' => true,
        'noshade' => true,
        'novalidate' => true,
        'nowrap' => true,
        'open' => true,
        'pauseonexit' => true,
        'readonly' => true,
        'required' => true,
        'reversed' => true,
        'scoped' => true,
        'seamless' => true,
        'selected' => true,
        'sortable' => true,
        'truespeed' => true,
        'typemustmatch' => true,
        'visible' => true,
    ];

    /**
     * The default templates this instance holds.
     *
     * @var array<string, mixed>
     */
    protected $_defaultConfig = [];

    /**
     * A stack of template sets that have been stashed temporarily.
     *
     * @var array
     */
    protected $_configStack = [];

    /**
     * Contains the list of compiled templates
     *
     * @var array
     */
    protected $_compiled = [];

    /**
     * Constructor.
     *
     * @param array<string, mixed> $config A set of templates to add.
     */
    public function __construct(array $config = [])
    {
        $this->add($config);
    }

    /**
     * Push the current templates into the template stack.
     *
     * @return void
     */
    public function push(): void
    {
        $this->_configStack[] = [
            $this->_config,
            $this->_compiled,
        ];
    }

    /**
     * Restore the most recently pushed set of templates.
     *
     * @return void
     */
    public function pop(): void
    {
        if (empty($this->_configStack)) {
            return;
        }
        [$this->_config, $this->_compiled] = array_pop($this->_configStack);
    }

    /**
     * Registers a list of templates by name
     *
     * ### Example:
     *
     * ```
     * $templater->add([
     *   'link' => '<a href="{{url}}">{{title}}</a>'
     *   'button' => '<button>{{text}}</button>'
     * ]);
     * ```
     *
     * @param array<string> $templates An associative list of named templates.
     * @return $this
     */
    public function add(array $templates)
    {
        $this->setConfig($templates);
        $this->_compileTemplates(array_keys($templates));

        return $this;
    }

    /**
     * Compile templates into a more efficient printf() compatible format.
     *
     * @param array<string> $templates The template names to compile. If empty all templates will be compiled.
     * @return void
     */
    protected function _compileTemplates(array $templates = []): void
    {
        if (empty($templates)) {
            $templates = array_keys($this->_config);
        }
        foreach ($templates as $name) {
            $template = $this->get($name);
            if ($template === null) {
                $this->_compiled[$name] = [null, null];
            }

            $template = str_replace('%', '%%', $template);
            preg_match_all('#\{\{([\w\._]+)\}\}#', $template, $matches);
            $this->_compiled[$name] = [
                str_replace($matches[0], '%s', $template),
                $matches[1],
            ];
        }
    }

    /**
     * Load a config file containing templates.
     *
     * Template files should define a `$config` variable containing
     * all the templates to load. Loaded templates will be merged with existing
     * templates.
     *
     * @param string $file The file to load
     * @return void
     */
    public function load(string $file): void
    {
        if ($file === '') {
            throw new CakeException('String template filename cannot be an empty string');
        }

        $loader = new PhpConfig();
        $templates = $loader->read($file);
        $this->add($templates);
    }

    /**
     * Remove the named template.
     *
     * @param string $name The template to remove.
     * @return void
     */
    public function remove(string $name): void
    {
        $this->setConfig($name, null);
        unset($this->_compiled[$name]);
    }

    /**
     * Format a template string with $data
     *
     * @param string $name The template name.
     * @param array<string, mixed> $data The data to insert.
     * @return string Formatted string
     * @throws \RuntimeException If template not found.
     */
    public function format(string $name, array $data): string
    {
        if (!isset($this->_compiled[$name])) {
            throw new RuntimeException("Cannot find template named '$name'.");
        }
        [$template, $placeholders] = $this->_compiled[$name];

        if (isset($data['templateVars'])) {
            $data += $data['templateVars'];
            unset($data['templateVars']);
        }
        $replace = [];
        foreach ($placeholders as $placeholder) {
            $replacement = $data[$placeholder] ?? null;
            if (is_array($replacement)) {
                $replacement = implode('', $replacement);
            }
            $replace[] = $replacement;
        }

        return vsprintf($template, $replace);
    }

    /**
     * Returns a space-delimited string with items of the $options array. If a key
     * of $options array happens to be one of those listed
     * in `StringTemplate::$_compactAttributes` and its value is one of:
     *
     * - '1' (string)
     * - 1 (integer)
     * - true (boolean)
     * - 'true' (string)
     *
     * Then the value will be reset to be identical with key's name.
     * If the value is not one of these 4, the parameter is not output.
     *
     * 'escape' is a special option in that it controls the conversion of
     * attributes to their HTML-entity encoded equivalents. Set to false to disable HTML-encoding.
     *
     * If value for any option key is set to `null` or `false`, that option will be excluded from output.
     *
     * This method uses the 'attribute' and 'compactAttribute' templates. Each of
     * these templates uses the `name` and `value` variables. You can modify these
     * templates to change how attributes are formatted.
     *
     * @param array<string, mixed>|null $options Array of options.
     * @param array<string>|null $exclude Array of options to be excluded, the options here will not be part of the return.
     * @return string Composed attributes.
     */
    public function formatAttributes(?array $options, ?array $exclude = null): string
    {
        $insertBefore = ' ';
        $options = (array)$options + ['escape' => true];

        if (!is_array($exclude)) {
            $exclude = [];
        }

        $exclude = ['escape' => true, 'idPrefix' => true, 'templateVars' => true, 'fieldName' => true]
            + array_flip($exclude);
        $escape = $options['escape'];
        $attributes = [];

        foreach ($options as $key => $value) {
            if (!isset($exclude[$key]) && $value !== false && $value !== null) {
                $attributes[] = $this->_formatAttribute((string)$key, $value, $escape);
            }
        }
        $out = trim(implode(' ', $attributes));

        return $out ? $insertBefore . $out : '';
    }

    /**
     * Formats an individual attribute, and returns the string value of the composed attribute.
     * Works with minimized attributes that have the same value as their name such as 'disabled' and 'checked'
     *
     * @param string $key The name of the attribute to create
     * @param mixed $value The value of the attribute to create.
     * @param bool $escape Define if the value must be escaped
     * @return string The composed attribute.
     */
    protected function _formatAttribute(string $key, mixed $value, bool $escape = true): string
    {
        if (is_array($value)) {
            $value = implode(' ', $value);
        }
        if (is_numeric($key)) {
            return "$value=\"$value\"";
        }
        $truthy = [1, '1', true, 'true', $key];
        $isMinimized = isset($this->_compactAttributes[$key]);
        if (!preg_match('/\A(\w|[.-])+\z/', $key)) {
            $key = h($key);
        }
        if ($isMinimized && in_array($value, $truthy, true)) {
            return "$key=\"$key\"";
        }
        if ($isMinimized) {
            return '';
        }

        return $key . '="' . ($escape ? h($value) : $value) . '"';
    }

    /**
     * Adds a class and returns a unique list either in array or space separated
     *
<<<<<<< HEAD
     * @param mixed $input The array or string to add the class to
     * @param array|string|bool|null $newClass the new class or classes to add
=======
     * @param array|string $input The array or string to add the class to
     * @param array<string>|string $newClass the new class or classes to add
>>>>>>> e2c8ffaf
     * @param string $useIndex if you are inputting an array with an element other than default of 'class'.
     * @return array<string>|string|null
     */
    public function addClass(
        mixed $input,
        array|string|bool|null $newClass,
        string $useIndex = 'class'
    ): array|string|null {
        // NOOP
        if (empty($newClass)) {
            return $input;
        }

        if (is_array($input)) {
            $class = Hash::get($input, $useIndex, []);
        } else {
            $class = $input;
            $input = [];
        }

        // Convert and sanitise the inputs
        if (!is_array($class)) {
            if (is_string($class) && !empty($class)) {
                $class = explode(' ', $class);
            } else {
                $class = [];
            }
        }

        if (is_string($newClass)) {
            $newClass = explode(' ', $newClass);
        }

        /** @psalm-suppress PossiblyInvalidArgument */
        $class = array_unique(array_merge($class, $newClass));

        $input = Hash::insert($input, $useIndex, $class);

        return $input;
    }
}<|MERGE_RESOLUTION|>--- conflicted
+++ resolved
@@ -339,13 +339,8 @@
     /**
      * Adds a class and returns a unique list either in array or space separated
      *
-<<<<<<< HEAD
      * @param mixed $input The array or string to add the class to
-     * @param array|string|bool|null $newClass the new class or classes to add
-=======
-     * @param array|string $input The array or string to add the class to
-     * @param array<string>|string $newClass the new class or classes to add
->>>>>>> e2c8ffaf
+     * @param array<string>|string|bool|null $newClass the new class or classes to add
      * @param string $useIndex if you are inputting an array with an element other than default of 'class'.
      * @return array<string>|string|null
      */
