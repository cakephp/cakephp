<?php
/**
 * CakePHP(tm) : Rapid Development Framework (http://cakephp.org)
 * Copyright (c) Cake Software Foundation, Inc. (http://cakefoundation.org)
 *
 * Licensed under The MIT License
 * For full copyright and license information, please see the LICENSE.txt
 * Redistributions of files must retain the above copyright notice.
 *
 * @copyright     Copyright (c) Cake Software Foundation, Inc. (http://cakefoundation.org)
 * @link          http://cakephp.org CakePHP(tm) Project
 * @since         0.10.0
 * @license       http://www.opensource.org/licenses/mit-license.php MIT License
 */
namespace Cake\View\Helper;

use Cake\Core\Configure;
use Cake\Error;
use Cake\ORM\Entity;
use Cake\ORM\TableRegistry;
use Cake\Routing\Router;
use Cake\Utility\Hash;
use Cake\Utility\Inflector;
use Cake\Utility\Security;
use Cake\View\Form\ArrayContext;
use Cake\View\Form\ContextInterface;
use Cake\View\Form\EntityContext;
use Cake\View\Form\NullContext;
use Cake\View\Helper;
use Cake\View\Helper\IdGeneratorTrait;
use Cake\View\Helper\StringTemplateTrait;
use Cake\View\StringTemplate;
use Cake\View\View;
use Cake\View\Widget\WidgetRegistry;
use DateTime;
use Traversable;

/**
 * Form helper library.
 *
 * Automatic generation of HTML FORMs from given data.
 *
 * @property      HtmlHelper $Html
 * @link http://book.cakephp.org/2.0/en/core-libraries/helpers/form.html
 */
class FormHelper extends Helper {

	use IdGeneratorTrait;
	use StringTemplateTrait;

/**
 * Other helpers used by FormHelper
 *
 * @var array
 */
	public $helpers = array('Html');

/**
 * The various pickers that make up a datetime picker.
 *
 * @var array
 */
	protected $_datetimeParts = ['year', 'month', 'day', 'hour', 'minute', 'second', 'meridian'];

/**
 * Default config for the helper.
 *
 * @var array
 */
	protected $_defaultConfig = [
		'errorClass' => 'form-error',
		'typeMap' => [
			'string' => 'text', 'datetime' => 'datetime', 'boolean' => 'checkbox',
			'timestamp' => 'datetime', 'text' => 'textarea', 'time' => 'time',
			'date' => 'date', 'float' => 'number', 'integer' => 'number',
			'decimal' => 'number', 'binary' => 'file', 'uuid' => 'string'
		],
		'widgets' => [],
		'registry' => null,
		'templates' => [
			'button' => '<button{{attrs}}>{{text}}</button>',
			'checkbox' => '<input type="checkbox" name="{{name}}" value="{{value}}"{{attrs}}>',
			'checkboxContainer' => '<div class="checkbox">{{input}}{{label}}</div>',
			'dateWidget' => '{{year}}{{month}}{{day}}{{hour}}{{minute}}{{second}}{{meridian}}',
			'error' => '<div class="error-message">{{content}}</div>',
			'errorList' => '<ul>{{content}}</ul>',
			'errorItem' => '<li>{{text}}</li>',
			'file' => '<input type="file" name="{{name}}"{{attrs}}>',
			'fieldset' => '<fieldset>{{content}}</fieldset>',
			'formstart' => '<form{{attrs}}>',
			'formend' => '</form>',
			'hiddenblock' => '<div style="display:none;">{{content}}</div>',
			'input' => '<input type="{{type}}" name="{{name}}"{{attrs}}>',
			'inputsubmit' => '<input type="{{type}}"{{attrs}}>',
			'label' => '<label{{attrs}}>{{text}}</label>',
			'legend' => '<legend>{{text}}</legend>',
			'option' => '<option value="{{value}}"{{attrs}}>{{text}}</option>',
			'optgroup' => '<optgroup label="{{label}}"{{attrs}}>{{content}}</optgroup>',
			'select' => '<select name="{{name}}"{{attrs}}>{{content}}</select>',
			'selectMultiple' => '<select name="{{name}}[]" multiple="multiple"{{attrs}}>{{content}}</select>',
			'radio' => '<input type="radio" name="{{name}}" value="{{value}}"{{attrs}}>',
			'radioContainer' => '{{input}}{{label}}',
			'textarea' => '<textarea name="{{name}}"{{attrs}}>{{value}}</textarea>',
			'formGroup' => '{{label}}{{input}}',
			'checkboxFormGroup' => '{{input}}{{label}}',
			'groupContainer' => '<div class="input {{type}}{{required}}">{{content}}</div>',
			'groupContainerError' => '<div class="input {{type}}{{required}} error">{{content}}{{error}}</div>',
			'submitContainer' => '<div class="submit">{{content}}</div>',
		]
	];

/**
 * List of fields created, used with secure forms.
 *
 * @var array
 */
	public $fields = array();

/**
 * Constant used internally to skip the securing process,
 * and neither add the field to the hash or to the unlocked fields.
 *
 * @var string
 */
	const SECURE_SKIP = 'skip';

/**
 * Defines the type of form being created. Set by FormHelper::create().
 *
 * @var string
 */
	public $requestType = null;

/**
 * An array of field names that have been excluded from
 * the Token hash used by SecurityComponent's validatePost method
 *
 * @see FormHelper::_secure()
 * @see SecurityComponent::validatePost()
 * @var array
 */
	protected $_unlockedFields = array();

/**
 * Registry for input widgets.
 *
 * @var \Cake\View\Widget\WidgetRegistry
 */
	protected $_registry;

/**
 * Context for the current form.
 *
 * @var \Cake\View\Form\ContextInterface
 */
	protected $_context;

/**
 * Context provider methods.
 *
 * @var array
 * @see addContextProvider
 */
	protected $_contextProviders;

/**
 * The action attribute value of the last created form.
 * Used to make form/request specific hashes for SecurityComponent.
 *
 * @var string
 */
	protected $_lastAction = '';

/**
 * Construct the widgets and binds the default context providers
 *
 * @param \Cake\View\View $View The View this helper is being attached to.
 * @param array $config Configuration settings for the helper.
 */
	public function __construct(View $View, array $config = []) {
		parent::__construct($View, $config);
		$config = $this->_config;

		$this->widgetRegistry($config['registry'], $config['widgets']);
		$this->config(['widgets' => null, 'registry' => null]);

		$this->_addDefaultContextProviders();
	}

/**
 * Set the input registry the helper will use.
 *
 * @param \Cake\View\Widget\WidgetRegistry $instance The registry instance to set.
 * @param array $widgets An array of widgets
 * @return \Cake\View\Widget\WidgetRegistry
 */
	public function widgetRegistry(WidgetRegistry $instance = null, $widgets = []) {
		if ($instance === null) {
			if ($this->_registry === null) {
				$this->_registry = new WidgetRegistry($this->templater(), $widgets);
			}
			return $this->_registry;
		}
		$this->_registry = $instance;
		return $this->_registry;
	}

/**
 * Add the default suite of context providers provided by CakePHP.
 *
 * @return void
 */
	protected function _addDefaultContextProviders() {
		$this->addContextProvider('array', function ($request, $data) {
			if (is_array($data['entity']) && isset($data['entity']['schema'])) {
				return new ArrayContext($request, $data['entity']);
			}
		});

		$this->addContextProvider('orm', function ($request, $data) {
			if (
				$data['entity'] instanceof Entity ||
				$data['entity'] instanceof Traversable ||
				(is_array($data['entity']) && !isset($data['entity']['schema']))
			) {
				return new EntityContext($request, $data);
			}
		});
	}

/**
 * Returns if a field is required to be filled based on validation properties from the validating object.
 *
 * @param \Cake\Validation\ValidationSet $validationRules
 * @return bool true if field is required to be filled, false otherwise
 */
	protected function _isRequiredField($validationRules) {
		if (empty($validationRules) || count($validationRules) === 0) {
			return false;
		}
		$validationRules->isUpdate($this->requestType === 'put');
		foreach ($validationRules as $rule) {
			if ($rule->skip()) {
				continue;
			}
			return !$validationRules->isEmptyAllowed();
		}
		return false;
	}

/**
 * Returns an HTML FORM element.
 *
 * ### Options:
 *
 * - `type` Form method defaults to autodetecting based on the form context. If
 *   the form context's isCreate() method returns false, a PUT request will be done.
 * - `action` The controller action the form submits to, (optional). Use this option if you
 *   don't need to change the controller from the current request's controller.
 * - `url` The URL the form submits to. Can be a string or a URL array. If you use 'url'
 *    you should leave 'action' undefined.
 * - `encoding` Set the accept-charset encoding for the form. Defaults to `Configure::read('App.encoding')`
 * - `templates` The templates you want to use for this form. Any templates will be merged on top of
 *   the already loaded templates. This option can either be a filename in App/Config that contains
 *   the templates you want to load, or an array of templates to use. You can use
 *   resetTemplates() to restore the original templates.
 * - `context` Additional options for the context class. For example the EntityContext accepts a 'table'
 *   option that allows you to set the specific Table class the form should be based on.
 * - `idPrefix` Prefix for generated ID attributes.
 *
 * @param mixed $model The context for which the form is being defined. Can
 *   be an ORM entity, ORM resultset, or an array of meta data. You can use false or null
 *   to make a model-less form.
 * @param array $options An array of html attributes and options.
 * @return string An formatted opening FORM tag.
 * @link http://book.cakephp.org/2.0/en/core-libraries/helpers/form.html#options-for-create
 */
	public function create($model = null, $options = []) {
		$append = '';

		if (empty($options['context'])) {
			$options['context'] = [];
		}
		$options['context']['entity'] = $model;
		$context = $this->_getContext($options['context']);
		unset($options['context']);

		$isCreate = $context->isCreate();

		$options += [
			'type' => $isCreate ? 'post' : 'put',
			'action' => null,
			'url' => null,
			'encoding' => strtolower(Configure::read('App.encoding')),
			'templates' => null,
			'idPrefix' => null,
		];

		$this->_idPrefix = $options['idPrefix'];
		$templater = $this->templater();

		if (!empty($options['templates']) && is_array($options['templates'])) {
			$templater->add($options['templates']);
		} elseif (!empty($options['templates']) && is_string($options['templates'])) {
			$templater->load($options['templates']);
		}
		unset($options['templates']);

		$url = $this->_formUrl($context, $options);
		$action = $this->url($url);
		unset($options['url'], $options['action'], $options['idPrefix']);

		$this->_lastAction($url);

		$htmlAttributes = [];
		switch (strtolower($options['type'])) {
			case 'get':
				$htmlAttributes['method'] = 'get';
				break;
			case 'file':
				$htmlAttributes['enctype'] = 'multipart/form-data';
				$options['type'] = ($isCreate) ? 'post' : 'put';
			case 'post':
			case 'put':
			case 'delete':
			case 'patch':
				$append .= $this->hidden('_method', array(
					'name' => '_method',
					'value' => strtoupper($options['type']),
					'secure' => static::SECURE_SKIP
				));
			default:
				$htmlAttributes['method'] = 'post';
		}
		$this->requestType = strtolower($options['type']);

		if (!empty($options['encoding'])) {
			$htmlAttributes['accept-charset'] = $options['encoding'];
		}
		unset($options['type'], $options['encoding']);

		$htmlAttributes = array_merge($options, $htmlAttributes);

		$this->fields = array();
		if ($this->requestType !== 'get') {
			$append .= $this->_csrfField();
		}

		if (!empty($append)) {
			$append = $templater->format('hiddenblock', ['content' => $append]);
		}
<<<<<<< HEAD
		$this->_lastAction = $action;
		if (strpos($action, '://')) {
			$query = parse_url($action, PHP_URL_QUERY);
			$query = $query ? '?' . $query : '';
			$this->_lastAction = parse_url($action, PHP_URL_PATH) . $query;
		}
=======
>>>>>>> 5008b5b3

		$actionAttr = $templater->formatAttributes(['action' => $action, 'escape' => false]);
		return $templater->format('formstart', [
			'attrs' => $templater->formatAttributes($htmlAttributes) . $actionAttr
		]) . $append;
	}

/**
 * Create the URL for a form based on the options.
 *
 * @param \Cake\View\Form\ContextInterface $context The context object to use.
 * @param array $options An array of options from create()
 * @return string The action attribute for the form.
 */
	protected function _formUrl($context, $options) {
		if ($options['action'] === null && $options['url'] === null) {
			return $this->request->here(false);
		}
		if (empty($options['url']) || is_array($options['url'])) {
			if (isset($options['action']) && empty($options['url']['action'])) {
				$options['url']['action'] = $options['action'];
			}

			$plugin = $this->plugin ? Inflector::underscore($this->plugin) : null;
			$actionDefaults = [
				'plugin' => $plugin,
				'controller' => Inflector::underscore($this->request->params['controller']),
				'action' => $this->request->params['action'],
			];

			$action = (array)$options['url'] + $actionDefaults;

			$pk = $context->primaryKey();
			if (count($pk)) {
				$id = $context->val($pk[0]);
			}
			if (empty($action[0]) && isset($id)) {
				$action[0] = $id;
			}
			return $action;
		}
		if (is_string($options['url'])) {
			return $options['url'];
		}
	}

/**
 * Correctly store the last created form action URL.
 *
 * @param string|array $url The URL of the last form.
 * @return void
 */
	protected function _lastAction($url) {
		$action = Router::url($url, true);
		$query = parse_url($action, PHP_URL_QUERY);
		$query = $query ? '?' . $query : '';
		$this->_lastAction = parse_url($action, PHP_URL_PATH) . $query;
	}

/**
 * Return a CSRF input if the request data is present.
 * Used to secure forms in conjunction with CsrfComponent &
 * SecurityComponent
 *
 * @return string
 */
	protected function _csrfField() {
		if (!empty($this->request['_Token']['unlockedFields'])) {
			foreach ((array)$this->request['_Token']['unlockedFields'] as $unlocked) {
				$this->_unlockedFields[] = $unlocked;
			}
		}
		if (empty($this->request->params['_csrfToken'])) {
			return '';
		}
		return $this->hidden('_csrfToken', array(
			'value' => $this->request->params['_csrfToken'],
			'secure' => static::SECURE_SKIP
		));
	}

/**
 * Closes an HTML form, cleans up values set by FormHelper::create(), and writes hidden
 * input fields where appropriate.
 *
 * @param array $secureAttributes will be passed as html attributes into the hidden input elements generated for the
 *   Security Component.
 * @return string A closing FORM tag.
 * @link http://book.cakephp.org/2.0/en/core-libraries/helpers/form.html#closing-the-form
 */
	public function end($secureAttributes = []) {
		$out = '';

		if (
			$this->requestType !== 'get' &&
			!empty($this->request['_Token'])
		) {
			$out .= $this->secure($this->fields, $secureAttributes);
			$this->fields = array();
		}

		$out .= $this->formatTemplate('formend', []);

		$this->requestType = null;
		$this->_context = null;
		$this->_idPrefix = null;
		return $out;
	}

/**
 * Generates a hidden field with a security hash based on the fields used in
 * the form.
 *
 * If $secureAttributes is set, these html attributes will be merged into
 * the hidden input tags generated for the Security Component. This is
 * especially useful to set HTML5 attributes like 'form'.
 *
 * @param array $fields If set specifies the list of fields to use when
 *    generating the hash, else $this->fields is being used.
 * @param array $secureAttributes will be passed as html attributes into the hidden
 *    input elements generated for the Security Component.
 * @return string A hidden input field with a security hash
 * @link http://book.cakephp.org/2.0/en/core-libraries/helpers/form.html#FormHelper::secure
 */
	public function secure(array $fields = array(), array $secureAttributes = array()) {
		if (!isset($this->request['_Token']) || empty($this->request['_Token'])) {
			return;
		}
		$locked = array();
		$unlockedFields = $this->_unlockedFields;

		foreach ($fields as $key => $value) {
			if (!is_int($key)) {
				$locked[$key] = $value;
				unset($fields[$key]);
			}
		}

		sort($unlockedFields, SORT_STRING);
		sort($fields, SORT_STRING);
		ksort($locked, SORT_STRING);
		$fields += $locked;

		$locked = implode(array_keys($locked), '|');
		$unlocked = implode($unlockedFields, '|');
		$hashParts = array(
			$this->_lastAction,
			serialize($fields),
			$unlocked,
			Configure::read('Security.salt')
		);
		$fields = Security::hash(implode('', $hashParts), 'sha1');

		$tokenFields = array_merge($secureAttributes, array(
			'value' => urlencode($fields . ':' . $locked),
		));
		$out = $this->hidden('_Token.fields', $tokenFields);
		$tokenUnlocked = array_merge($secureAttributes, array(
			'value' => urlencode($unlocked),
		));
		$out .= $this->hidden('_Token.unlocked', $tokenUnlocked);
		return $this->formatTemplate('hiddenblock', ['content' => $out]);
	}

/**
 * Add to or get the list of fields that are currently unlocked.
 * Unlocked fields are not included in the field hash used by SecurityComponent
 * unlocking a field once its been added to the list of secured fields will remove
 * it from the list of fields.
 *
 * @param string $name The dot separated name for the field.
 * @return mixed Either null, or the list of fields.
 * @link http://book.cakephp.org/2.0/en/core-libraries/helpers/form.html#FormHelper::unlockField
 */
	public function unlockField($name = null) {
		if ($name === null) {
			return $this->_unlockedFields;
		}
		if (!in_array($name, $this->_unlockedFields)) {
			$this->_unlockedFields[] = $name;
		}
		$index = array_search($name, $this->fields);
		if ($index !== false) {
			unset($this->fields[$index]);
		}
		unset($this->fields[$name]);
	}

/**
 * Determine which fields of a form should be used for hash.
 * Populates $this->fields
 *
 * @param bool $lock Whether this field should be part of the validation
 *   or excluded as part of the unlockedFields.
 * @param string|array $field Reference to field to be secured. Can be dot
 *   separated string to indicate nesting or array of fieldname parts.
 * @param mixed $value Field value, if value should not be tampered with.
 * @return mixed|null Not used yet
 */
	protected function _secure($lock, $field, $value = null) {
		if (is_string($field)) {
			$field = Hash::filter(explode('.', $field));
		}

		foreach ($this->_unlockedFields as $unlockField) {
			$unlockParts = explode('.', $unlockField);
			if (array_values(array_intersect($field, $unlockParts)) === $unlockParts) {
				return;
			}
		}

		$field = implode('.', $field);
		$field = preg_replace('/(\.\d+)+$/', '', $field);

		if ($lock) {
			if (!in_array($field, $this->fields)) {
				if ($value !== null) {
					return $this->fields[$field] = $value;
				}
				$this->fields[] = $field;
			}
		} else {
			$this->unlockField($field);
		}
	}

/**
 * Returns true if there is an error for the given field, otherwise false
 *
 * @param string $field This should be "Modelname.fieldname"
 * @return bool If there are errors this method returns true, else false.
 * @link http://book.cakephp.org/2.0/en/core-libraries/helpers/form.html#FormHelper::isFieldError
 */
	public function isFieldError($field) {
		return $this->_getContext()->hasError($field);
	}

/**
 * Returns a formatted error message for given form field, '' if no errors.
 *
 * Uses the `error`, `errorList` and `errorItem` templates. The `errorList` and
 * `errorItem` templates are used to format multiple error messages per field.
 *
 * ### Options:
 *
 * - `escape` boolean - Whether or not to html escape the contents of the error.
 *
 * @param string $field A field name, like "Modelname.fieldname"
 * @param string|array $text Error message as string or array of messages. If an array,
 *   it should be a hash of key names => messages.
 * @param array $options See above.
 * @return string Formatted errors or ''.
 * @link http://book.cakephp.org/2.0/en/core-libraries/helpers/form.html#FormHelper::error
 */
	public function error($field, $text = null, array $options = []) {
		$options += ['escape' => true];

		$context = $this->_getContext();
		if (!$context->hasError($field)) {
			return '';
		}
		$error = (array)$context->error($field);

		if (is_array($text)) {
			$tmp = [];
			foreach ($error as $e) {
				if (isset($text[$e])) {
					$tmp[] = $text[$e];
				} else {
					$tmp[] = $e;
				}
			}
			$text = $tmp;
		}

		if ($text !== null) {
			$error = $text;
		}

		if ($options['escape']) {
			$error = h($error);
			unset($options['escape']);
		}

		if (is_array($error)) {
			if (count($error) > 1) {
				$errorText = [];
				foreach ($error as $err) {
					$errorText[] = $this->formatTemplate('errorItem', ['text' => $err]);
				}
				$error = $this->formatTemplate('errorList', [
					'content' => implode('', $errorText)
				]);
			} else {
				$error = array_pop($error);
			}
		}
		return $this->formatTemplate('error', ['content' => $error]);
	}

/**
 * Returns a formatted LABEL element for HTML forms.
 *
 * Will automatically generate a `for` attribute if one is not provided.
 *
 * ### Options
 *
 * - `for` - Set the for attribute, if its not defined the for attribute
 *   will be generated from the $fieldName parameter using
 *   FormHelper::_domId().
 *
 * Examples:
 *
 * The text and for attribute are generated off of the fieldname
 *
 * {{{
 * echo $this->Form->label('published');
 * <label for="PostPublished">Published</label>
 * }}}
 *
 * Custom text:
 *
 * {{{
 * echo $this->Form->label('published', 'Publish');
 * <label for="published">Publish</label>
 * }}}
 *
 * Custom class name:
 *
 * {{{
 * echo $this->Form->label('published', 'Publish', 'required');
 * <label for="published" class="required">Publish</label>
 * }}}
 *
 * Custom attributes:
 *
 * {{{
 * echo $this->Form->label('published', 'Publish', array(
 *   'for' => 'post-publish'
 * ));
 * <label for="post-publish">Publish</label>
 * }}}
 *
 * Nesting an input tag:
 *
 * {{{
 * echo $this->Form->label('published', 'Publish', array(
 *   'for' => 'published',
 *   'input' => $this->text('published')
 * ));
 * <label for="post-publish">Publish <input type="text" name="published"></label>
 * }}}
 *
 * @param string $fieldName This should be "Modelname.fieldname"
 * @param string $text Text that will appear in the label field. If
 *   $text is left undefined the text will be inflected from the
 *   fieldName.
 * @param array $options An array of HTML attributes.
 * @return string The formatted LABEL element
 * @link http://book.cakephp.org/2.0/en/core-libraries/helpers/form.html#FormHelper::label
 */
	public function label($fieldName, $text = null, array $options = []) {
		if ($text === null) {
			$text = $fieldName;
			if (substr($text, -5) === '._ids') {
				$text = substr($text, 0, -5);
			}
			if (strpos($text, '.') !== false) {
				$fieldElements = explode('.', $text);
				$text = array_pop($fieldElements);
			}
			if (substr($text, -3) === '_id') {
				$text = substr($text, 0, -3);
			}
			$text = __(Inflector::humanize(Inflector::underscore($text)));
		}

		if (isset($options['for'])) {
			$labelFor = $options['for'];
			unset($options['for']);
		} else {
			$labelFor = $this->_domId($fieldName);
		}
		$attrs = $options + [
			'for' => $labelFor,
			'text' => $text,
		];
		return $this->widget('label', $attrs);
	}

/**
 * Generate a set of inputs for `$fields`. If $fields is empty the fields of current model
 * will be used.
 *
 * You can customize individual inputs through `$fields`.
 * {{{
 * $this->Form->allInputs([
 *   'name' => ['label' => 'custom label']
 * ]);
 * }}}
 *
 * You can exclude fields by specifying them as false:
 *
 * {{{
 * $this->Form->allInputs(['title' => false]);
 * }}}
 *
 * In the above example, no field would be generated for the title field.
 *
 * @param array $fields An array of customizations for the fields that will be
 *   generated. This array allows you to set custom types, labels, or other options.
 * @param array $options Options array. Valid keys are:
 * - `fieldset` Set to false to disable the fieldset.
 * - `legend` Set to false to disable the legend for the generated input set. Or supply a string
 *    to customize the legend text.
 * @return string Completed form inputs.
 * @link http://book.cakephp.org/2.0/en/core-libraries/helpers/form.html#FormHelper::inputs
 */
	public function allInputs(array $fields = [], array $options = []) {
		$context = $this->_getContext();

		$modelFields = $context->fieldNames();

		$fields = array_merge(
			Hash::normalize($modelFields),
			Hash::normalize($fields)
		);

		return $this->inputs($fields, $options);
	}

/**
 * Generate a set of inputs for `$fields`
 *
 * You can customize individual inputs through `$fields`.
 * {{{
 * $this->Form->inputs([
 *   'name' => ['label' => 'custom label'],
 *   'email'
 * ]);
 * }}}
 *
 * @param array $fields An array of the fields to generate. This array allows you to set custom
 *   types, labels, or other options.
 * @param array $options Options array. Valid keys are:
 * - `fieldset` Set to false to disable the fieldset.
 * - `legend` Set to false to disable the legend for the generated input set. Or supply a string
 *    to customize the legend text.
 * @return string Completed form inputs.
 * @link http://book.cakephp.org/2.0/en/core-libraries/helpers/form.html#FormHelper::inputs
 */
	public function inputs(array $fields, array $options = []) {
		$fields = Hash::normalize($fields);

		$out = '';
		foreach ($fields as $name => $opts) {
			if ($opts === false) {
				continue;
			}

			$out .= $this->input($name, (array)$opts);
		}

		return $this->fieldset($out, $options);
	}

/**
 * Wrap a set of inputs in a fieldset
 *
 * @param string $fields the form inputs to wrap in a fieldset
 * @param array $options Options array. Valid keys are:
 * - `fieldset` Set to false to disable the fieldset.
 * - `legend` Set to false to disable the legend for the generated input set. Or supply a string
 *    to customize the legend text.
 * @return string Completed form inputs.
 * @link http://book.cakephp.org/2.0/en/core-libraries/helpers/form.html#FormHelper::inputs
 */
	public function fieldset($fields = '', array $options = []) {
		$fieldset = $legend = true;
		$context = $this->_getContext();
		$out = $fields;

		if (isset($options['legend'])) {
			$legend = $options['legend'];
		}
		if (isset($options['fieldset'])) {
			$fieldset = $options['fieldset'];
		}

		if ($legend === true) {
			$actionName = __d('cake', 'New %s');
			$isCreate = $context->isCreate();
			if (!$isCreate) {
				$actionName = __d('cake', 'Edit %s');
			}
			$modelName = Inflector::humanize(Inflector::singularize($this->request->params['controller']));
			$legend = sprintf($actionName, $modelName);
		}

		if ($fieldset) {
			if ($legend) {
				$out = $this->formatTemplate('legend', ['text' => $legend]) . $out;
			}
			$out = $this->formatTemplate('fieldset', ['content' => $out]);
		}
		return $out;
	}

/**
 * Generates a form input element complete with label and wrapper div
 *
 * ### Options
 *
 * See each field type method for more information. Any options that are part of
 * $attributes or $options for the different **type** methods can be included in `$options` for input().i
 * Additionally, any unknown keys that are not in the list below, or part of the selected type's options
 * will be treated as a regular html attribute for the generated input.
 *
 * - `type` - Force the type of widget you want. e.g. `type => 'select'`
 * - `label` - Either a string label, or an array of options for the label. See FormHelper::label().
 * - `options` - For widgets that take options e.g. radio, select.
 * - `error` - Control the error message that is produced. Set to `false` to disable any kind of error reporting (field
 *    error and error messages).
 * - `empty` - String or boolean to enable empty select box options.
 *
 * @param string $fieldName This should be "Modelname.fieldname"
 * @param array $options Each type of input takes different options.
 * @return string Completed form widget.
 * @link http://book.cakephp.org/2.0/en/core-libraries/helpers/form.html#creating-form-elements
 */
	public function input($fieldName, array $options = []) {
		$options += [
			'type' => null,
			'label' => null,
			'error' => null,
			'required' => null,
			'options' => null,
			'templates' => []
		];
		$options = $this->_parseOptions($fieldName, $options);
		$options += ['id' => $this->_domId($fieldName)];

		$originalTemplates = $this->templates();
		$this->templates($options['templates']);
		unset($options['templates']);

		$template = 'groupContainer';
		$error = null;
		if ($options['type'] !== 'hidden' && $options['error'] !== false) {
			$error = $this->error($fieldName, $options['error']);
			$template = empty($error) ? $template : 'groupContainerError';
			unset($options['error']);
		}

		$label = $options['label'];
		if ($options['type'] !== 'radio') {
			unset($options['label']);
		}

		$input = $this->_getInput($fieldName, $options);
		if ($options['type'] === 'hidden') {
			$this->templates($originalTemplates);
			return $input;
		}

		$label = $this->_getLabel($fieldName, compact('input', 'label', 'error') + $options);

		$groupTemplate = $options['type'] === 'checkbox' ? 'checkboxFormGroup' : 'formGroup';
		$result = $this->formatTemplate($groupTemplate, compact('input', 'label', 'error'));
		$result = $this->formatTemplate($template, [
			'content' => $result,
			'error' => $error,
			'required' => $options['required'] ? ' required' : '',
			'type' => $options['type'],
		]);

		$this->templates($originalTemplates);
		return $result;
	}

/**
 * Generates an input element
 *
 * @param string $fieldName the field name
 * @param array $options The options for the input element
 * @return string The generated input element
 */
	protected function _getInput($fieldName, $options) {
		switch ($options['type']) {
			case 'select':
				$opts = $options['options'];
				unset($options['options']);
				return $this->select($fieldName, $opts, $options);
			case 'radio':
				$opts = $options['options'];
				unset($options['options']);
				return $this->radio($fieldName, $opts, $options);
			case 'url':
				$options = $this->_initInputField($fieldName, $options);
				return $this->widget($options['type'], $options);
			default:
				return $this->{$options['type']}($fieldName, $options);
		}
	}

/**
 * Generates input options array
 *
 * @param string $fieldName the name of the field to parse options for
 * @param array $options
 * @return array Options
 */
	protected function _parseOptions($fieldName, $options) {
		$needsMagicType = false;
		if (empty($options['type'])) {
			$needsMagicType = true;
			$options['type'] = $this->_inputType($fieldName, $options);
		}

		$options = $this->_magicOptions($fieldName, $options, $needsMagicType);
		return $options;
	}

/**
 * Returns the input type that was guessed for the provided fieldName,
 * based on the internal type it is associated too, its name and the
 * variales that can be found in the view template
 *
 * @param string $fieldName the name of the field to guess a type for
 * @param array $options the options passed to the input method
 * @return string
 */
	protected function _inputType($fieldName, $options) {
		$context = $this->_getContext();

		if ($context->isPrimaryKey($fieldName)) {
			return 'hidden';
		}

		if (substr($fieldName, -3) === '_id') {
			return 'select';
		}

		$internalType = $context->type($fieldName);
		$map = $this->_config['typeMap'];
		$type = isset($map[$internalType]) ? $map[$internalType] : 'text';
		$fieldName = array_slice(explode('.', $fieldName), -1)[0];

		switch (true) {
			case isset($options['checked']) :
				return 'checkbox';
			case isset($options['options']) :
				return 'select';
			case in_array($fieldName, ['passwd', 'password']) :
				return 'password';
			case in_array($fieldName, ['tel', 'telephone', 'phone']) :
				return 'tel';
			case $fieldName === 'email':
				return 'email';
			case isset($options['rows']) || isset($options['cols']) :
				return 'textarea';
		}

		return $type;
	}

/**
 * Selects the variable containing the options for a select field if present,
 * and sets the value to the 'options' key in the options array.
 *
 * @param string $fieldName the name of the field to find options for
 * @param array $options
 * @return array
 */
	protected function _optionsOptions($fieldName, $options) {
		if (isset($options['options'])) {
			return $options;
		}

		$fieldName = array_slice(explode('.', $fieldName), -1)[0];
		$varName = Inflector::variable(
			Inflector::pluralize(preg_replace('/_id$/', '', $fieldName))
		);
		$varOptions = $this->_View->get($varName);
		if (!is_array($varOptions)) {
			return $options;
		}
		if ($options['type'] !== 'radio') {
			$options['type'] = 'select';
		}
		$options['options'] = $varOptions;
		return $options;
	}

/**
 * Magically set option type and corresponding options
 *
 * @param string $fieldName the name of the field to generate options for
 * @param array $options
 * @param bool $allowOverride whether or not it is allowed for this method to
 * overwrite the 'type' key in options
 * @return array
 */
	protected function _magicOptions($fieldName, $options, $allowOverride) {
		$context = $this->_getContext();

		if (!isset($options['required']) && $options['type'] !== 'hidden') {
			$options['required'] = $context->isRequired($fieldName);
		}

		$type = $context->type($fieldName);
		$fieldDef = $context->attributes($fieldName);

		if ($options['type'] === 'number' && !isset($options['step'])) {
			if ($type === 'decimal' && isset($fieldDef['precision'])) {
				$decimalPlaces = $fieldDef['precision'];
				$options['step'] = sprintf('%.' . $decimalPlaces . 'F', pow(10, -1 * $decimalPlaces));
			} elseif ($type === 'float') {
				$options['step'] = 'any';
			}
		}

		$typesWithOptions = ['text', 'number', 'radio', 'select'];
		$magicOptions = (in_array($options['type'], ['radio', 'select']) || $allowOverride);
		if ($magicOptions && in_array($options['type'], $typesWithOptions)) {
			$options = $this->_optionsOptions($fieldName, $options);
		}

		if ($allowOverride && substr($fieldName, -5) === '._ids') {
			$options['type'] = 'select';
			$options['multiple'] = true;
		}

		if ($options['type'] === 'select' && array_key_exists('step', $options)) {
			unset($options['step']);
		}

		$autoLength = !array_key_exists('maxlength', $options)
			&& !empty($fieldDef['length'])
			&& $options['type'] !== 'select';

		$allowedTypes = ['text', 'email', 'tel', 'url', 'search'];
		if ($autoLength && in_array($options['type'], $allowedTypes)) {
			$options['maxlength'] = $fieldDef['length'];
		}

		if (in_array($options['type'], ['datetime', 'date', 'time', 'select'])) {
			$options += ['empty' => false];
		}

		return $options;
	}

/**
 * Generate label for input
 *
 * @param string $fieldName
 * @param array $options
 * @return bool|string false or Generated label element
 */
	protected function _getLabel($fieldName, $options) {
		if (in_array($options['type'], ['radio', 'hidden'])) {
			return false;
		}

		$label = null;
		if (isset($options['label'])) {
			$label = $options['label'];
		}

		if ($label === false) {
			return false;
		}
		return $this->_inputLabel($fieldName, $label, $options);
	}

/**
 * Extracts a single option from an options array.
 *
 * @param string $name The name of the option to pull out.
 * @param array $options The array of options you want to extract.
 * @param mixed $default The default option value
 * @return mixed the contents of the option or default
 */
	protected function _extractOption($name, $options, $default = null) {
		if (array_key_exists($name, $options)) {
			return $options[$name];
		}
		return $default;
	}

/**
 * Generate a label for an input() call.
 *
 * $options can contain a hash of id overrides. These overrides will be
 * used instead of the generated values if present.
 *
 * @param string $fieldName
 * @param string $label
 * @param array $options Options for the label element. 'NONE' option is deprecated and will be removed in 3.0
 * @return string Generated label element
 */
	protected function _inputLabel($fieldName, $label, $options) {
		$labelAttributes = [];
		if (is_array($label)) {
			$labelText = null;
			if (isset($label['text'])) {
				$labelText = $label['text'];
				unset($label['text']);
			}
			$labelAttributes = array_merge($labelAttributes, $label);
		} else {
			$labelText = $label;
		}

		$labelAttributes = [
			'for' => isset($options['id']) ? $options['id'] : null,
			'input' => isset($options['input']) ? $options['input'] : null
		] + $labelAttributes;
		return $this->label($fieldName, $labelText, $labelAttributes);
	}

/**
 * Creates a checkbox input widget.
 *
 * ### Options:
 *
 * - `value` - the value of the checkbox
 * - `checked` - boolean indicate that this checkbox is checked.
 * - `hiddenField` - boolean to indicate if you want the results of checkbox() to include
 *    a hidden input with a value of ''.
 * - `disabled` - create a disabled input.
 * - `default` - Set the default value for the checkbox. This allows you to start checkboxes
 *    as checked, without having to check the POST data. A matching POST data value, will overwrite
 *    the default value.
 *
 * @param string $fieldName Name of a field, like this "Modelname.fieldname"
 * @param array $options Array of HTML attributes.
 * @return string An HTML text input element.
 * @link http://book.cakephp.org/2.0/en/core-libraries/helpers/form.html#options-for-select-checkbox-and-radio-inputs
 */
	public function checkbox($fieldName, array $options = []) {
		$options += array('hiddenField' => true, 'value' => 1);

		// Work around value=>val translations.
		$value = $options['value'];
		unset($options['value']);
		$options = $this->_initInputField($fieldName, $options);
		$options['value'] = $value;

		$output = '';
		if ($options['hiddenField']) {
			$hiddenOptions = array(
				'name' => $options['name'],
				'value' => ($options['hiddenField'] !== true ? $options['hiddenField'] : '0'),
				'form' => isset($options['form']) ? $options['form'] : null,
				'secure' => false
			);
			if (isset($options['disabled']) && $options['disabled']) {
				$hiddenOptions['disabled'] = 'disabled';
			}
			$output = $this->hidden($fieldName, $hiddenOptions);
		}
		unset($options['hiddenField'], $options['type']);
		return $output . $this->widget('checkbox', $options);
	}

/**
 * Creates a set of radio widgets.
 *
 * ### Attributes:
 *
 * - `value` - Indicate a value that is should be checked
 * - `label` - boolean to indicate whether or not labels for widgets show be displayed
 * - `hiddenField` - boolean to indicate if you want the results of radio() to include
 *    a hidden input with a value of ''. This is useful for creating radio sets that non-continuous
 * - `disabled` - Set to `true` or `disabled` to disable all the radio buttons.
 * - `empty` - Set to `true` to create a input with the value '' as the first option. When `true`
 *   the radio label will be 'empty'. Set this option to a string to control the label value.
 *
 * @param string $fieldName Name of a field, like this "Modelname.fieldname"
 * @param array|\Traversable $options Radio button options array.
 * @param array $attributes Array of HTML attributes, and special attributes above.
 * @return string Completed radio widget set.
 * @link http://book.cakephp.org/2.0/en/core-libraries/helpers/form.html#options-for-select-checkbox-and-radio-inputs
 */
	public function radio($fieldName, $options = [], array $attributes = []) {
		$attributes = $this->_initInputField($fieldName, $attributes);

		$hiddenField = isset($attributes['hiddenField']) ? $attributes['hiddenField'] : true;
		unset($attributes['hiddenField']);

		$value = $attributes['val'];
		$hidden = '';
		if ($hiddenField && (!isset($value) || $value === '')) {
			$hidden = $this->hidden($fieldName, [
				'value' => '',
				'form' => isset($attributes['form']) ? $attributes['form'] : null,
				'name' => $attributes['name']
			]);
		}
		$attributes['options'] = $options;
		$attributes['idPrefix'] = $this->_idPrefix;

		return $hidden . $this->widget('radio', $attributes);
	}

/**
 * Missing method handler - implements various simple input types. Is used to create inputs
 * of various types. e.g. `$this->Form->text();` will create `<input type="text" />` while
 * `$this->Form->range();` will create `<input type="range" />`
 *
 * ### Usage
 *
 * `$this->Form->search('User.query', array('value' => 'test'));`
 *
 * Will make an input like:
 *
 * `<input type="search" id="UserQuery" name="User[query]" value="test" />`
 *
 * The first argument to an input type should always be the fieldname, in `Model.field` format.
 * The second argument should always be an array of attributes for the input.
 *
 * @param string $method Method name / input type to make.
 * @param array $params Parameters for the method call
 * @return string Formatted input method.
 * @throws \Cake\Error\Exception When there are no params for the method call.
 */
	public function __call($method, $params) {
		$options = [];
		if (empty($params)) {
			throw new Error\Exception(sprintf('Missing field name for FormHelper::%s', $method));
		}
		if (isset($params[1])) {
			$options = $params[1];
		}
		if (!isset($options['type'])) {
			$options['type'] = $method;
		}
		$options = $this->_initInputField($params[0], $options);
		return $this->widget($options['type'], $options);
	}

/**
 * Creates a textarea widget.
 *
 * ### Options:
 *
 * - `escape` - Whether or not the contents of the textarea should be escaped. Defaults to true.
 *
 * @param string $fieldName Name of a field, in the form "Modelname.fieldname"
 * @param array $options Array of HTML attributes, and special options above.
 * @return string A generated HTML text input element
 * @link http://book.cakephp.org/2.0/en/core-libraries/helpers/form.html#FormHelper::textarea
 */
	public function textarea($fieldName, array $options = array()) {
		$options = $this->_initInputField($fieldName, $options);
		return $this->widget('textarea', $options);
	}

/**
 * Creates a hidden input field.
 *
 * @param string $fieldName Name of a field, in the form of "Modelname.fieldname"
 * @param array $options Array of HTML attributes.
 * @return string A generated hidden input
 * @link http://book.cakephp.org/2.0/en/core-libraries/helpers/form.html#FormHelper::hidden
 */
	public function hidden($fieldName, array $options = array()) {
		$options += array('required' => false, 'secure' => true);

		$secure = $options['secure'];
		unset($options['secure']);

		$options = $this->_initInputField($fieldName, array_merge(
			$options, array('secure' => static::SECURE_SKIP)
		));

		if ($secure === true) {
			$this->_secure(true, $this->_secureFieldName($options), (string)$options['val']);
		}

		$options['type'] = 'hidden';
		return $this->widget('hidden', $options);
	}

/**
 * Creates file input widget.
 *
 * @param string $fieldName Name of a field, in the form "Modelname.fieldname"
 * @param array $options Array of HTML attributes.
 * @return string A generated file input.
 * @link http://book.cakephp.org/2.0/en/core-libraries/helpers/form.html#FormHelper::file
 */
	public function file($fieldName, array $options = array()) {
		$options += array('secure' => true);
		$secure = $options['secure'];
		$options['secure'] = static::SECURE_SKIP;

		$options = $this->_initInputField($fieldName, $options);

		foreach (array('name', 'type', 'tmp_name', 'error', 'size') as $suffix) {
			$this->_secure(
				$secure,
				$this->_secureFieldName(['name' => $options['name'] . '[' . $suffix . ']'])
			);
		}

		unset($options['type']);
		return $this->widget('file', $options);
	}

/**
 * Creates a `<button>` tag.
 *
 * The type attribute defaults to `type="submit"`
 * You can change it to a different value by using `$options['type']`.
 *
 * ### Options:
 *
 * - `escape` - HTML entity encode the $title of the button. Defaults to false.
 *
 * @param string $title The button's caption. Not automatically HTML encoded
 * @param array $options Array of options and HTML attributes.
 * @return string A HTML button tag.
 * @link http://book.cakephp.org/2.0/en/core-libraries/helpers/form.html#FormHelper::button
 */
	public function button($title, array $options = array()) {
		$options += array('type' => 'submit', 'escape' => false, 'secure' => false);
		if (isset($options['name'])) {
			$this->_secure($options['secure'], $this->_secureFieldName($options));
		}
		unset($options['secure']);

		$options['text'] = $title;
		return $this->widget('button', $options);
	}

/**
 * Create a `<button>` tag with a surrounding `<form>` that submits via POST.
 *
 * This method creates a `<form>` element. So do not use this method in an already opened form.
 * Instead use FormHelper::submit() or FormHelper::button() to create buttons inside opened forms.
 *
 * ### Options:
 *
 * - `data` - Array with key/value to pass in input hidden
 * - Other options is the same of button method.
 *
 * @param string $title The button's caption. Not automatically HTML encoded
 * @param string|array $url URL as string or array
 * @param array $options Array of options and HTML attributes.
 * @return string A HTML button tag.
 * @link http://book.cakephp.org/2.0/en/core-libraries/helpers/form.html#FormHelper::postButton
 */
	public function postButton($title, $url, array $options = array()) {
		$out = $this->create(false, array('url' => $url));
		if (isset($options['data']) && is_array($options['data'])) {
			foreach (Hash::flatten($options['data']) as $key => $value) {
				$out .= $this->hidden($key, array('value' => $value));
			}
			unset($options['data']);
		}
		$out .= $this->button($title, $options);
		$out .= $this->end();
		return $out;
	}

/**
 * Creates an HTML link, but access the URL using the method you specify (defaults to POST).
 * Requires javascript to be enabled in browser.
 *
 * This method creates a `<form>` element. So do not use this method inside an existing form.
 * Instead you should add a submit button using FormHelper::submit()
 *
 * ### Options:
 *
 * - `data` - Array with key/value to pass in input hidden
 * - `method` - Request method to use. Set to 'delete' to simulate HTTP/1.1 DELETE request. Defaults to 'post'.
 * - `confirm` - Can be used instead of $confirmMessage.
 * - `block` - Set to true to append form to view block "postLink" or provide
 *   custom block name.
 * - Other options are the same of HtmlHelper::link() method.
 * - The option `onclick` will be replaced.
 *
 * @param string $title The content to be wrapped by <a> tags.
 * @param string|array $url Cake-relative URL or array of URL parameters, or external URL (starts with http://)
 * @param array $options Array of HTML attributes.
 * @param bool|string $confirmMessage JavaScript confirmation message.
 * @return string An `<a />` element.
 * @link http://book.cakephp.org/2.0/en/core-libraries/helpers/form.html#FormHelper::postLink
 */
	public function postLink($title, $url = null, array $options = array(), $confirmMessage = false) {
		$options += array('block' => null);

		$requestMethod = 'POST';
		if (!empty($options['method'])) {
			$requestMethod = strtoupper($options['method']);
			unset($options['method']);
		}
		if (!empty($options['confirm'])) {
			$confirmMessage = $options['confirm'];
			unset($options['confirm']);
		}

		$formName = str_replace('.', '', uniqid('post_', true));
		$formOptions = array(
			'action' => $this->url($url),
			'name' => $formName,
			'style' => 'display:none;',
			'method' => 'post',
		);
		if (isset($options['target'])) {
			$formOptions['target'] = $options['target'];
			unset($options['target']);
		}

		$this->_lastAction($url);

		$out = $this->formatTemplate('formstart', [
			'attrs' => $this->templater()->formatAttributes($formOptions)
		]);
		$out .= $this->hidden('_method', ['value' => $requestMethod]);
		$out .= $this->_csrfField();

		$fields = array();
		if (isset($options['data']) && is_array($options['data'])) {
			foreach (Hash::flatten($options['data']) as $key => $value) {
				$fields[$key] = $value;
				$out .= $this->hidden($key, array('value' => $value));
			}
			unset($options['data']);
		}
		$out .= $this->secure($fields);
		$out .= $this->formatTemplate('formend', []);

		if ($options['block']) {
			if ($options['block'] === true) {
				$options['block'] = __FUNCTION__;
			}
			$this->_View->append($options['block'], $out);
			$out = '';
		}
		unset($options['block']);

		$url = '#';
		$onClick = 'document.' . $formName . '.submit();';
		if ($confirmMessage) {
			$options['onclick'] = $this->_confirm($confirmMessage, $onClick, '', $options);
		} else {
			$options['onclick'] = $onClick . ' ';
		}
		$options['onclick'] .= 'event.returnValue = false; return false;';

		$out .= $this->Html->link($title, $url, $options);
		return $out;
	}

/**
 * Creates a submit button element. This method will generate `<input />` elements that
 * can be used to submit, and reset forms by using $options. image submits can be created by supplying an
 * image path for $caption.
 *
 * ### Options
 *
 * - `type` - Set to 'reset' for reset inputs. Defaults to 'submit'
 * - Other attributes will be assigned to the input element.
 *
 * @param string $caption The label appearing on the button OR if string contains :// or the
 *  extension .jpg, .jpe, .jpeg, .gif, .png use an image if the extension
 *  exists, AND the first character is /, image is relative to webroot,
 *  OR if the first character is not /, image is relative to webroot/img.
 * @param array $options Array of options. See above.
 * @return string A HTML submit button
 * @link http://book.cakephp.org/2.0/en/core-libraries/helpers/form.html#FormHelper::submit
 */
	public function submit($caption = null, array $options = []) {
		if (!is_string($caption) && empty($caption)) {
			$caption = __d('cake', 'Submit');
		}
		$options += ['type' => 'submit', 'secure' => false];

		if (isset($options['name'])) {
			$this->_secure($options['secure'], $this->_secureFieldName($options));
		}
		unset($options['secure']);

		$isUrl = strpos($caption, '://') !== false;
		$isImage = preg_match('/\.(jpg|jpe|jpeg|gif|png|ico)$/', $caption);

		$type = $options['type'];
		unset($options['type']);

		if ($isUrl || $isImage) {
			$unlockFields = array('x', 'y');
			if (isset($options['name'])) {
				$unlockFields = [
					$options['name'] . '_x',
					$options['name'] . '_y'
				];
			}
			foreach ($unlockFields as $ignore) {
				$this->unlockField($ignore);
			}
			$type = 'image';
		}

		if ($isUrl) {
			$options['src'] = $caption;
		} elseif ($isImage) {
			if ($caption{0} !== '/') {
				$url = $this->webroot(Configure::read('App.imageBaseUrl') . $caption);
			} else {
				$url = $this->webroot(trim($caption, '/'));
			}
			$url = $this->assetTimestamp($url);
			$options['src'] = $url;
		} else {
			$options['value'] = $caption;
		}

		$input = $this->formatTemplate('inputsubmit', [
			'type' => $type,
			'attrs' => $this->templater()->formatAttributes($options),
		]);

		return $this->formatTemplate('submitContainer', [
			'content' => $input
		]);
	}

/**
 * Returns a formatted SELECT element.
 *
 * ### Attributes:
 *
 * - `multiple` - show a multiple select box. If set to 'checkbox' multiple checkboxes will be
 *   created instead.
 * - `empty` - If true, the empty select option is shown. If a string,
 *   that string is displayed as the empty element.
 * - `escape` - If true contents of options will be HTML entity encoded. Defaults to true.
 * - `val` The selected value of the input.
 * - `disabled` - Control the disabled attribute. When creating a select box, set to true to disable the
 *   select box. Set to an array to disable specific option elements.
 *
 * ### Using options
 *
 * A simple array will create normal options:
 *
 * {{{
 * $options = array(1 => 'one', 2 => 'two);
 * $this->Form->select('Model.field', $options));
 * }}}
 *
 * While a nested options array will create optgroups with options inside them.
 * {{{
 * $options = array(
 *  1 => 'bill',
 *  'fred' => array(
 *     2 => 'fred',
 *     3 => 'fred jr.'
 *  )
 * );
 * $this->Form->select('Model.field', $options);
 * }}}
 *
 * If you have multiple options that need to have the same value attribute, you can
 * use an array of arrays to express this:
 *
 * {{{
 * $options = array(
 *  array('name' => 'United states', 'value' => 'USA'),
 *  array('name' => 'USA', 'value' => 'USA'),
 * );
 * }}}
 *
 * @param string $fieldName Name attribute of the SELECT
 * @param array|\Traversable $options Array of the OPTION elements (as 'value'=>'Text' pairs) to be used in the
 *   SELECT element
 * @param array $attributes The HTML attributes of the select element.
 * @return string Formatted SELECT element
 * @link http://book.cakephp.org/2.0/en/core-libraries/helpers/form.html#options-for-select-checkbox-and-radio-inputs
 * @see \Cake\View\Helper\FormHelper::multiCheckbox() for creating multiple checkboxes.
 */
	public function select($fieldName, $options = [], array $attributes = []) {
		$attributes += [
			'disabled' => null,
			'escape' => true,
			'hiddenField' => true,
			'multiple' => null,
			'secure' => true,
			'empty' => false,
		];

		if ($attributes['multiple'] === 'checkbox') {
			unset($attributes['multiple'], $attributes['empty']);
			return $this->multiCheckbox($fieldName, $options, $attributes);
		}

		// Secure the field if there are options, or its a multi select.
		// Single selects with no options don't submit, but multiselects do.
		if (
			$attributes['secure'] &&
			empty($options) &&
			empty($attributes['empty']) &&
			empty($attributes['multiple'])
		) {
			$attributes['secure'] = false;
		}

		$attributes = $this->_initInputField($fieldName, $attributes);
		$attributes['options'] = $options;

		$hidden = '';
		if ($attributes['multiple'] && $attributes['hiddenField']) {
			$hiddenAttributes = array(
				'name' => $attributes['name'],
				'value' => '',
				'form' => isset($attributes['form']) ? $attributes['form'] : null,
				'secure' => false,
			);
			$hidden = $this->hidden($fieldName, $hiddenAttributes);
		}
		unset($attributes['hiddenField'], $attributes['type']);
		return $hidden . $this->widget('select', $attributes);
	}

/**
 * Creates a set of checkboxes out of options.
 *
 * ### Options
 *
 * - `escape` - If true contents of options will be HTML entity encoded. Defaults to true.
 * - `val` The selected value of the input.
 * - `class` - When using multiple = checkbox the class name to apply to the divs. Defaults to 'checkbox'.
 * - `disabled` - Control the disabled attribute. When creating checkboxes, `true` will disable all checkboxes.
 *   You can also set disabled to a list of values you want to disable when creating checkboxes.
 * - `hiddenField` - Set to false to remove the hidden field that ensures a value
 *   is always submitted.
 *
 * Can be used in place of a select box with the multiple attribute.
 *
 * @param string $fieldName Name attribute of the SELECT
 * @param array $options|\Traversable Array of the OPTION elements (as 'value'=>'Text' pairs) to be used in the
 *   checkboxes element.
 * @param array $attributes The HTML attributes of the select element.
 * @return string Formatted SELECT element
 * @see \Cake\View\Helper\FormHelper::select() for supported option formats.
 */
	public function multiCheckbox($fieldName, $options, array $attributes = []) {
		$attributes += [
			'disabled' => null,
			'escape' => true,
			'hiddenField' => true,
			'secure' => true,
		];
		$attributes = $this->_initInputField($fieldName, $attributes);
		$attributes['options'] = $options;
		$attributes['idPrefix'] = $this->_idPrefix;

		$hidden = '';
		if ($attributes['hiddenField']) {
			$hiddenAttributes = array(
				'name' => $attributes['name'],
				'value' => '',
				'secure' => false,
			);
			$hidden = $this->hidden($fieldName, $hiddenAttributes);
		}
		return $hidden . $this->widget('multicheckbox', $attributes);
	}

/**
 * Helper method for the various single datetime component methods.
 *
 * @param array $options The options array.
 * @param string $keep The option to not disable.
 * @return array
 */
	protected function _singleDatetime($options, $keep) {
		$off = array_diff($this->_datetimeParts, [$keep]);
		$off = array_combine(
			$off,
			array_fill(0, count($off), false)
		);
		$options = $off + $options;

		if (isset($options['value'])) {
			$options['val'] = $options['value'];
		}
		return $options;
	}

/**
 * Returns a SELECT element for days.
 *
 * ### Options:
 *
 * - `empty` - If true, the empty select option is shown. If a string,
 *   that string is displayed as the empty element.
 * - `value` The selected value of the input.
 *
 * @param string $fieldName Prefix name for the SELECT element
 * @param array $options Options & HTML attributes for the select element
 * @return string A generated day select box.
 * @link http://book.cakephp.org/2.0/en/core-libraries/helpers/form.html#FormHelper::day
 */
	public function day($fieldName = null, array $options = []) {
		$options = $this->_singleDatetime($options, 'day');

		if (isset($options['val']) && $options['val'] > 0 && $options['val'] <= 31) {
			$options['val'] = [
				'year' => date('Y'),
				'month' => date('m'),
				'day' => (int)$options['val']
			];
		}
		return $this->datetime($fieldName, $options);
	}

/**
 * Returns a SELECT element for years
 *
 * ### Attributes:
 *
 * - `empty` - If true, the empty select option is shown. If a string,
 *   that string is displayed as the empty element.
 * - `orderYear` - Ordering of year values in select options.
 *   Possible values 'asc', 'desc'. Default 'desc'
 * - `value` The selected value of the input.
 * - `maxYear` The max year to appear in the select element.
 * - `minYear` The min year to appear in the select element.
 *
 * @param string $fieldName Prefix name for the SELECT element
 * @param array $options Options & attributes for the select elements.
 * @return string Completed year select input
 * @link http://book.cakephp.org/2.0/en/core-libraries/helpers/form.html#FormHelper::year
 */
	public function year($fieldName, array $options = []) {
		$options = $this->_singleDatetime($options, 'year');

		$len = isset($options['val']) ? strlen($options['val']) : 0;
		if (isset($options['val']) && $len > 0 && $len < 5) {
			$options['val'] = [
				'year' => (int)$options['val'],
				'month' => date('m'),
				'day' => date('d')
			];
		}

		return $this->datetime($fieldName, $options);
	}

/**
 * Returns a SELECT element for months.
 *
 * ### Options:
 *
 * - `monthNames` - If false, 2 digit numbers will be used instead of text.
 *   If an array, the given array will be used.
 * - `empty` - If true, the empty select option is shown. If a string,
 *   that string is displayed as the empty element.
 * - `value` The selected value of the input.
 *
 * @param string $fieldName Prefix name for the SELECT element
 * @param array $options Attributes for the select element
 * @return string A generated month select dropdown.
 * @link http://book.cakephp.org/2.0/en/core-libraries/helpers/form.html#FormHelper::month
 */
	public function month($fieldName, array $options = array()) {
		$options = $this->_singleDatetime($options, 'month');

		if (isset($options['val']) && $options['val'] > 0 && $options['val'] <= 12) {
			$options['val'] = [
				'year' => date('Y'),
				'month' => (int)$options['val'],
				'day' => date('d')
			];
		}
		return $this->datetime($fieldName, $options);
	}

/**
 * Returns a SELECT element for hours.
 *
 * ### Attributes:
 *
 * - `empty` - If true, the empty select option is shown. If a string,
 *   that string is displayed as the empty element.
 * - `value` The selected value of the input.
 * - `format` Set to 12 or 24 to use 12 or 24 hour formatting. Defaults to 24.
 *
 * @param string $fieldName Prefix name for the SELECT element
 * @param array $options List of HTML attributes
 * @return string Completed hour select input
 * @link http://book.cakephp.org/2.0/en/core-libraries/helpers/form.html#FormHelper::hour
 */
	public function hour($fieldName, array $options = []) {
		$options += ['format' => 24];
		$options = $this->_singleDatetime($options, 'hour');

		$options['timeFormat'] = $options['format'];
		unset($options['format']);

		if (isset($options['val']) && $options['val'] > 0 && $options['val'] <= 24) {
			$options['val'] = [
				'hour' => (int)$options['val'],
				'minute' => date('i'),
			];
		}
		return $this->datetime($fieldName, $options);
	}

/**
 * Returns a SELECT element for minutes.
 *
 * ### Attributes:
 *
 * - `empty` - If true, the empty select option is shown. If a string,
 *   that string is displayed as the empty element.
 * - `value` The selected value of the input.
 * - `interval` The interval that minute options should be created at.
 * - `round` How you want the value rounded when it does not fit neatly into an
 *   interval. Accepts 'up', 'down', and null.
 *
 * @param string $fieldName Prefix name for the SELECT element
 * @param array $options Array of options.
 * @return string Completed minute select input.
 * @link http://book.cakephp.org/2.0/en/core-libraries/helpers/form.html#FormHelper::minute
 */
	public function minute($fieldName, array $options = []) {
		$options = $this->_singleDatetime($options, 'minute');

		if (isset($options['val']) && $options['val'] > 0 && $options['val'] <= 60) {
			$options['val'] = [
				'hour' => date('H'),
				'minute' => (int)$options['val'],
			];
		}
		return $this->datetime($fieldName, $options);
	}

/**
 * Returns a SELECT element for AM or PM.
 *
 * ### Attributes:
 *
 * - `empty` - If true, the empty select option is shown. If a string,
 *   that string is displayed as the empty element.
 * - `value` The selected value of the input.
 *
 * @param string $fieldName Prefix name for the SELECT element
 * @param array $options Array of options
 * @return string Completed meridian select input
 * @link http://book.cakephp.org/2.0/en/core-libraries/helpers/form.html#FormHelper::meridian
 */
	public function meridian($fieldName, array $options = array()) {
		$options = $this->_singleDatetime($options, 'meridian');

		if (isset($options['val'])) {
			$options['val'] = [
				'hour' => date('H'),
				'minute' => (int)$options['val'],
			];
		}
		return $this->datetime($fieldName, $options);
	}

/**
 * Returns a set of SELECT elements for a full datetime setup: day, month and year, and then time.
 *
 * ### Date Options:
 *
 * - `empty` - If true, the empty select option is shown. If a string,
 *   that string is displayed as the empty element.
 * - `value` | `default` The default value to be used by the input. A value in `$this->data`
 *   matching the field name will override this value. If no default is provided `time()` will be used.
 * - `monthNames` If false, 2 digit numbers will be used instead of text.
 *   If an array, the given array will be used.
 * - `minYear` The lowest year to use in the year select
 * - `maxYear` The maximum year to use in the year select
 * - `orderYear` - Order of year values in select options.
 *   Possible values 'asc', 'desc'. Default 'desc'.
 *
 * ### Time options:
 *
 * - `empty` - If true, the empty select option is shown. If a string,
 * - `value` | `default` The default value to be used by the input. A value in `$this->data`
 *   matching the field name will override this value. If no default is provided `time()` will be used.
 * - `timeFormat` The time format to use, either 12 or 24.
 * - `interval` The interval for the minutes select. Defaults to 1
 * - `round` - Set to `up` or `down` if you want to force rounding in either direction. Defaults to null.
 * - `second` Set to true to enable seconds drop down.
 *
 * To control the order of inputs, and any elements/content between the inputs you
 * can override the `dateWidget` template. By default the `dateWidget` template is:
 *
 * `{{month}}{{day}}{{year}}{{hour}}{{minute}}{{second}}{{meridian}}`
 *
 * @param string $fieldName Prefix name for the SELECT element
 * @param array $options Array of Options
 * @return string Generated set of select boxes for the date and time formats chosen.
 * @link http://book.cakephp.org/2.0/en/core-libraries/helpers/form.html#FormHelper::dateTime
 */
	public function dateTime($fieldName, array $options = array()) {
		$options += [
			'empty' => true,
			'value' => null,
			'interval' => 1,
			'round' => null,
			'monthNames' => true,
			'minYear' => null,
			'maxYear' => null,
			'orderYear' => 'desc',
			'timeFormat' => 24,
			'second' => false,
		];
		$secure = true;
		if (!empty($options['disabled'])) {
			$secure = false;
		}
		if (isset($options['secure'])) {
			$secure = $options['secure'];
		}
		$options['secure'] = static::SECURE_SKIP;

		$options = $this->_initInputField($fieldName, $options);
		$options = $this->_datetimeOptions($options);

		foreach ($this->_datetimeParts as $type) {
			if ($options[$type] !== false) {
				$this->_secure($secure, $fieldName . '.' . $type);
			}
		}

		return $this->widget('datetime', $options);
	}

/**
 * Helper method for converting from FormHelper options data to widget format.
 *
 * @param array $options Options to convert.
 * @return array Converted options.
 */
	protected function _datetimeOptions($options) {
		foreach ($this->_datetimeParts as $type) {
			if (!isset($options[$type])) {
				$options[$type] = [];
			}

			// Pass empty boolean to each type.
			if (
				!empty($options['empty']) &&
				is_bool($options['empty']) &&
				is_array($options[$type])
			) {
				$options[$type]['empty'] = $options['empty'];
			}

			// Move empty options into each type array.
			if (isset($options['empty'][$type])) {
				$options[$type]['empty'] = $options['empty'][$type];
			}
		}
		unset($options['empty']);

		$hasYear = is_array($options['year']);
		if ($hasYear && isset($options['minYear'])) {
			$options['year']['start'] = $options['minYear'];
		}
		if ($hasYear && isset($options['maxYear'])) {
			$options['year']['end'] = $options['maxYear'];
		}
		if ($hasYear && isset($options['orderYear'])) {
			$options['year']['order'] = $options['orderYear'];
		}
		unset($options['minYear'], $options['maxYear'], $options['orderYear']);

		if (is_array($options['month'])) {
			$options['month']['names'] = $options['monthNames'];
		}
		unset($options['monthNames']);

		if (is_array($options['hour']) && isset($options['timeFormat'])) {
			$options['hour']['format'] = $options['timeFormat'];
		}
		unset($options['timeFormat']);

		if (is_array($options['minute'])) {
			$options['minute']['interval'] = $options['interval'];
			$options['minute']['round'] = $options['round'];
		}
		unset($options['interval'], $options['round']);

		if (!isset($options['val'])) {
			$val = new \DateTime();
			$currentYear = $val->format('Y');
			if (isset($options['year']['end']) && $options['year']['end'] < $currentYear) {
				$val->setDate($options['year']['end'], $val->format('n'), $val->format('j'));
			}
			$options['val'] = $val;
		}

		return $options;
	}

/**
 * Generate time inputs.
 *
 * ### Options:
 *
 * See dateTime() for time options.
 *
 * @param string $fieldName Prefix name for the SELECT element
 * @param array $options Array of Options
 * @return string Generated set of select boxes for time formats chosen.
 * @see Cake\View\Helper\FormHelper::dateTime() for templating options.
 */
	public function time($fieldName, array $options = []) {
		$options += [
			'empty' => true,
			'value' => null,
			'interval' => 1,
			'round' => null,
			'timeFormat' => 24,
			'second' => false,
		];
		$options['year'] = $options['month'] = $options['day'] = false;
		$options = $this->_initInputField($fieldName, $options);
		$options = $this->_datetimeOptions($options);

		return $this->widget('datetime', $options);
	}

/**
 * Generate date inputs.
 *
 * ### Options:
 *
 * See dateTime() for date options.
 *
 * @param string $fieldName Prefix name for the SELECT element
 * @param array $options Array of Options
 * @return string Generated set of select boxes for time formats chosen.
 * @see Cake\View\Helper\FormHelper::dateTime() for templating options.
 */
	public function date($fieldName, array $options = []) {
		$options += [
			'empty' => true,
			'value' => null,
			'monthNames' => true,
			'minYear' => null,
			'maxYear' => null,
			'orderYear' => 'desc',
		];
		$options['hour'] = $options['minute'] = false;
		$options['meridian'] = $options['second'] = false;

		$secure = true;
		if (!empty($options['disabled'])) {
			$secure = false;
		}
		if (isset($options['secure'])) {
			$secure = $options['secure'];
		}
		$options['secure'] = static::SECURE_SKIP;

		$options = $this->_initInputField($fieldName, $options);
		$options = $this->_datetimeOptions($options);

		foreach ($this->_datetimeParts as $type) {
			if ($options[$type] !== false) {
				$this->_secure($secure, $fieldName . '.' . $type);
			}
		}

		return $this->widget('datetime', $options);
	}

/**
 * Sets field defaults and adds field to form security input hash.
 * Will also add the error class if the field contains validation errors.
 *
 * ### Options
 *
 * - `secure` - boolean whether or not the field should be added to the security fields.
 *   Disabling the field using the `disabled` option, will also omit the field from being
 *   part of the hashed key.
 * - `default` - mixed - The value to use if there is no value in the form's context.
 * - `disabled` - mixed - Either a boolean indicating disabled state, or the string in
 *   a numerically indexed value.
 *
 * This method will convert a numerically indexed 'disabled' into an associative
 * array value. FormHelper's internals expect associative options.
 *
 * The output of this function is a more complete set of input attributes that
 * can be passed to a form widget to generate the actual input.
 *
 * @param string $field Name of the field to initialize options for.
 * @param array $options Array of options to append options into.
 * @return array Array of options for the input.
 */
	protected function _initInputField($field, $options = []) {
		$secure = !empty($this->request->params['_Token']);
		if (isset($options['secure'])) {
			$secure = $options['secure'];
			unset($options['secure']);
		}
		$context = $this->_getContext();

		$disabledIndex = array_search('disabled', $options, true);
		if (is_int($disabledIndex)) {
			unset($options[$disabledIndex]);
			$options['disabled'] = true;
		}

		if (!isset($options['name'])) {
			$parts = explode('.', $field);
			$first = array_shift($parts);
			$options['name'] = $first . ($parts ? '[' . implode('][', $parts) . ']' : '');
		}

		if (isset($options['value']) && !isset($options['val'])) {
			$options['val'] = $options['value'];
			unset($options['value']);
		}
		if (!isset($options['val'])) {
			$options['val'] = $context->val($field);
		}
		if (!isset($options['val']) && isset($options['default'])) {
			$options['val'] = $options['default'];
		}
		unset($options['value'], $options['default']);

		if ($context->hasError($field)) {
			$options = $this->addClass($options, $this->_config['errorClass']);
		}
		if (!empty($options['disabled']) || $secure === static::SECURE_SKIP) {
			return $options;
		}

		if (!isset($options['required']) && $context->isRequired($field)) {
			$options['required'] = true;
		}

		if ($secure === self::SECURE_SKIP) {
			return $options;
		}

		$this->_secure($secure, $this->_secureFieldName($options));
		return $options;
	}

/**
 * Get the field name for use with _secure().
 *
 * Parses the name attribute to create a dot separated name value for use
 * in secured field hash. If filename is of form Model[field] an array of
 * fieldname parts like ['Model', 'field'] is returned.
 *
 * @param array $options An array of options possibly containing a name key.
 * @return string|array|null Dot separated string like Foo.bar, array of filename
 *   params like ['Model', 'field'] or null if options does not contain name.
 */
	protected function _secureFieldName($options) {
		if (!isset($options['name'])) {
			return null;
		}
		if (strpos($options['name'], '[') === false) {
			return [$options['name']];
		}
		$parts = explode('[', $options['name']);
		$parts = array_map(function($el) {
			return trim($el, ']');
		}, $parts);
		return $parts;
	}

/**
 * Add a new context type.
 *
 * Form context types allow FormHelper to interact with
 * data providers that come from outside CakePHP. For example
 * if you wanted to use an alternative ORM like Doctrine you could
 * create and connect a new context class to allow FormHelper to
 * read metadata from doctrine.
 *
 * @param string $type The type of context. This key
 *   can be used to overwrite existing providers.
 * @param callable $check A callable that returns a object
 *   when the form context is the correct type.
 * @return void
 */
	public function addContextProvider($type, callable $check) {
		$this->_contextProviders[$type] = $check;
	}

/**
 * Get the context instance for the current form set.
 *
 * If there is no active form null will be returned.
 *
 * @return null|\Cake\View\Form\ContextInterface The context for the form.
 */
	public function context() {
		return $this->_getContext();
	}

/**
 * Find the matching context provider for the data.
 *
 * If no type can be matched a NullContext will be returned.
 *
 * @param mixed $data The data to get a context provider for.
 * @return mixed Context provider.
 * @throws \RuntimeException when the context class does not implement the
 *   ContextInterface.
 */
	protected function _getContext($data = []) {
		if (isset($this->_context) && empty($data)) {
			return $this->_context;
		}
		$data += ['entity' => null];

		foreach ($this->_contextProviders as $key => $check) {
			$context = $check($this->request, $data);
			if ($context) {
				break;
			}
		}
		if (!isset($context)) {
			$context = new NullContext($this->request, $data);
		}
		if (!($context instanceof ContextInterface)) {
			throw new \RuntimeException(
				'Context objects must implement Cake\View\Form\ContextInterface'
			);
		}
		return $this->_context = $context;
	}

/**
 * Add a new widget to FormHelper.
 *
 * Allows you to add or replace widget instances with custom code.
 *
 * @param string $name The name of the widget. e.g. 'text'.
 * @param array|\Cake\View\Widget\WidgetInterface Either a string class name or an object
 *    implementing the WidgetInterface.
 * @return void
 */
	public function addWidget($name, $spec) {
		$this->_registry->add([$name => $spec]);
	}

/**
 * Render a named widget.
 *
 * This is a lower level method. For built-in widgets, you should be using
 * methods like `text`, `hidden`, and `radio`. If you are using additional
 * widgets you should use this method render the widget without the label
 * or wrapping div.
 *
 * @param string $name The name of the widget. e.g. 'text'.
 * @param array $data The data to render.
 * @return string
 */
	public function widget($name, array $data = []) {
		return $this->_registry->get($name)->render($data);
	}

/**
 * Restores the default values built into FormHelper.
 *
 * This method will not reset any templates set in custom widgets.
 *
 * @return void
 */
	public function resetTemplates() {
		$this->templates($this->_defaultConfig['templates']);
	}

/**
 * Event listeners.
 *
 * @return array
 */
	public function implementedEvents() {
		return [];
	}

}<|MERGE_RESOLUTION|>--- conflicted
+++ resolved
@@ -349,15 +349,6 @@
 		if (!empty($append)) {
 			$append = $templater->format('hiddenblock', ['content' => $append]);
 		}
-<<<<<<< HEAD
-		$this->_lastAction = $action;
-		if (strpos($action, '://')) {
-			$query = parse_url($action, PHP_URL_QUERY);
-			$query = $query ? '?' . $query : '';
-			$this->_lastAction = parse_url($action, PHP_URL_PATH) . $query;
-		}
-=======
->>>>>>> 5008b5b3
 
 		$actionAttr = $templater->formatAttributes(['action' => $action, 'escape' => false]);
 		return $templater->format('formstart', [
