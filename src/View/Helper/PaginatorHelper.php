--- conflicted
+++ resolved
@@ -544,7 +544,6 @@
             }
         }
 
-<<<<<<< HEAD
         return $url;
     }
 
@@ -560,20 +559,6 @@
     public function link($title, array $url, array $options = [], $model = null)
     {
         return $this->Html->link($title, $this->buildUrl($url, $model), $options);
-    }
-
-    /**
-     * Generates the meta-links for a paginated result set.
-     *
-     * @param array $options
-     * @param string|null $model Which model to paginate on
-     */
-    public function meta(array $options = [], $model = null)
-    {
-
-=======
-        return $this->Url->build($url, $urlOptions);
->>>>>>> fbe0bf08
     }
 
     /**
