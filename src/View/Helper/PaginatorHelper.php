--- conflicted
+++ resolved
@@ -1144,44 +1144,18 @@
      */
     public function limitControl(array $limits = [], ?int $default = null, array $options = []): string
     {
-<<<<<<< HEAD
-        $default = $default ?? $this->paginated()->perPage();
         $limits = $limits ?: [
             '20' => '20',
             '50' => '50',
             '100' => '100',
         ];
-
-        $out = $this->Form->create(null, ['type' => 'get']);
-        $out .= $this->Form->control('limit', $options + [
-                'type' => 'select',
-                'label' => __('View'),
-                'default' => $default,
-                'value' => $this->_View->getRequest()->getQuery('limit'),
-                'options' => $limits,
-                'onChange' => 'this.form.submit()',
-            ]);
-=======
-        $model = $options['model'] ?? $this->defaultModel();
-        unset($options['model']);
-
-        $params = $this->params($model);
-        $scope = '';
-        if (!empty($params['scope'])) {
-            $scope = $params['scope'] . '.';
-        }
-
-        if (empty($default)) {
-            $default = $params['perPage'] ?? 0;
-        }
-
-        if (empty($limits)) {
-            $limits = [
-                '20' => '20',
-                '50' => '50',
-                '100' => '100',
-            ];
-        }
+        $default = $default ?? $this->paginated()->perPage();
+        /** @var string|null $scope */
+        $scope = $this->param('scope');
+        if ($scope) {
+            $scope .= '.';
+        }
+
         $out = $this->Form->create(null, ['type' => 'get']);
         $out .= $this->Form->control($scope . 'limit', $options + [
             'type' => 'select',
@@ -1191,7 +1165,6 @@
             'options' => $limits,
             'onChange' => 'this.form.submit()',
         ]);
->>>>>>> 876a11e1
         $out .= $this->Form->end();
 
         return $out;
