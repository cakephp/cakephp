<?php
/**
 * CakePHP(tm) : Rapid Development Framework (http://cakephp.org)
 * Copyright (c) Cake Software Foundation, Inc. (http://cakefoundation.org)
 *
 * Licensed under The MIT License
 * For full copyright and license information, please see the LICENSE.txt
 * Redistributions of files must retain the above copyright notice.
 *
 * @copyright     Copyright (c) Cake Software Foundation, Inc. (http://cakefoundation.org)
 * @link          http://cakephp.org CakePHP(tm) Project
 * @since         1.2.0
 * @license       http://www.opensource.org/licenses/mit-license.php MIT License
 */
namespace Cake\View\Helper;

use Cake\Utility\Hash;
use Cake\Utility\Inflector;
use Cake\View\Helper;
use Cake\View\StringTemplateTrait;
use Cake\View\View;

/**
 * Pagination Helper class for easy generation of pagination links.
 *
 * PaginationHelper encloses all methods needed when working with pagination.
 *
 * @property UrlHelper $Url
 * @property NumberHelper $Number
 * @property HtmlHelper $Html
 * @link http://book.cakephp.org/3.0/en/views/helpers/paginator.html
 */
class PaginatorHelper extends Helper
{

    use StringTemplateTrait;

    /**
     * List of helpers used by this helper
     *
     * @var array
     */
    public $helpers = ['Url', 'Number', 'Html'];

    /**
     * Default config for this class
     *
     * Options: Holds the default options for pagination links
     *
     * The values that may be specified are:
     *
     * - `url` Url of the action. See Router::url()
     * - `url['sort']`  the key that the recordset is sorted.
     * - `url['direction']` Direction of the sorting (default: 'asc').
     * - `url['page']` Page number to use in links.
     * - `model` The name of the model.
     * - `escape` Defines if the title field for the link should be escaped (default: true).
     *
     * Templates: the templates used by this class
     *
     * @var array
     */
    protected $_defaultConfig = [
        'options' => [],
        'templates' => [
            'nextActive' => '<li class="next"><a rel="next" href="{{url}}">{{text}}</a></li>',
            'nextDisabled' => '<li class="next disabled"><a href="" onclick="return false;">{{text}}</a></li>',
            'prevActive' => '<li class="prev"><a rel="prev" href="{{url}}">{{text}}</a></li>',
            'prevDisabled' => '<li class="prev disabled"><a href="" onclick="return false;">{{text}}</a></li>',
            'counterRange' => '{{start}} - {{end}} of {{count}}',
            'counterPages' => '{{page}} of {{pages}}',
            'first' => '<li class="first"><a href="{{url}}">{{text}}</a></li>',
            'last' => '<li class="last"><a href="{{url}}">{{text}}</a></li>',
            'number' => '<li><a href="{{url}}">{{text}}</a></li>',
            'current' => '<li class="active"><a href="">{{text}}</a></li>',
            'ellipsis' => '<li class="ellipsis">...</li>',
            'sort' => '<a href="{{url}}">{{text}}</a>',
            'sortAsc' => '<a class="asc" href="{{url}}">{{text}}</a>',
            'sortDesc' => '<a class="desc" href="{{url}}">{{text}}</a>',
            'sortAscLocked' => '<a class="asc locked" href="{{url}}">{{text}}</a>',
            'sortDescLocked' => '<a class="desc locked" href="{{url}}">{{text}}</a>',
        ]
    ];

    /**
     * Default model of the paged sets
     *
     * @var string
     */
    protected $_defaultModel;

    /**
     * Constructor. Overridden to merge passed args with URL options.
     *
     * @param \Cake\View\View $View The View this helper is being attached to.
     * @param array $config Configuration settings for the helper.
     */
    public function __construct(View $View, array $config = [])
    {
        parent::__construct($View, $config);

        $query = $this->request->query;
        unset($query['page'], $query['limit'], $query['sort'], $query['direction']);
        $this->config(
            'options.url',
            array_merge($this->request->params['pass'], ['?' => $query])
        );
    }

    /**
     * Gets the current paging parameters from the resultset for the given model
     *
     * @param string|null $model Optional model name. Uses the default if none is specified.
     * @return array The array of paging parameters for the paginated resultset.
     */
    public function params($model = null)
    {
        if (empty($model)) {
            $model = $this->defaultModel();
        }
        if (!isset($this->request->params['paging']) || empty($this->request->params['paging'][$model])) {
            return [];
        }

        return $this->request->params['paging'][$model];
    }

    /**
     * Convenience access to any of the paginator params.
     *
     * @param string $key Key of the paginator params array to retrieve.
     * @param string|null $model Optional model name. Uses the default if none is specified.
     * @return mixed Content of the requested param.
     */
    public function param($key, $model = null)
    {
        $params = $this->params($model);
        if (!isset($params[$key])) {
            return null;
        }

        return $params[$key];
    }

    /**
     * Sets default options for all pagination links
     *
     * @param array $options Default options for pagination links.
     *   See PaginatorHelper::$options for list of keys.
     * @return void
     */
    public function options(array $options = [])
    {
        if (!empty($options['paging'])) {
            if (!isset($this->request->params['paging'])) {
                $this->request->params['paging'] = [];
            }
            $this->request->params['paging'] = $options['paging'] + $this->request->params['paging'];
            unset($options['paging']);
        }
        $model = $this->defaultModel();

        if (!empty($options[$model])) {
            if (!isset($this->request->params['paging'][$model])) {
                $this->request->params['paging'][$model] = [];
            }
            $this->request->params['paging'][$model] = $options[$model] + $this->request->params['paging'][$model];
            unset($options[$model]);
        }
        $this->_config['options'] = array_filter($options + $this->_config['options']);
        if (empty($this->_config['options']['url'])) {
            $this->_config['options']['url'] = [];
        }
        if (!empty($this->_config['options']['model'])) {
            $this->defaultModel($this->_config['options']['model']);
        }
    }

    /**
     * Gets the current page of the recordset for the given model
     *
     * @param string|null $model Optional model name. Uses the default if none is specified.
     * @return int The current page number of the recordset.
     * @link http://book.cakephp.org/3.0/en/views/helpers/paginator.html#checking-the-pagination-state
     */
    public function current($model = null)
    {
        $params = $this->params($model);

        if (isset($params['page'])) {
            return $params['page'];
        }

        return 1;
    }

    /**
     * Gets the current key by which the recordset is sorted
     *
     * @param string|null $model Optional model name. Uses the default if none is specified.
     * @param array $options Options for pagination links. See #options for list of keys.
     * @return string|null The name of the key by which the recordset is being sorted, or
     *  null if the results are not currently sorted.
     * @link http://book.cakephp.org/3.0/en/views/helpers/paginator.html#creating-sort-links
     */
    public function sortKey($model = null, array $options = [])
    {
        if (empty($options)) {
            $options = $this->params($model);
        }
        if (!empty($options['sort'])) {
            return $options['sort'];
        }

        return null;
    }

    /**
     * Gets the current direction the recordset is sorted
     *
     * @param string|null $model Optional model name. Uses the default if none is specified.
     * @param array $options Options for pagination links. See #options for list of keys.
     * @return string The direction by which the recordset is being sorted, or
     *  null if the results are not currently sorted.
     * @link http://book.cakephp.org/3.0/en/views/helpers/paginator.html#creating-sort-links
     */
    public function sortDir($model = null, array $options = [])
    {
        $dir = null;

        if (empty($options)) {
            $options = $this->params($model);
        }

        if (isset($options['direction'])) {
            $dir = strtolower($options['direction']);
        }

        if ($dir === 'desc') {
            return 'desc';
        }

        return 'asc';
    }

    /**
     * Generate an active/inactive link for next/prev methods.
     *
     * @param string|bool $text The enabled text for the link.
     * @param bool $enabled Whether or not the enabled/disabled version should be created.
     * @param array $options An array of options from the calling method.
     * @param array $templates An array of templates with the 'active' and 'disabled' keys.
     * @return string Generated HTML
     */
    protected function _toggledLink($text, $enabled, $options, $templates)
    {
        $template = $templates['active'];
        if (!$enabled) {
            $text = $options['disabledTitle'];
            $template = $templates['disabled'];
        }

        if (!$enabled && $text === false) {
            return '';
        }
        $text = $options['escape'] ? h($text) : $text;

        $templater = $this->templater();
        $newTemplates = !empty($options['templates']) ? $options['templates'] : false;
        if ($newTemplates) {
            $templater->push();
            $templateMethod = is_string($options['templates']) ? 'load' : 'add';
            $templater->{$templateMethod}($options['templates']);
        }

        if (!$enabled) {
            $out = $templater->format($template, [
                'text' => $text,
            ]);

            if ($newTemplates) {
                $templater->pop();
            }

            return $out;
        }
        $paging = $this->params($options['model']);

        $url = array_merge(
            $options['url'],
            ['page' => $paging['page'] + $options['step']]
        );
        $url = $this->generateUrl($url, $options['model']);

        $out = $templater->format($template, [
            'url' => $url,
            'text' => $text,
        ]);

        if ($newTemplates) {
            $templater->pop();
        }

        return $out;
    }

    /**
     * Generates a "previous" link for a set of paged records
     *
     * ### Options:
     *
     * - `disabledTitle` The text to used when the link is disabled. This
     *   defaults to the same text at the active link. Setting to false will cause
     *   this method to return ''.
     * - `escape` Whether you want the contents html entity encoded, defaults to true
     * - `model` The model to use, defaults to PaginatorHelper::defaultModel()
     * - `url` An array of additional URL options to use for link generation.
     * - `templates` An array of templates, or template file name containing the
     *   templates you'd like to use when generating the link for previous page.
     *   The helper's original templates will be restored once prev() is done.
     *
     * @param string $title Title for the link. Defaults to '<< Previous'.
     * @param array $options Options for pagination link. See above for list of keys.
     * @return string A "previous" link or a disabled link.
     * @link http://book.cakephp.org/3.0/en/views/helpers/paginator.html#creating-jump-links
     */
    public function prev($title = '<< Previous', array $options = [])
    {
        $defaults = [
            'url' => [],
            'model' => $this->defaultModel(),
            'disabledTitle' => $title,
            'escape' => true,
        ];
        $options += $defaults;
        $options['step'] = -1;

        $enabled = $this->hasPrev($options['model']);
        $templates = [
            'active' => 'prevActive',
            'disabled' => 'prevDisabled'
        ];

        return $this->_toggledLink($title, $enabled, $options, $templates);
    }

    /**
     * Generates a "next" link for a set of paged records
     *
     * ### Options:
     *
     * - `disabledTitle` The text to used when the link is disabled. This
     *   defaults to the same text at the active link. Setting to false will cause
     *   this method to return ''.
     * - `escape` Whether you want the contents html entity encoded, defaults to true
     * - `model` The model to use, defaults to PaginatorHelper::defaultModel()
     * - `url` An array of additional URL options to use for link generation.
     * - `templates` An array of templates, or template file name containing the
     *   templates you'd like to use when generating the link for next page.
     *   The helper's original templates will be restored once next() is done.
     *
     * @param string $title Title for the link. Defaults to 'Next >>'.
     * @param array $options Options for pagination link. See above for list of keys.
     * @return string A "next" link or $disabledTitle text if the link is disabled.
     * @link http://book.cakephp.org/3.0/en/views/helpers/paginator.html#creating-jump-links
     */
    public function next($title = 'Next >>', array $options = [])
    {
        $defaults = [
            'url' => [],
            'model' => $this->defaultModel(),
            'disabledTitle' => $title,
            'escape' => true,
        ];
        $options += $defaults;
        $options['step'] = 1;

        $enabled = $this->hasNext($options['model']);
        $templates = [
            'active' => 'nextActive',
            'disabled' => 'nextDisabled'
        ];

        return $this->_toggledLink($title, $enabled, $options, $templates);
    }

    /**
     * Generates a sorting link. Sets named parameters for the sort and direction. Handles
     * direction switching automatically.
     *
     * ### Options:
     *
     * - `escape` Whether you want the contents html entity encoded, defaults to true.
     * - `model` The model to use, defaults to PaginatorHelper::defaultModel().
     * - `direction` The default direction to use when this link isn't active.
     * - `lock` Lock direction. Will only use the default direction then, defaults to false.
     *
     * @param string $key The name of the key that the recordset should be sorted.
     * @param string|null $title Title for the link. If $title is null $key will be used
     *   for the title and will be generated by inflection.
     * @param array $options Options for sorting link. See above for list of keys.
     * @return string A link sorting default by 'asc'. If the resultset is sorted 'asc' by the specified
     *  key the returned link will sort by 'desc'.
     * @link http://book.cakephp.org/3.0/en/views/helpers/paginator.html#creating-sort-links
     */
    public function sort($key, $title = null, array $options = [])
    {
        $options += ['url' => [], 'model' => null, 'escape' => true];
        $url = $options['url'];
        unset($options['url']);

        if (empty($title)) {
            $title = $key;

            if (strpos($title, '.') !== false) {
                $title = str_replace('.', ' ', $title);
            }

            $title = __(Inflector::humanize(preg_replace('/_id$/', '', $title)));
        }
        $defaultDir = isset($options['direction']) ? strtolower($options['direction']) : 'asc';
        unset($options['direction']);

        $locked = isset($options['lock']) ? $options['lock'] : false;
        unset($options['lock']);

        $sortKey = $this->sortKey($options['model']);
        $defaultModel = $this->defaultModel();
        $model = $options['model'] ?: $defaultModel;
        list($table, $field) = explode('.', $key . '.');
        if (!$field) {
            $field = $table;
            $table = $model;
        }
        $isSorted = (
            $sortKey === $table . '.' . $field ||
            $sortKey === $defaultModel . '.' . $key ||
            $table . '.' . $field === $defaultModel . '.' . $sortKey
        );

        $template = 'sort';
        $dir = $defaultDir;
        if ($isSorted) {
            if ($locked) {
                $template = $dir === 'asc' ? 'sortDescLocked' : 'sortAscLocked';
            } else {
                $dir = $this->sortDir($options['model']) === 'asc' ? 'desc' : 'asc';
                $template = $dir === 'asc' ? 'sortDesc' : 'sortAsc';
            }
        }
        if (is_array($title) && array_key_exists($dir, $title)) {
            $title = $title[$dir];
        }

        $url = array_merge(
            ['sort' => $key, 'direction' => $dir],
            $url,
            ['order' => null]
        );
        $vars = [
            'text' => $options['escape'] ? h($title) : $title,
            'url' => $this->generateUrl($url, $options['model']),
        ];

        return $this->templater()->format($template, $vars);
    }

    /**
     * Merges passed URL options with current pagination state to generate a pagination URL.
     *
     * ### Url options:
     *
     * - `escape`: If false, the URL will be returned unescaped, do only use if it is manually
     *    escaped afterwards before being displayed.
     * - `fullBase`: If true, the full base URL will be prepended to the result
     *
     * @param array $options Pagination/URL options array
     * @param string|null $model Which model to paginate on
     * @param array|bool $urlOptions Array of options or bool `fullBase` for BC reasons.
     * @return string By default, returns a full pagination URL string for use in non-standard contexts (i.e. JavaScript)
     * @link http://book.cakephp.org/3.0/en/views/helpers/paginator.html#generating-pagination-urls
     */
    public function generateUrl(array $options = [], $model = null, $urlOptions = false)
    {
        $paging = $this->params($model);
        $paging += ['page' => null, 'sort' => null, 'direction' => null, 'limit' => null];

        if (!is_array($urlOptions)) {
            $urlOptions = ['fullBase' => $urlOptions];
        }
        $urlOptions += [
            'escape' => true,
            'fullBase' => false
        ];

        $url = [
            'page' => $paging['page'],
            'limit' => $paging['limit'],
            'sort' => $paging['sort'],
            'direction' => $paging['direction'],
        ];

        if (!empty($this->_config['options']['url'])) {
            $key = implode('.', array_filter(['options.url', Hash::get($paging, 'scope', null)]));
            $url = array_merge($url, Hash::get($this->_config, $key, []));
        }

        $url = array_filter($url, function ($value) {
            return ($value || is_numeric($value));
        });
        $url = array_merge($url, $options);

        if (!empty($url['page']) && $url['page'] == 1) {
            $url['page'] = false;
        }
        if (isset($paging['sortDefault'], $paging['directionDefault'], $url['sort'], $url['direction']) &&
            $url['sort'] === $paging['sortDefault'] &&
            $url['direction'] === $paging['directionDefault']
        ) {
            $url['sort'] = $url['direction'] = null;
        }
        if (!empty($paging['scope'])) {
            $scope = $paging['scope'];
            $currentParams = $this->_config['options']['url'];
            // Merge existing query parameters in the scope.
            if (isset($currentParams['?'][$scope]) && is_array($currentParams['?'][$scope])) {
                $url += $currentParams['?'][$scope];
                unset($currentParams['?'][$scope]);
            }
            $url = [$scope => $url] + $currentParams;
            if (empty($url[$scope]['page'])) {
                unset($url[$scope]['page']);
            }
        }

        return $this->Url->build($url, $urlOptions);
    }

    /**
     * Returns true if the given result set is not at the first page
     *
     * @param string|null $model Optional model name. Uses the default if none is specified.
     * @return bool True if the result set is not at the first page.
     * @link http://book.cakephp.org/3.0/en/views/helpers/paginator.html#checking-the-pagination-state
     */
    public function hasPrev($model = null)
    {
        return $this->_hasPage($model, 'prev');
    }

    /**
     * Returns true if the given result set is not at the last page
     *
     * @param string|null $model Optional model name. Uses the default if none is specified.
     * @return bool True if the result set is not at the last page.
     * @link http://book.cakephp.org/3.0/en/views/helpers/paginator.html#checking-the-pagination-state
     */
    public function hasNext($model = null)
    {
        return $this->_hasPage($model, 'next');
    }

    /**
     * Returns true if the given result set has the page number given by $page
     *
     * @param string|null $model Optional model name. Uses the default if none is specified.
     * @param int $page The page number - if not set defaults to 1.
     * @return bool True if the given result set has the specified page number.
     * @link http://book.cakephp.org/3.0/en/views/helpers/paginator.html#checking-the-pagination-state
     */
    public function hasPage($model = null, $page = 1)
    {
        if (is_numeric($model)) {
            $page = $model;
            $model = null;
        }
        $paging = $this->params($model);
        if ($paging === []) {
            return false;
        }

        return $page <= $paging['pageCount'];
    }

    /**
     * Does $model have $page in its range?
     *
     * @param string $model Model name to get parameters for.
     * @param int $page Page number you are checking.
     * @return bool Whether model has $page
     */
    protected function _hasPage($model, $page)
    {
        $params = $this->params($model);

        return !empty($params) && $params[$page . 'Page'];
    }

    /**
     * Gets or sets the default model of the paged sets
     *
     * @param string|null $model Model name to set
     * @return string|null Model name or null if the pagination isn't initialized.
     */
    public function defaultModel($model = null)
    {
        if ($model !== null) {
            $this->_defaultModel = $model;
        }
        if ($this->_defaultModel) {
            return $this->_defaultModel;
        }
        if (empty($this->request->params['paging'])) {
            return null;
        }
        list($this->_defaultModel) = array_keys($this->request->params['paging']);

        return $this->_defaultModel;
    }

    /**
     * Returns a counter string for the paged result set
     *
     * ### Options
     *
     * - `model` The model to use, defaults to PaginatorHelper::defaultModel();
     * - `format` The format string you want to use, defaults to 'pages' Which generates output like '1 of 5'
     *    set to 'range' to generate output like '1 - 3 of 13'. Can also be set to a custom string, containing
     *    the following placeholders `{{page}}`, `{{pages}}`, `{{current}}`, `{{count}}`, `{{model}}`, `{{start}}`, `{{end}}` and any
     *    custom content you would like.
     *
     * @param string|array $options Options for the counter string. See #options for list of keys.
     *   If string it will be used as format.
     * @return string Counter string.
     * @link http://book.cakephp.org/3.0/en/views/helpers/paginator.html#creating-a-page-counter
     */
    public function counter($options = [])
    {
        if (is_string($options)) {
            $options = ['format' => $options];
        }

        $options += [
            'model' => $this->defaultModel(),
            'format' => 'pages',
        ];

        $paging = $this->params($options['model']);
        if (!$paging['pageCount']) {
            $paging['pageCount'] = 1;
        }
        $start = 0;
        if ($paging['count'] >= 1) {
            $start = (($paging['page'] - 1) * $paging['perPage']) + 1;
        }
        $end = $start + $paging['perPage'] - 1;
        if ($paging['count'] < $end) {
            $end = $paging['count'];
        }

        switch ($options['format']) {
            case 'range':
            case 'pages':
                $template = 'counter' . ucfirst($options['format']);
                break;
            default:
                $template = 'counterCustom';
                $this->templater()->add([$template => $options['format']]);
        }
        $map = array_map([$this->Number, 'format'], [
            'page' => $paging['page'],
            'pages' => $paging['pageCount'],
            'current' => $paging['current'],
            'count' => $paging['count'],
            'start' => $start,
            'end' => $end
        ]);

        $map += [
            'model' => strtolower(Inflector::humanize(Inflector::tableize($options['model'])))
        ];

        return $this->templater()->format($template, $map);
    }

    /**
     * Returns a set of numbers for the paged result set
     * uses a modulus to decide how many numbers to show on each side of the current page (default: 8).
     *
     * ```
     * $this->Paginator->numbers(['first' => 2, 'last' => 2]);
     * ```
     *
     * Using the first and last options you can create links to the beginning and end of the page set.
     *
     * ### Options
     *
     * - `before` Content to be inserted before the numbers, but after the first links.
     * - `after` Content to be inserted after the numbers, but before the last links.
     * - `model` Model to create numbers for, defaults to PaginatorHelper::defaultModel()
     * - `modulus` How many numbers to include on either side of the current page, defaults to 8.
     *    Set to `false` to disable and to show all numbers.
     * - `first` Whether you want first links generated, set to an integer to define the number of 'first'
     *    links to generate. If a string is set a link to the first page will be generated with the value
     *    as the title.
     * - `last` Whether you want last links generated, set to an integer to define the number of 'last'
     *    links to generate. If a string is set a link to the last page will be generated with the value
     *    as the title.
     * - `templates` An array of templates, or template file name containing the templates you'd like to
     *    use when generating the numbers. The helper's original templates will be restored once
     *    numbers() is done.
     * - `url` An array of additional URL options to use for link generation.
     *
     * The generated number links will include the 'ellipsis' template when the `first` and `last` options
     * and the number of pages exceed the modulus. For example if you have 25 pages, and use the first/last
     * options and a modulus of 8, ellipsis content will be inserted after the first and last link sets.
     *
     * @param array $options Options for the numbers.
     * @return string numbers string.
     * @link http://book.cakephp.org/3.0/en/views/helpers/paginator.html#creating-page-number-links
     */
    public function numbers(array $options = [])
    {
        $defaults = [
            'before' => null, 'after' => null, 'model' => $this->defaultModel(),
            'modulus' => 8, 'first' => null, 'last' => null, 'url' => []
        ];
        $options += $defaults;

        $params = (array)$this->params($options['model']) + ['page' => 1];
        if ($params['pageCount'] <= 1) {
            return false;
        }

        $templater = $this->templater();
        if (isset($options['templates'])) {
            $templater->push();
            $method = is_string($options['templates']) ? 'load' : 'add';
            $templater->{$method}($options['templates']);
        }

        if ($options['modulus'] !== false && $params['pageCount'] > $options['modulus']) {
            $out = $this->_modulusNumbers($templater, $params, $options);
        } else {
            $out = $this->_numbers($templater, $params, $options);
        }

        if (isset($options['templates'])) {
            $templater->pop();
        }

        return $out;
    }

    /**
     * Calculates the start and end for the pagination numbers.
     *
     * @param array $params Params from the numbers() method.
     * @param array $options Options from the numbers() method.
     * @return array An array with the start and end numbers.
     */
    protected function _getNumbersStartAndEnd($params, $options)
    {
        $half = (int)($options['modulus'] / 2);
        $end = $params['page'] + $half;

        if ($end > $params['pageCount']) {
            $end = $params['pageCount'];
        }
        $start = $params['page'] - ($options['modulus'] - ($end - $params['page']));
        if ($start <= 1) {
            $start = 1;
            $end = $params['page'] + ($options['modulus'] - $params['page']) + 1;
        }

        return [$start, $end];
    }

    /**
     * Formats a number for the paginator number output.
     *
     * @param \Cake\View\StringTemplate $templater StringTemplate instance.
     * @param array $options Options from the numbers() method.
     * @return string
     */
    protected function _formatNumber($templater, $options)
    {
        $url = array_merge($options['url'], ['page' => $options['page']]);
        $vars = [
            'text' => $options['text'],
            'url' => $this->generateUrl($url, $options['model']),
        ];

        return $templater->format('number', $vars);
    }

    /**
     * Generates the numbers for the paginator numbers() method.
     *
     * @param \Cake\View\StringTemplate $templater StringTemplate instance.
     * @param array $params Params from the numbers() method.
     * @param array $options Options from the numbers() method.
     * @return string Markup output.
     */
    protected function _modulusNumbers($templater, $params, $options)
    {
        $out = '';
        $ellipsis = $templater->format('ellipsis', []);

        list($start, $end) = $this->_getNumbersStartAndEnd($params, $options);

        $out .= $this->_firstNumber($ellipsis, $params, $start, $options);
        $out .= $options['before'];

        for ($i = $start; $i < $params['page']; $i++) {
            $out .= $this->_formatNumber($templater, [
                'text' => $i,
                'page' => $i,
                'model' => $options['model'],
                'url' => $options['url'],
            ]);
        }

        $url = array_merge($options['url'], ['page' => $params['page']]);
        $out .= $templater->format('current', [
            'text' => $params['page'],
            'url' => $this->generateUrl($url, $options['model']),
        ]);

        $start = $params['page'] + 1;
        for ($i = $start; $i < $end; $i++) {
            $out .= $this->_formatNumber($templater, [
                'text' => $i,
                'page' => $i,
                'model' => $options['model'],
                'url' => $options['url'],
            ]);
        }

        if ($end != $params['page']) {
            $out .= $this->_formatNumber($templater, [
                'text' => $i,
                'page' => $end,
                'model' => $options['model'],
                'url' => $options['url'],
            ]);
        }

        $out .= $options['after'];
        $out .= $this->_lastNumber($ellipsis, $params, $end, $options);

        return $out;
    }

    /**
     * Generates the first number for the paginator numbers() method.
     *
     * @param \Cake\View\StringTemplate $ellipsis StringTemplate instance.
     * @param array $params Params from the numbers() method.
     * @param int $start Start number.
     * @param array $options Options from the numbers() method.
     * @return string Markup output.
     */
    protected function _firstNumber($ellipsis, $params, $start, $options)
    {
        $out = '';
        $first = is_int($options['first']) ? $options['first'] : 0;
        if ($options['first'] && $start > 1) {
            $offset = ($start <= $first) ? $start - 1 : $options['first'];
            $out .= $this->first($offset, $options);
            if ($first < $start - 1) {
                $out .= $ellipsis;
            }
        }

        return $out;
    }

    /**
     * Generates the last number for the paginator numbers() method.
     *
     * @param \Cake\View\StringTemplate $ellipsis StringTemplate instance.
     * @param array $params Params from the numbers() method.
     * @param int $end End number.
     * @param array $options Options from the numbers() method.
     * @return string Markup output.
     */
    protected function _lastNumber($ellipsis, $params, $end, $options)
    {
        $out = '';
        $last = is_int($options['last']) ? $options['last'] : 0;
        if ($options['last'] && $end < $params['pageCount']) {
            $offset = ($params['pageCount'] < $end + $last) ? $params['pageCount'] - $end : $options['last'];
            if ($offset <= $options['last'] && $params['pageCount'] - $end > $last) {
                $out .= $ellipsis;
            }
            $out .= $this->last($offset, $options);
        }

        return $out;
    }

    /**
     * Generates the numbers for the paginator numbers() method.
     *
     * @param \Cake\View\StringTemplate $templater StringTemplate instance.
     * @param array $params Params from the numbers() method.
     * @param array $options Options from the numbers() method.
     * @return string Markup output.
     */
    protected function _numbers($templater, $params, $options)
    {
        $out = '';
        $out .= $options['before'];
        for ($i = 1; $i <= $params['pageCount']; $i++) {
            $url = array_merge($options['url'], ['page' => $i]);
            if ($i == $params['page']) {
                $out .= $templater->format('current', [
                    'text' => $params['page'],
                    'url' => $this->generateUrl($url, $options['model']),
                ]);
            } else {
                $vars = [
                    'text' => $i,
                    'url' => $this->generateUrl($url, $options['model']),
                ];
                $out .= $templater->format('number', $vars);
            }
        }
        $out .= $options['after'];

        return $out;
    }

    /**
     * Returns a first or set of numbers for the first pages.
     *
     * ```
     * echo $this->Paginator->first('< first');
     * ```
     *
     * Creates a single link for the first page. Will output nothing if you are on the first page.
     *
     * ```
     * echo $this->Paginator->first(3);
     * ```
     *
     * Will create links for the first 3 pages, once you get to the third or greater page. Prior to that
     * nothing will be output.
     *
     * ### Options:
     *
     * - `model` The model to use defaults to PaginatorHelper::defaultModel()
     * - `escape` Whether or not to HTML escape the text.
     * - `url` An array of additional URL options to use for link generation.
     *
     * @param string|int $first if string use as label for the link. If numeric, the number of page links
     *   you want at the beginning of the range.
     * @param array $options An array of options.
     * @return string numbers string.
     * @link http://book.cakephp.org/3.0/en/views/helpers/paginator.html#creating-jump-links
     */
    public function first($first = '<< first', array $options = [])
    {
        $options += [
            'url' => [],
            'model' => $this->defaultModel(),
            'escape' => true
        ];

        $params = $this->params($options['model']);

        if ($params['pageCount'] <= 1) {
            return false;
        }

        $out = '';

        if (is_int($first) && $params['page'] >= $first) {
            for ($i = 1; $i <= $first; $i++) {
                $url = array_merge($options['url'], ['page' => $i]);
                $out .= $this->templater()->format('number', [
                    'url' => $this->generateUrl($url, $options['model']),
                    'text' => $i
                ]);
            }
        } elseif ($params['page'] > 1 && is_string($first)) {
            $first = $options['escape'] ? h($first) : $first;
            $out .= $this->templater()->format('first', [
                'url' => $this->generateUrl(['page' => 1], $options['model']),
                'text' => $first
            ]);
        }

        return $out;
    }

    /**
     * Returns a last or set of numbers for the last pages.
     *
     * ```
     * echo $this->Paginator->last('last >');
     * ```
     *
     * Creates a single link for the last page. Will output nothing if you are on the last page.
     *
     * ```
     * echo $this->Paginator->last(3);
     * ```
     *
     * Will create links for the last 3 pages. Once you enter the page range, no output will be created.
     *
     * ### Options:
     *
     * - `model` The model to use defaults to PaginatorHelper::defaultModel()
     * - `escape` Whether or not to HTML escape the text.
     * - `url` An array of additional URL options to use for link generation.
     *
     * @param string|int $last if string use as label for the link, if numeric print page numbers
     * @param array $options Array of options
     * @return string numbers string.
     * @link http://book.cakephp.org/3.0/en/views/helpers/paginator.html#creating-jump-links
     */
    public function last($last = 'last >>', array $options = [])
    {
        $options += [
            'model' => $this->defaultModel(),
            'escape' => true,
            'url' => []
        ];
        $params = $this->params($options['model']);

        if ($params['pageCount'] <= 1) {
            return false;
        }

        $out = '';
        $lower = (int)$params['pageCount'] - (int)$last + 1;

        if (is_int($last) && $params['page'] <= $lower) {
            for ($i = $lower; $i <= $params['pageCount']; $i++) {
                $url = array_merge($options['url'], ['page' => $i]);
                $out .= $this->templater()->format('number', [
                    'url' => $this->generateUrl($url, $options['model']),
                    'text' => $i
                ]);
            }
        } elseif ($params['page'] < $params['pageCount'] && is_string($last)) {
            $last = $options['escape'] ? h($last) : $last;
            $out .= $this->templater()->format('last', [
                'url' => $this->generateUrl(['page' => $params['pageCount']], $options['model']),
                'text' => $last
            ]);
        }

        return $out;
    }

    /**
     * Returns the meta-links for a paginated result set.
     *
     * ```
     * echo $this->Paginator->meta();
     * ```
     *
     * Echos the links directly, will output nothing if there is neither a previous nor next page.
     *
     * ```
     * $this->Paginator->meta(['block' => true]);
     * ```
     *
     * Will append the output of the meta function to the named block - if true is passed the "meta"
     * block is used.
     *
     * ### Options:
     *
     * - `model` The model to use defaults to PaginatorHelper::defaultModel()
     * - `block` The block name to append the output to, or false/absenst to return as a string
     *
     * @param array $options Array of options
     * @return string|null Meta links
     */
    public function meta(array $options = [])
    {
        $model = isset($options['model']) ? $options['model'] : null;
        $params = $this->params($model);
        $links = [];

        if ($this->hasPrev()) {
            $links[] = $this->Html->templater()->format('css', [
                'rel' => 'prev',
                'url' => $this->generateUrl(['page' => $params['page'] - 1], null, true)
            ]);
        }

        if ($this->hasNext()) {
            $links[] = $this->Html->templater()->format('css', [
                'rel' => 'next',
                'url' => $this->generateUrl(['page' => $params['page'] + 1], null, true)
            ]);
        }

        $out = implode($links);

        if (empty($options['block'])) {
            return $out;
        }

        if ($options['block'] === true) {
            $options['block'] = __FUNCTION__;
        }
        $this->_View->append($options['block'], $out);
    }

    /**
     * Event listeners.
     *
     * @return array
     */
    public function implementedEvents()
    {
        return [];
    }

    /**
     * Dropdown array for Select limit
     *
     * @param array $limits This is array of options.
     * @param array $default Default limit for option selecting. Default is Paginator limit.
     *
     * @return string html output.
     */
    public function showLimit($limits = [], $default = 0)
    {
        $out = $this->Form->create('', ['type' => 'get']);
<<<<<<< HEAD
        
=======

>>>>>>> 8d4bf57b
        if (empty($limit)) {
            $limits = [10 => $this->Number->format(10), 25 => $this->Number->format(25), 50 => $this->Number->format(50), 100 => $this->Number->format(100)];
        }

        if (empty($default)) {
            $default = $this->param('limit');
        }

<<<<<<< HEAD
        $out .= $this->Form->input('limit', [
            'type' => 'select',
            'label' => __("View") . '&nbsp;',
            'escape' => false,
            'value' => $default,
            'id' => 'select_limit',
            'default' => $default,
            'class' => 'form-control',
            'options' => $limits,
            'onChange' => 'this.form.submit()'
        ]);
=======
        $out .= $this->Form->input('limit', ['type' => 'select', 'label' => __("View") . '&nbsp;', 'escape' => false, 'value' => $default, 'id' => 'select_limit', 'default' => $default, 'class' => 'form-control', 'options' => $limits, 'onChange' => 'this.form.submit()']);
>>>>>>> 8d4bf57b

        $out .= $this->Form->end();
        
        return $out;
    }
}<|MERGE_RESOLUTION|>--- conflicted
+++ resolved
@@ -1133,11 +1133,7 @@
     public function showLimit($limits = [], $default = 0)
     {
         $out = $this->Form->create('', ['type' => 'get']);
-<<<<<<< HEAD
-        
-=======
-
->>>>>>> 8d4bf57b
+
         if (empty($limit)) {
             $limits = [10 => $this->Number->format(10), 25 => $this->Number->format(25), 50 => $this->Number->format(50), 100 => $this->Number->format(100)];
         }
@@ -1146,21 +1142,7 @@
             $default = $this->param('limit');
         }
 
-<<<<<<< HEAD
-        $out .= $this->Form->input('limit', [
-            'type' => 'select',
-            'label' => __("View") . '&nbsp;',
-            'escape' => false,
-            'value' => $default,
-            'id' => 'select_limit',
-            'default' => $default,
-            'class' => 'form-control',
-            'options' => $limits,
-            'onChange' => 'this.form.submit()'
-        ]);
-=======
         $out .= $this->Form->input('limit', ['type' => 'select', 'label' => __("View") . '&nbsp;', 'escape' => false, 'value' => $default, 'id' => 'select_limit', 'default' => $default, 'class' => 'form-control', 'options' => $limits, 'onChange' => 'this.form.submit()']);
->>>>>>> 8d4bf57b
 
         $out .= $this->Form->end();
         
