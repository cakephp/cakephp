--- conflicted
+++ resolved
@@ -19,12 +19,7 @@
 use Cake\Utility\Security;
 use Cake\Utility\Text;
 use Cake\View\Helper;
-<<<<<<< HEAD
-=======
-use Cake\View\View;
-use function Cake\Core\deprecationWarning;
 use function Cake\Core\h;
->>>>>>> cf65a26c
 
 /**
  * Text helper library.
