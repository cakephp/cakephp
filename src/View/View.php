--- conflicted
+++ resolved
@@ -1201,11 +1201,7 @@
         if (strlen($this->subDir)) {
             $subDir = $this->subDir . DIRECTORY_SEPARATOR;
             // Check if templatePath already terminates with subDir
-<<<<<<< HEAD
-            if ($templatePath !== $subDir && substr($templatePath, -(strlen($subDir))) === $subDir) {
-=======
-            if ($templatePath != $subDir && substr($templatePath, -strlen($subDir)) == $subDir) {
->>>>>>> f385da71
+            if ($templatePath != $subDir && substr($templatePath, -strlen($subDir)) === $subDir) {
                 $subDir = '';
             }
         }
