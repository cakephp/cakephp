--- conflicted
+++ resolved
@@ -108,7 +108,7 @@
 
             return;
         }
-<<<<<<< HEAD
+
         if (!$this->_active) {
             return;
         }
@@ -120,18 +120,6 @@
             $this->_blocks[$active] = (string)$content;
         } else {
             $this->concat($active, $content, $mode);
-=======
-        if ($this->_active) {
-            $mode = end($this->_active);
-            $active = key($this->_active);
-            $content = ob_get_clean();
-            if ($mode === ViewBlock::OVERRIDE) {
-                $this->_blocks[$active] = (string)$content;
-            } else {
-                $this->concat($active, $content, $mode);
-            }
-            array_pop($this->_active);
->>>>>>> b9b9a38b
         }
         array_pop($this->_active);
     }
