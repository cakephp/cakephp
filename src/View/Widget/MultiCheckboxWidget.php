--- conflicted
+++ resolved
@@ -213,12 +213,8 @@
             ];
 
             if ($checkbox['checked']) {
-<<<<<<< HEAD
-                $labelAttrs = (array)$this->_templates->addClass($labelAttrs, 'selected');
-=======
                 $selectedClass = $this->_templates->format('selectedClass', []);
                 $labelAttrs = $this->_templates->addClass($labelAttrs, $selectedClass);
->>>>>>> aa9e2c0e
             }
 
             $label = $this->_label->render($labelAttrs, $context);
