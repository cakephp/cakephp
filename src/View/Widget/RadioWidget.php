<?php
declare(strict_types=1);

/**
 * CakePHP(tm) : Rapid Development Framework (https://cakephp.org)
 * Copyright (c) Cake Software Foundation, Inc. (https://cakefoundation.org)
 *
 * Licensed under The MIT License
 * For full copyright and license information, please see the LICENSE.txt
 * Redistributions of files must retain the above copyright notice.
 *
 * @copyright     Copyright (c) Cake Software Foundation, Inc. (https://cakefoundation.org)
 * @link          https://cakephp.org CakePHP(tm) Project
 * @since         3.0.0
 * @license       https://opensource.org/licenses/mit-license.php MIT License
 */
namespace Cake\View\Widget;

use Cake\View\Form\ContextInterface;
use Cake\View\Helper\IdGeneratorTrait;
use Cake\View\StringTemplate;
use Traversable;

/**
 * Input widget class for generating a set of radio buttons.
 *
 * This class is usually used internally by `Cake\View\Helper\FormHelper`,
 * it but can be used to generate standalone radio buttons.
 */
class RadioWidget extends BasicWidget
{
    use IdGeneratorTrait;

    /**
     * Data defaults.
     *
     * @var array<string, mixed>
     */
    protected array $defaults = [
        'name' => '',
        'options' => [],
        'disabled' => null,
        'val' => null,
        'escape' => true,
        'label' => true,
        'empty' => false,
        'idPrefix' => null,
        'templateVars' => [],
    ];

    /**
     * Label instance.
     *
     * @var \Cake\View\Widget\LabelWidget
     */
    protected LabelWidget $_label;

    /**
     * Constructor
     *
     * This class uses a few templates:
     *
     * - `radio` Used to generate the input for a radio button.
     *   Can use the following variables `name`, `value`, `attrs`.
     * - `radioWrapper` Used to generate the container element for
     *   the radio + input element. Can use the `input` and `label`
     *   variables.
     *
     * @param \Cake\View\StringTemplate $templates Templates list.
     * @param \Cake\View\Widget\LabelWidget $label Label widget instance.
     */
    public function __construct(StringTemplate $templates, LabelWidget $label)
    {
        $this->_templates = $templates;
        $this->_label = $label;
    }

    /**
     * Render a set of radio buttons.
     *
     * Data supports the following keys:
     *
     * - `name` - Set the input name.
     * - `options` - An array of options. See below for more information.
     * - `disabled` - Either true or an array of inputs to disable.
     *    When true, the select element will be disabled.
     * - `val` - A string of the option to mark as selected.
     * - `label` - Either false to disable label generation, or
     *   an array of attributes for all labels.
     * - `required` - Set to true to add the required attribute
     *   on all generated radios.
     * - `idPrefix` Prefix for generated ID attributes.
     *
     * @param array<string, mixed> $data The data to build radio buttons with.
     * @param \Cake\View\Form\ContextInterface $context The current form context.
     * @return string
     */
    public function render(array $data, ContextInterface $context): string
    {
        $data += $this->mergeDefaults($data, $context);

        if ($data['options'] instanceof Traversable) {
            $options = iterator_to_array($data['options']);
        } else {
            $options = (array)$data['options'];
        }

        if (!empty($data['empty'])) {
            $empty = $data['empty'] === true ? 'empty' : $data['empty'];
            $options = ['' => $empty] + $options;
        }
        unset($data['empty']);

        $this->_idPrefix = $data['idPrefix'];
        $this->_clearIds();
        $opts = [];
        foreach ($options as $val => $text) {
            $opts[] = $this->_renderInput($val, $text, $data, $context);
        }

        return implode('', $opts);
    }

    /**
     * Disabled attribute detection.
     *
     * @param array<string, mixed> $radio Radio info.
     * @param array|true|null $disabled The disabled values.
     * @return bool
     */
    protected function _isDisabled(array $radio, array|string|bool|null $disabled): bool
    {
        if (!$disabled) {
            return false;
        }
        if ($disabled === true) {
            return true;
        }
        $isNumeric = is_numeric($radio['value']);

        return !is_array($disabled) || in_array((string)$radio['value'], $disabled, !$isNumeric);
    }

    /**
     * Renders a single radio input and label.
     *
     * @param string|int $val The value of the radio input.
<<<<<<< HEAD
     * @param array|string|int $text The label text, or complex radio type.
=======
     * @param array<string, mixed>|string $text The label text, or complex radio type.
>>>>>>> 051da405
     * @param array<string, mixed> $data Additional options for input generation.
     * @param \Cake\View\Form\ContextInterface $context The form context
     * @return string
     */
    protected function _renderInput(
        string|int $val,
        array|string|int $text,
        array $data,
        ContextInterface $context
    ): string {
        $escape = $data['escape'];
        if (is_array($text) && isset($text['text'], $text['value'])) {
            $radio = $text;
        } else {
            $radio = ['value' => $val, 'text' => $text];
        }
        $radio['name'] = $data['name'];

        $radio['templateVars'] = $radio['templateVars'] ?? [];
        if (!empty($data['templateVars'])) {
            $radio['templateVars'] = array_merge($data['templateVars'], $radio['templateVars']);
        }

        if (empty($radio['id'])) {
            if (isset($data['id'])) {
                $radio['id'] = $data['id'] . '-' . rtrim(
                    $this->_idSuffix((string)$radio['value']),
                    '-'
                );
            } else {
                $radio['id'] = $this->_id((string)$radio['name'], (string)$radio['value']);
            }
        }
        if (isset($data['val']) && is_bool($data['val'])) {
            $data['val'] = $data['val'] ? 1 : 0;
        }
        if (isset($data['val']) && (string)$data['val'] === (string)$radio['value']) {
            $radio['checked'] = true;
            $radio['templateVars']['activeClass'] = 'active';
        }

        if (!is_bool($data['label']) && isset($radio['checked']) && $radio['checked']) {
            $selectedClass = $this->_templates->format('selectedClass', []);
            $data['label'] = $this->_templates->addClass($data['label'], $selectedClass);
        }

        $radio['disabled'] = $this->_isDisabled($radio, $data['disabled']);
        if (!empty($data['required'])) {
            $radio['required'] = true;
        }
        if (!empty($data['form'])) {
            $radio['form'] = $data['form'];
        }

        $input = $this->_templates->format('radio', [
            'name' => $radio['name'],
            'value' => $escape ? h($radio['value']) : $radio['value'],
            'templateVars' => $radio['templateVars'],
            'attrs' => $this->_templates->formatAttributes(
                $radio + $data,
                ['name', 'value', 'text', 'options', 'label', 'val', 'type']
            ),
        ]);

        $label = $this->_renderLabel(
            $radio,
            $data['label'],
            $input,
            $context,
            $escape
        );

        if (
            $label === false &&
            !str_contains($this->_templates->get('radioWrapper'), '{{input}}')
        ) {
            $label = $input;
        }

        return $this->_templates->format('radioWrapper', [
            'input' => $input,
            'label' => $label,
            'templateVars' => $data['templateVars'],
        ]);
    }

    /**
     * Renders a label element for a given radio button.
     *
     * In the future this might be refactored into a separate widget as other
     * input types (multi-checkboxes) will also need labels generated.
     *
     * @param array<string, mixed> $radio The input properties.
     * @param array<string, mixed>|string|bool|null $label The properties for a label.
     * @param string $input The input widget.
     * @param \Cake\View\Form\ContextInterface $context The form context.
     * @param bool $escape Whether to HTML escape the label.
     * @return string|false Generated label.
     */
    protected function _renderLabel(
        array $radio,
        array|string|bool|null $label,
        string $input,
        ContextInterface $context,
        bool $escape
    ): string|false {
        if (isset($radio['label'])) {
            $label = $radio['label'];
        } elseif ($label === false) {
            return false;
        }
        $labelAttrs = is_array($label) ? $label : [];
        $labelAttrs += [
            'for' => $radio['id'],
            'escape' => $escape,
            'text' => $radio['text'],
            'templateVars' => $radio['templateVars'],
            'input' => $input,
        ];

        return $this->_label->render($labelAttrs, $context);
    }
}<|MERGE_RESOLUTION|>--- conflicted
+++ resolved
@@ -145,11 +145,7 @@
      * Renders a single radio input and label.
      *
      * @param string|int $val The value of the radio input.
-<<<<<<< HEAD
-     * @param array|string|int $text The label text, or complex radio type.
-=======
-     * @param array<string, mixed>|string $text The label text, or complex radio type.
->>>>>>> 051da405
+     * @param array<string, mixed>|string|int $text The label text, or complex radio type.
      * @param array<string, mixed> $data Additional options for input generation.
      * @param \Cake\View\Form\ContextInterface $context The form context
      * @return string
