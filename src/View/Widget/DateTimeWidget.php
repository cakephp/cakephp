<?php
declare(strict_types=1);

/**
 * CakePHP(tm) : Rapid Development Framework (https://cakephp.org)
 * Copyright (c) Cake Software Foundation, Inc. (https://cakefoundation.org)
 *
 * Licensed under The MIT License
 * For full copyright and license information, please see the LICENSE.txt
 * Redistributions of files must retain the above copyright notice.
 *
 * @copyright     Copyright (c) Cake Software Foundation, Inc. (https://cakefoundation.org)
 * @link          https://cakephp.org CakePHP(tm) Project
 * @since         3.0.0
 * @license       https://opensource.org/licenses/mit-license.php MIT License
 */
namespace Cake\View\Widget;

use Cake\Database\Schema\TableSchema;
use Cake\View\Form\ContextInterface;
use DateTime;
use DateTimeInterface;
use DateTimeZone;
use Exception;
use InvalidArgumentException;

/**
 * Input widget class for generating a date time input widget.
 *
 * This class is intended as an internal implementation detail
 * of Cake\View\Helper\FormHelper and is not intended for direct use.
 */
class DateTimeWidget extends BasicWidget
{
    /**
     * Template instance.
     *
     * @var \Cake\View\StringTemplate
     */
    protected $_templates;

    /**
     * Data defaults.
     *
     * @var array
     */
    protected $defaults = [
        'name' => '',
        'val' => null,
        'type' => 'datetime-local',
        'escape' => true,
        'timezone' => null,
        'templateVars' => [],
    ];

    /**
     * Formats for various input types.
     *
     * @var string[]
     */
    protected $formatMap = [
        'datetime-local' => 'Y-m-d\TH:i:s.v',
        'date' => 'Y-m-d',
        'time' => 'H:i:s',
        'month' => 'Y-m',
        'week' => 'Y-\WW',
    ];

    /**
<<<<<<< HEAD
=======
     * Step size for various input types.
     *
     * If not set, defaults to browser default.
     *
     * @var array
     */
    protected $defaultStep = [
        'datetime-local' => '1',
        'date' => null,
        'time' => '1',
        'month' => null,
        'week' => null,
    ];

    /**
     * Constructor
     *
     * @param \Cake\View\StringTemplate $templates Templates list.
     */
    public function __construct(StringTemplate $templates)
    {
        $this->_templates = $templates;
    }

    /**
>>>>>>> 3a4bdb2b
     * Render a date / time form widget.
     *
     * Data supports the following keys:
     *
     * - `name` The name attribute.
     * - `val` The value attribute.
     * - `escape` Set to false to disable escaping on all attributes.
     * - `type` A valid HTML date/time input type. Defaults to "datetime-local".
     * - `timezone` The timezone the input value should be converted to.
     *
     * All other keys will be converted into HTML attributes.
     *
     * @param array $data The data to build a file input with.
     * @param \Cake\View\Form\ContextInterface $context The current form context.
     * @return string HTML elements.
     */
    public function render(array $data, ContextInterface $context): string
    {
<<<<<<< HEAD
        $data += $this->mergeDefaults($data, $context);
=======
        $data += [
            'name' => '',
            'val' => null,
            'type' => 'datetime-local',
            'escape' => true,
            'step' => null,
            'timezone' => null,
            'templateVars' => [],
        ];
>>>>>>> 3a4bdb2b

        if (!isset($this->formatMap[$data['type']])) {
            throw new InvalidArgumentException(sprintf(
                'Invalid type `%s` for input tag, expected datetime-local, date, time, month or week',
                $data['type']
            ));
        }

        if (!isset($data['step'])) {
            $step = $this->defaultStep[$data['type']];

            if (isset($data['fieldName'])) {
                $fractionalTypes = [
                    TableSchema::TYPE_DATETIME_FRACTIONAL,
                    TableSchema::TYPE_TIMESTAMP_FRACTIONAL,
                ];

                $schemaType = $context->type($data['fieldName']);
                if (in_array($schemaType, $fractionalTypes, true)) {
                    $step = '0.001';
                }
            }

            $data['step'] = $step;
        }

        $data['value'] = $this->formatDateTime($data['val'], $data);
        unset($data['val'], $data['timezone'], $data['fieldName']);

        return $this->_templates->format('input', [
            'name' => $data['name'],
            'type' => $data['type'],
            'templateVars' => $data['templateVars'],
            'attrs' => $this->_templates->formatAttributes(
                $data,
                ['name', 'type']
            ),
        ]);
    }

    /**
     * Formats the passed date/time value into required string format.
     *
     * @param string|\DateTime|null $value Value to deconstruct.
     * @param array $options Options for conversion.
     * @return string
     * @throws \InvalidArgumentException If invalid input type is passed.
     */
    protected function formatDateTime($value, array $options): string
    {
        if ($value === '' || $value === null) {
            return '';
        }

        try {
            if ($value instanceof DateTimeInterface) {
                $dateTime = clone $value;
            } elseif (is_string($value) && !is_numeric($value)) {
                $dateTime = new DateTime($value);
            } elseif (is_int($value) || is_numeric($value)) {
                $dateTime = new DateTime('@' . $value);
            } else {
                $dateTime = new DateTime();
            }
        } catch (Exception $e) {
            $dateTime = new DateTime();
        }

        if (isset($options['timezone'])) {
            $timezone = $options['timezone'];
            if (!$timezone instanceof DateTimeZone) {
                $timezone = new DateTimeZone($timezone);
            }

            $dateTime = $dateTime->setTimezone($timezone);
        }

        return $dateTime->format($this->formatMap[$options['type']]);
    }

    /**
     * @inheritDoc
     */
    public function secureFields(array $data): array
    {
        if (!isset($data['name']) || $data['name'] === '') {
            return [];
        }

        return [$data['name']];
    }
}<|MERGE_RESOLUTION|>--- conflicted
+++ resolved
@@ -67,8 +67,6 @@
     ];
 
     /**
-<<<<<<< HEAD
-=======
      * Step size for various input types.
      *
      * If not set, defaults to browser default.
@@ -84,17 +82,6 @@
     ];
 
     /**
-     * Constructor
-     *
-     * @param \Cake\View\StringTemplate $templates Templates list.
-     */
-    public function __construct(StringTemplate $templates)
-    {
-        $this->_templates = $templates;
-    }
-
-    /**
->>>>>>> 3a4bdb2b
      * Render a date / time form widget.
      *
      * Data supports the following keys:
@@ -113,19 +100,7 @@
      */
     public function render(array $data, ContextInterface $context): string
     {
-<<<<<<< HEAD
         $data += $this->mergeDefaults($data, $context);
-=======
-        $data += [
-            'name' => '',
-            'val' => null,
-            'type' => 'datetime-local',
-            'escape' => true,
-            'step' => null,
-            'timezone' => null,
-            'templateVars' => [],
-        ];
->>>>>>> 3a4bdb2b
 
         if (!isset($this->formatMap[$data['type']])) {
             throw new InvalidArgumentException(sprintf(
