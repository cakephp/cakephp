--- conflicted
+++ resolved
@@ -32,12 +32,8 @@
 abstract class Cell
 {
 
-<<<<<<< HEAD
-    use EventManagerTrait;
+    use EventDispatcherTrait;
     use LocatorAwareTrait;
-=======
-    use EventDispatcherTrait;
->>>>>>> 7552f87b
     use ModelAwareTrait;
     use ViewVarsTrait;
 
