--- conflicted
+++ resolved
@@ -166,26 +166,7 @@
      *
      * Gets the primary key columns from the root entity's schema.
      *
-<<<<<<< HEAD
-     * @return string[]
-=======
      * @return array<string>
-     * @deprecated 4.0.0 Renamed to {@link getPrimaryKey()}.
-     */
-    public function primaryKey(): array
-    {
-        deprecationWarning('`EntityContext::primaryKey()` is deprecated. Use `EntityContext::getPrimaryKey()`.');
-
-        return (array)$this->_tables[$this->_rootName]->getPrimaryKey();
-    }
-
-    /**
-     * Get the primary key data for the context.
-     *
-     * Gets the primary key columns from the root entity's schema.
-     *
-     * @return array<string>
->>>>>>> 13ad6739
      */
     public function getPrimaryKey(): array
     {
