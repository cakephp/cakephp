--- conflicted
+++ resolved
@@ -16,10 +16,7 @@
  */
 namespace Cake\View\Form;
 
-<<<<<<< HEAD
-=======
 use Cake\Core\Exception\CakeException;
->>>>>>> 36ac07da
 use Cake\Form\Form;
 use Cake\Utility\Hash;
 
