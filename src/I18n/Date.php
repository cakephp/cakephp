--- conflicted
+++ resolved
@@ -16,14 +16,10 @@
  */
 namespace Cake\I18n;
 
-<<<<<<< HEAD
 use Cake\Chronos\Date as ChronosDate;
-=======
-use Cake\Chronos\MutableDate;
 use DateTime;
 use DateTimeImmutable;
 use DateTimeZone;
->>>>>>> 141d759a
 use IntlDateFormatter;
 
 /**
@@ -136,19 +132,10 @@
      * @param \DateTimeZone|string|null $tz The timezone in which the date is taken.
      *                                  Ignored if `$time` is a DateTimeInterface instance.
      */
-<<<<<<< HEAD
-    public function __construct($time = 'now', $tz = null)
-    {
-=======
     public function __construct(
         DateTime|DateTimeImmutable|string|int|null $time = 'now',
         DateTimeZone|string|null $tz = null
     ) {
-        deprecationWarning(
-            'The `Date` class has been deprecated. Use the immutable alternative `FrozenDate` instead'
-        );
-
->>>>>>> 141d759a
         parent::__construct($time, $tz);
     }
 
