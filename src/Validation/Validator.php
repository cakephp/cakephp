<?php
/**
 * CakePHP(tm) : Rapid Development Framework (http://cakephp.org)
 * Copyright (c) Cake Software Foundation, Inc. (http://cakefoundation.org)
 *
 * Licensed under The MIT License
 * For full copyright and license information, please see the LICENSE.txt
 * Redistributions of files must retain the above copyright notice.
 *
 * @copyright     Copyright (c) Cake Software Foundation, Inc. (http://cakefoundation.org)
 * @link          http://cakephp.org CakePHP(tm) Project
 * @since         2.2.0
 * @license       http://www.opensource.org/licenses/mit-license.php MIT License
 */
namespace Cake\Validation;

use ArrayAccess;
use ArrayIterator;
use Countable;
use InvalidArgumentException;
use IteratorAggregate;

/**
 * Validator object encapsulates all methods related to data validations for a model
 * It also provides an API to dynamically change validation rules for each model field.
 *
 * Implements ArrayAccess to easily modify rules in the set
 *
 * @link http://book.cakephp.org/3.0/en/core-libraries/validation.html
 */
class Validator implements ArrayAccess, IteratorAggregate, Countable
{
    /**
     * Used to flag nested rules created with addNested() and addNestedMany()
     *
     * @var string
     */
    const NESTED = '_nested';

    /**
     * Holds the ValidationSet objects array
     *
     * @var array
     */
    protected $_fields = [];

    /**
     * An associative array of objects or classes containing methods
     * used for validation
     *
     * @var array
     */
    protected $_providers = [];

    /**
     * Contains the validation messages associated with checking the presence
     * for each corresponding field.
     *
     * @var array
     */
    protected $_presenceMessages = [];

    /**
     * Whether or not to use I18n functions for translating default error messages
     *
     * @var bool
     */
    protected $_useI18n = false;

    /**
     * Contains the validation messages associated with checking the emptiness
     * for each corresponding field.
     *
     * @var array
     */
    protected $_allowEmptyMessages = [];

    /**
     * Constructor
     *
     */
    public function __construct()
    {
        $this->_useI18n = function_exists('__d');
    }

    /**
     * Returns an array of fields that have failed validation. On the current model. This method will
     * actually run validation rules over data, not just return the messages.
     *
     * @param array $data The data to be checked for errors
     * @param bool $newRecord whether the data to be validated is new or to be updated.
     * @return array Array of invalid fields
     */
    public function errors(array $data, $newRecord = true)
    {
        $errors = [];

        $requiredMessage = 'This field is required';
        $emptyMessage = 'This field cannot be left empty';

        if ($this->_useI18n) {
            $requiredMessage = __d('cake', 'This field is required');
            $emptyMessage = __d('cake', 'This field cannot be left empty');
        }

        foreach ($this->_fields as $name => $field) {
            $keyPresent = array_key_exists($name, $data);

            $providers = $this->_providers;
            $context = compact('data', 'newRecord', 'field', 'providers');

            if (!$keyPresent && !$this->_checkPresence($field, $context)) {
                $errors[$name]['_required'] = isset($this->_presenceMessages[$name])
                    ? $this->_presenceMessages[$name]
                    : $requiredMessage;
                continue;
            }
            if (!$keyPresent) {
                continue;
            }

            $canBeEmpty = $this->_canBeEmpty($field, $context);
            $isEmpty = $this->_fieldIsEmpty($data[$name]);

            if (!$canBeEmpty && $isEmpty) {
                $errors[$name]['_empty'] = isset($this->_allowEmptyMessages[$name])
                    ? $this->_allowEmptyMessages[$name]
                    : $emptyMessage;
                continue;
            }

            if ($isEmpty) {
                continue;
            }

            $result = $this->_processRules($name, $field, $data, $newRecord);
            if ($result) {
                $errors[$name] = $result;
            }
        }

        return $errors;
    }

    /**
     * Returns a ValidationSet object containing all validation rules for a field, if
     * passed a ValidationSet as second argument, it will replace any other rule set defined
     * before
     *
     * @param string $name [optional] The fieldname to fetch.
     * @param \Cake\Validation\ValidationSet|null $set The set of rules for field
     * @return \Cake\Validation\ValidationSet
     */
    public function field($name, ValidationSet $set = null)
    {
        if (empty($this->_fields[$name])) {
            $set = $set ?: new ValidationSet;
            $this->_fields[$name] = $set;
        }
        return $this->_fields[$name];
    }

    /**
     * Check whether or not a validator contains any rules for the given field.
     *
     * @param string $name The field name to check.
     * @return bool
     */
    public function hasField($name)
    {
        return isset($this->_fields[$name]);
    }

    /**
     * Associates an object to a name so it can be used as a provider. Providers are
     * objects or class names that can contain methods used during validation of for
     * deciding whether a validation rule can be applied. All validation methods,
     * when called will receive the full list of providers stored in this validator.
     *
     * If called with no arguments, it will return the provider stored under that name if
     * it exists, otherwise it returns this instance of chaining.
     *
     * @param string $name The name under which the provider should be set.
     * @param null|object|string $object Provider object or class name.
     * @return $this|object|string|null
     */
    public function provider($name, $object = null)
    {
        if ($object === null) {
            if (isset($this->_providers[$name])) {
                return $this->_providers[$name];
            }
            if ($name === 'default') {
                return $this->_providers[$name] = new RulesProvider;
            }
            return null;
        }
        $this->_providers[$name] = $object;
        return $this;
    }

    /**
     * Get the list of providers in this validator.
     *
     * @return array
     */
    public function providers()
    {
        return array_keys($this->_providers);
    }

    /**
     * Returns whether a rule set is defined for a field or not
     *
     * @param string $field name of the field to check
     * @return bool
     */
    public function offsetExists($field)
    {
        return isset($this->_fields[$field]);
    }

    /**
     * Returns the rule set for a field
     *
     * @param string $field name of the field to check
     * @return \Cake\Validation\ValidationSet
     */
    public function offsetGet($field)
    {
        return $this->field($field);
    }

    /**
     * Sets the rule set for a field
     *
     * @param string $field name of the field to set
     * @param array|\Cake\Validation\ValidationSet $rules set of rules to apply to field
     * @return void
     */
    public function offsetSet($field, $rules)
    {
        if (!$rules instanceof ValidationSet) {
            $set = new ValidationSet;
            foreach ((array)$rules as $name => $rule) {
                $set->add($name, $rule);
            }
        }
        $this->_fields[$field] = $rules;
    }

    /**
     * Unsets the rule set for a field
     *
     * @param string $field name of the field to unset
     * @return void
     */
    public function offsetUnset($field)
    {
        unset($this->_fields[$field]);
    }

    /**
     * Returns an iterator for each of the fields to be validated
     *
     * @return \ArrayIterator
     */
    public function getIterator()
    {
        return new ArrayIterator($this->_fields);
    }

    /**
     * Returns the number of fields having validation rules
     *
     * @return int
     */
    public function count()
    {
        return count($this->_fields);
    }

    /**
     * Adds a new rule to a field's rule set. If second argument is an array
     * then rules list for the field will be replaced with second argument and
     * third argument will be ignored.
     *
     * ### Example:
     *
     * ```
     *      $validator
     *          ->add('title', 'required', ['rule' => 'notBlank'])
     *          ->add('user_id', 'valid', ['rule' => 'numeric', 'message' => 'Invalid User'])
     *
     *      $validator->add('password', [
     *          'size' => ['rule' => ['lengthBetween', 8, 20]],
     *          'hasSpecialCharacter' => ['rule' => 'validateSpecialchar', 'message' => 'not valid']
     *      ]);
     * ```
     *
     * @param string $field The name of the field from which the rule will be removed
     * @param array|string $name The alias for a single rule or multiple rules array
     * @param array|\Cake\Validation\ValidationRule $rule the rule to add
     * @return $this
     */
    public function add($field, $name, $rule = [])
    {
        $field = $this->field($field);

        if (!is_array($name)) {
            $rules = [$name => $rule];
        } else {
            $rules = $name;
        }

        foreach ($rules as $name => $rule) {
            $field->add($name, $rule);
        }

        return $this;
    }

    /**
     * Adds a nested validator.
     *
     * Nesting validators allows you to define validators for array
     * types. For example, nested validators are ideal when you want to validate a
     * sub-document, or complex array type.
     *
     * This method assumes that the sub-document has a 1:1 relationship with the parent.
     *
     * The providers of the parent validator will be synced into the nested validator, when
     * errors are checked. This ensures that any validation rule providers connected
     * in the parent will have the same values in the nested validator when rules are evaluated.
     *
     * @param string $field The root field for the nested validator.
     * @param \Cake\Validation\Validator $validator The nested validator.
     * @return $this
     */
    public function addNested($field, Validator $validator)
    {
        $field = $this->field($field);
        $field->add(static::NESTED, ['rule' => function ($value, $context) use ($validator) {
            if (!is_array($value)) {
                return false;
            }
            foreach ($this->providers() as $provider) {
                $validator->provider($provider, $this->provider($provider));
            }
            $errors = $validator->errors($value, $context['newRecord']);
            return empty($errors) ? true : $errors;
        }]);
        return $this;
    }

    /**
     * Adds a nested validator.
     *
     * Nesting validators allows you to define validators for array
     * types. For example, nested validators are ideal when you want to validate many
     * similar sub-documents or complex array types.
     *
     * This method assumes that the sub-document has a 1:N relationship with the parent.
     *
     * The providers of the parent validator will be synced into the nested validator, when
     * errors are checked. This ensures that any validation rule providers connected
     * in the parent will have the same values in the nested validator when rules are evaluated.
     *
     * @param string $field The root field for the nested validator.
     * @param \Cake\Validation\Validator $validator The nested validator.
     * @return $this
     */
    public function addNestedMany($field, Validator $validator)
    {
        $field = $this->field($field);
        $field->add(static::NESTED, ['rule' => function ($value, $context) use ($validator) {
            if (!is_array($value)) {
                return false;
            }
            foreach ($this->providers() as $provider) {
                $validator->provider($provider, $this->provider($provider));
            }
            $errors = [];
            foreach ($value as $i => $row) {
                if (!is_array($row)) {
                    return false;
                }
                $check = $validator->errors($row, $context['newRecord']);
                if (!empty($check)) {
                    $errors[$i] = $check;
                }
            }
            return empty($errors) ? true : $errors;
        }]);
        return $this;
    }

    /**
     * Removes a rule from the set by its name
     *
     * ### Example:
     *
     * ```
     *      $validator
     *          ->remove('title', 'required')
     *          ->remove('user_id')
     * ```
     *
     * @param string $field The name of the field from which the rule will be removed
     * @param string|null $rule the name of the rule to be removed
     * @return $this
     */
    public function remove($field, $rule = null)
    {
        if ($rule === null) {
            unset($this->_fields[$field]);
        } else {
            $this->field($field)->remove($rule);
        }
        return $this;
    }

    /**
     * Sets whether a field is required to be present in data array.
     * You can also pass array. Using an array will let you provide  the following
     * keys:
     *
     * - `mode` individual mode for field
     * - `message` individual error message for field
     *
     * You can also set mode and message for all passed fields, the individual
     * setting takes precedence over group settings.
     *
     * @param string|array $field the name of the field or list of fields
     * @param bool|string|callable $mode Valid values are true, false, 'create', 'update'.
     * If a callable is passed then the field will be required only when the callback
     * returns true.
     * @param string|null $message The message to show if the field presence validation fails.
     *
     * @return $this
     */
    public function requirePresence($field, $mode = true, $message = null)
    {
        if (!is_array($field)) {
            $field = $this->_convertValidatorToArray($field, ['mode', 'message'], [$mode, $message]);
        }

        foreach ($field as $fieldName => $setting) {
            $settings = $this->_convertValidatorToArray($fieldName, ['mode', 'message'], [$mode, $message], $setting);
            $fieldName = current(array_keys($settings));

            $this->field($fieldName)->isPresenceRequired($settings[$fieldName]['mode']);
            if ($settings[$fieldName]['message']) {
                $this->_presenceMessages[$fieldName] = $settings[$fieldName]['message'];
            }
        }
        return $this;
    }

    /**
     * Allows a field to be empty. You can also pass array.
     * Using an array will let you provide the following keys:
     *
     * - `when` individual when condition for field
     *
     * You can also set when and message for all passed fields, the individual setting
     * takes precedence over group settings.
     *
     * This is the opposite of notEmpty() which requires a field to not be empty.
     * By using $mode equal to 'create' or 'update', you can allow fields to be empty
     * when records are first created, or when they are updated.
     *
     * ### Example:
     *
     * ```
     * $validator->allowEmpty('email'); // Email can be empty
     * $validator->allowEmpty('email', 'create'); // Email can be empty on create
     * $validator->allowEmpty('email', 'update'); // Email can be empty on update
     * $validator->allowEmpty(['email', 'subject'], 'update'); // Email and subject can be empty on update
     * $validator->allowEmpty(
     *      [
     *          'email' => [
     *              'when' => true
     *          ],
     *          'subject'
     *      ],
     *      'update'
     * ); // Email can be always empty on and subject can be empty on update
     *
     * ```
     *
     * It is possible to conditionally allow emptiness on a field by passing a callback
     * as a second argument. The callback will receive the validation context array as
     * argument:
     *
     * ```
     * $validator->allowEmpty('email', function ($context) {
     *  return !$context['newRecord'] || $context['data']['role'] === 'admin';
     * });
     * ```
     *
     * This method will correctly detect empty file uploads and date/time/datetime fields.
     *
     * Because this and `notEmpty()` modify the same internal state, the last
     * method called will take precedence.
     *
     * @param string|array $field the name of the field or list of fields
     * @param bool|string|callable $when Indicates when the field is allowed to be empty
     * Valid values are true (always), 'create', 'update'. If a callable is passed then
     * the field will allowed to be empty only when the callback returns true.
     * @param string|null $message The message to show if the field is not
     * @return $this
     */
    public function allowEmpty($field, $when = true, $message = null)
    {
<<<<<<< HEAD
        if (!is_array($field)) {
            $field = $this->_convertValidatorToArray($field, ['when'], [$when]);
        }

        foreach ($field as $fieldName => $setting) {
            $settings = $this->_convertValidatorToArray($fieldName, ['when'], [$when], $setting);
            $fieldName = current(array_keys($settings));

            $this->field($fieldName)->isEmptyAllowed($settings[$fieldName]['when']);
=======
        $this->field($field)->isEmptyAllowed($when);
        if ($message) {
            $this->_allowEmptyMessages[$field] = $message;
>>>>>>> 503a74fd
        }
        return $this;
    }

    /**
     * Converts validator to fieldName => $settings array
     *
     * @param int|string $fieldName name of field
     * @param array $settingKeys keys that will be used to create default settings
     * @param array $settingsValues values that will be used to create default settings
     * @param string|array $settings settings from data
     * @return array
     */
    protected function _convertValidatorToArray($fieldName, $settingKeys = [], $settingsValues = [], $settings = [])
    {
        if (is_string($settings)) {
            $fieldName = $settings;
            $settings = [];
        }
        if (!is_array($settings)) {
            throw new InvalidArgumentException(
                sprintf('Invalid field "%s" setting, must be an array.', $fieldName)
            );
        }
        $settings += array_combine($settingKeys, $settingsValues);
        return [$fieldName => $settings];
    }

    /**
     * Sets a field to require a non-empty value. You can also pass array.
     * Using an array will let you provide the following keys:
     *
     * - `when` individual when condition for field
     * - `message` individual error message for field
     *
     * You can also set when and message for all passed fields, the individual setting
     * takes precedence over group settings.
     *
     * This is the opposite of allowEmpty() which allows a field to be empty.
     * By using $mode equal to 'create' or 'update', you can make fields required
     * when records are first created, or when they are updated.
     *
     * ### Example:
     *
     * ```
     * $message = 'This field cannot be empty';
     * $validator->notEmpty('email'); // Email cannot be empty
     * $validator->notEmpty('email', $message, 'create'); // Email can be empty on update
     * $validator->notEmpty('email', $message, 'update'); // Email can be empty on create
     * $validator->notEmpty(['email', 'title'], $message, 'update');
     * // Email and title can be empty on create but can not on update
     * $validator->notEmpty(
     *      [
     *          'email',
     *          'title' => [
     *              'when' => true,
     *              'message' => 'Title cannot be empty'
     *          ]
     *      ],
     *      $message,
     *      'update'
     * ); // Email can be empty on create, title must always be not empty
     * ```
     *
     * It is possible to conditionally disallow emptiness on a field by passing a callback
     * as the third argument. The callback will receive the validation context array as
     * argument:
     *
     * ```
     * $validator->notEmpty('email', 'Email is required', function ($context) {
     *   return $context['newRecord'] && $context['data']['role'] !== 'admin';
     * });
     * ```
     *
     * Because this and `allowEmpty()` modify the same internal state, the last
     * method called will take precedence.
     *
     * @param string|array $field the name of the field or list of fields
     * @param string|null $message The message to show if the field is not
     * @param bool|string|callable $when Indicates when the field is not allowed
     * to be empty. Valid values are true (always), 'create', 'update'. If a
     * callable is passed then the field will allowed be empty only when
     * the callback returns false.
     *
     * @return $this
     */
    public function notEmpty($field, $message = null, $when = false)
    {
        if (!is_array($field)) {
            $field = $this->_convertValidatorToArray(
                $field,
                ['when', 'message'],
                [$when, $message]
            );
        }

        foreach ($field as $fieldName => $setting) {
            $settings = $this->_convertValidatorToArray(
                $fieldName,
                ['when', 'message'],
                [$when, $message],
                $setting
            );
            $fieldName = current(array_keys($settings));
            $whenSetting = $settings[$fieldName]['when'];

            if ($whenSetting === 'create' || $whenSetting === 'update') {
                $whenSetting = $whenSetting === 'create' ? 'update' : 'create';
            } elseif (is_callable($whenSetting)) {
                $whenSetting = function ($context) use ($whenSetting) {
                    return !$whenSetting($context);
                };
            }

            $this->field($fieldName)->isEmptyAllowed($whenSetting);
            if ($settings[$fieldName]['message']) {
                $this->_allowEmptyMessages[$fieldName] = $settings[$fieldName]['message'];
            }
        }
        return $this;
    }

    /**
     * Add a notBlank rule to a field.
     *
     * @param string $field The field you want to apply the rule to.
     * @param string|null $message The error message when the rule fails.
     * @param string|callable|null $when Either 'create' or 'update' or a callable that returns
     *   true when the validation rule should be applied.
     * @see \Cake\Validation\Validation::notBlank()
     * @return $this
     */
    public function notBlank($field, $message = null, $when = null)
    {
        $extra = array_filter(['on' => $when, 'message' => $message]);
        return $this->add($field, 'notBlank', $extra + [
            'rule' => 'notBlank',
        ]);
    }

    /**
     * Add an alphanumeric rule to a field.
     *
     * @param string $field The field you want to apply the rule to.
     * @param string|null $message The error message when the rule fails.
     * @param string|callable|null $when Either 'create' or 'update' or a callable that returns
     *   true when the validation rule should be applied.
     * @see \Cake\Validation\Validation::alphaNumeric()
     * @return $this
     */
    public function alphaNumeric($field, $message = null, $when = null)
    {
        $extra = array_filter(['on' => $when, 'message' => $message]);
        return $this->add($field, 'alphaNumeric', $extra + [
            'rule' => 'alphaNumeric',
        ]);
    }

    /**
     * Add an rule that ensures a string length is within a range.
     *
     * @param string $field The field you want to apply the rule to.
     * @param array $range The inclusive minimum and maximum length you want permitted.
     * @param string|null $message The error message when the rule fails.
     * @param string|callable|null $when Either 'create' or 'update' or a callable that returns
     *   true when the validation rule should be applied.
     * @see \Cake\Validation\Validation::alphaNumeric()
     * @return $this
     */
    public function lengthBetween($field, array $range, $message = null, $when = null)
    {
        if (count($range) !== 2) {
            throw new InvalidArgumentException('The $range argument requires 2 numbers');
        }
        $extra = array_filter(['on' => $when, 'message' => $message]);
        return $this->add($field, 'lengthBetween', $extra + [
            'rule' => ['lengthBetween', array_shift($range), array_shift($range)],
        ]);
    }

    /**
     * Add a credit card rule to a field.
     *
     * @param string $field The field you want to apply the rule to.
     * @param string $type The type of cards you want to allow. Defaults to 'all'.
     *   You can also supply an array of accepted card types. e.g `['mastercard', 'visa', 'amex']`
     * @param string|null $message The error message when the rule fails.
     * @param string|callable|null $when Either 'create' or 'update' or a callable that returns
     *   true when the validation rule should be applied.
     * @see \Cake\Validation\Validation::cc()
     * @return $this
     */
    public function creditCard($field, $type = 'all', $message = null, $when = null)
    {
        $extra = array_filter(['on' => $when, 'message' => $message]);
        return $this->add($field, 'creditCard', $extra + [
            'rule' => ['cc', $type, true],
        ]);
    }

    /**
     * Add a greater than comparison rule to a field.
     *
     * @param string $field The field you want to apply the rule to.
     * @param int|float $value The value user data must be greater than.
     * @param string|null $message The error message when the rule fails.
     * @param string|callable|null $when Either 'create' or 'update' or a callable that returns
     *   true when the validation rule should be applied.
     * @see \Cake\Validation\Validation::comparison()
     * @return $this
     */
    public function greaterThan($field, $value, $message = null, $when = null)
    {
        $extra = array_filter(['on' => $when, 'message' => $message]);
        return $this->add($field, 'greaterThan', $extra + [
            'rule' => ['comparison', '>', $value]
        ]);
    }

    /**
     * Add a greater than or equal to comparison rule to a field.
     *
     * @param string $field The field you want to apply the rule to.
     * @param int|float $value The value user data must be greater than or equal to.
     * @param string|null $message The error message when the rule fails.
     * @param string|callable|null $when Either 'create' or 'update' or a callable that returns
     *   true when the validation rule should be applied.
     * @see \Cake\Validation\Validation::comparison()
     * @return $this
     */
    public function greaterThanOrEqual($field, $value, $message = null, $when = null)
    {
        $extra = array_filter(['on' => $when, 'message' => $message]);
        return $this->add($field, 'greaterThanOrEqual', $extra + [
            'rule' => ['comparison', '>=', $value]
        ]);
    }

    /**
     * Add a less than comparison rule to a field.
     *
     * @param string $field The field you want to apply the rule to.
     * @param int|float $value The value user data must be less than.
     * @param string|null $message The error message when the rule fails.
     * @param string|callable|null $when Either 'create' or 'update' or a callable that returns
     *   true when the validation rule should be applied.
     * @see \Cake\Validation\Validation::comparison()
     * @return $this
     */
    public function lessThan($field, $value, $message = null, $when = null)
    {
        $extra = array_filter(['on' => $when, 'message' => $message]);
        return $this->add($field, 'lessThan', $extra + [
            'rule' => ['comparison', '<', $value]
        ]);
    }

    /**
     * Add a less than or equal comparison rule to a field.
     *
     * @param string $field The field you want to apply the rule to.
     * @param int|float $value The value user data must be less than or equal to.
     * @param string|null $message The error message when the rule fails.
     * @param string|callable|null $when Either 'create' or 'update' or a callable that returns
     *   true when the validation rule should be applied.
     * @see \Cake\Validation\Validation::comparison()
     * @return $this
     */
    public function lessThanOrEqual($field, $value, $message = null, $when = null)
    {
        $extra = array_filter(['on' => $when, 'message' => $message]);
        return $this->add($field, 'lessThanOrEqual', $extra + [
            'rule' => ['comparison', '<=', $value]
        ]);
    }

    /**
     * Add a equal to comparison rule to a field.
     *
     * @param string $field The field you want to apply the rule to.
     * @param int|float $value The value user data must be equal to.
     * @param string|null $message The error message when the rule fails.
     * @param string|callable|null $when Either 'create' or 'update' or a callable that returns
     *   true when the validation rule should be applied.
     * @see \Cake\Validation\Validation::comparison()
     * @return $this
     */
    public function equals($field, $value, $message = null, $when = null)
    {
        $extra = array_filter(['on' => $when, 'message' => $message]);
        return $this->add($field, 'equals', $extra + [
            'rule' => ['comparison', '=', $value]
        ]);
    }

    /**
     * Add a not equal to comparison rule to a field.
     *
     * @param string $field The field you want to apply the rule to.
     * @param int|float $value The value user data must be not be equal to.
     * @param string|null $message The error message when the rule fails.
     * @param string|callable|null $when Either 'create' or 'update' or a callable that returns
     *   true when the validation rule should be applied.
     * @see \Cake\Validation\Validation::comparison()
     * @return $this
     */
    public function notEquals($field, $value, $message = null, $when = null)
    {
        $extra = array_filter(['on' => $when, 'message' => $message]);
        return $this->add($field, 'notEquals', $extra + [
            'rule' => ['comparison', '!=', $value]
        ]);
    }

    /**
     * Add a rule to compare two fields to each other.
     *
     * If both fields have the exact same value the rule will pass.
     *
     * @param mixed $field The field you want to apply the rule to.
     * @param mixed $secondField The field you want to compare against.
     * @param string|null $message The error message when the rule fails.
     * @param string|callable|null $when Either 'create' or 'update' or a callable that returns
     *   true when the validation rule should be applied.
     * @see \Cake\Validation\Validation::compareWith()
     * @return $this
     */
    public function sameAs($field, $secondField, $message = null, $when = null)
    {
        $extra = array_filter(['on' => $when, 'message' => $message]);
        return $this->add($field, 'sameAs', $extra + [
            'rule' => ['compareWith', $secondField]
        ]);
    }

    /**
     * Add a rule to check if a field contains non alpha numeric characters.
     *
     * @param string $field The field you want to apply the rule to.
     * @param int $limit The minimum number of non-alphanumeric fields required.
     * @param string|null $message The error message when the rule fails.
     * @param string|callable|null $when Either 'create' or 'update' or a callable that returns
     *   true when the validation rule should be applied.
     * @see \Cake\Validation\Validation::containsNonAlphaNumeric()
     * @return $this
     */
    public function containsNonAlphaNumeric($field, $limit = 1, $message = null, $when = null)
    {
        $extra = array_filter(['on' => $when, 'message' => $message]);
        return $this->add($field, 'containsNonAlphaNumeric', $extra + [
            'rule' => ['containsNonAlphaNumeric', $limit]
        ]);
    }

    /**
     * Add a date format validation rule to a field.
     *
     * @param string $field The field you want to apply the rule to.
     * @param array $formats A list of accepted date formats.
     * @param string|null $message The error message when the rule fails.
     * @param string|callable|null $when Either 'create' or 'update' or a callable that returns
     *   true when the validation rule should be applied.
     * @see \Cake\Validation\Validation::date()
     * @return $this
     */
    public function date($field, $formats = ['ymd'], $message = null, $when = null)
    {
        $extra = array_filter(['on' => $when, 'message' => $message]);
        return $this->add($field, 'date', $extra + [
            'rule' => ['date', $formats]
        ]);
    }

    /**
     * Add a date time format validation rule to a field.
     *
     * @param string $field The field you want to apply the rule to.
     * @param array $formats A list of accepted date formats.
     * @param string|null $message The error message when the rule fails.
     * @param string|callable|null $when Either 'create' or 'update' or a callable that returns
     *   true when the validation rule should be applied.
     * @see \Cake\Validation\Validation::datetime()
     * @return $this
     */
    public function dateTime($field, $formats = ['ymd'], $message = null, $when = null)
    {
        $extra = array_filter(['on' => $when, 'message' => $message]);
        return $this->add($field, 'dateTime', $extra + [
            'rule' => ['datetime', $formats]
        ]);
    }

    /**
     * Add a time format validation rule to a field.
     *
     * @param string $field The field you want to apply the rule to.
     * @param string|null $message The error message when the rule fails.
     * @param string|callable|null $when Either 'create' or 'update' or a callable that returns
     *   true when the validation rule should be applied.
     * @see \Cake\Validation\Validation::time()
     * @return $this
     */
    public function time($field, $message = null, $when = null)
    {
        $extra = array_filter(['on' => $when, 'message' => $message]);
        return $this->add($field, 'time', $extra + [
            'rule' => 'time'
        ]);
    }

    /**
     * Add a localized time, date or datetime format validation rule to a field.
     *
     * @param string $field The field you want to apply the rule to.
     * @param string $type Parser type, one out of 'date', 'time', and 'datetime'
     * @param string|null $message The error message when the rule fails.
     * @param string|callable|null $when Either 'create' or 'update' or a callable that returns
     *   true when the validation rule should be applied.
     * @see \Cake\Validation\Validation::localizedTime()
     * @return $this
     */
    public function localizedTime($field, $type = 'datetime', $message = null, $when = null)
    {
        $extra = array_filter(['on' => $when, 'message' => $message]);
        return $this->add($field, 'localizedTime', $extra + [
            'rule' => ['localizedTime', $type]
        ]);
    }

    /**
     * Add a boolean validation rule to a field.
     *
     * @param string $field The field you want to apply the rule to.
     * @param string|null $message The error message when the rule fails.
     * @param string|callable|null $when Either 'create' or 'update' or a callable that returns
     *   true when the validation rule should be applied.
     * @see \Cake\Validation\Validation::boolean()
     * @return $this
     */
    public function boolean($field, $message = null, $when = null)
    {
        $extra = array_filter(['on' => $when, 'message' => $message]);
        return $this->add($field, 'boolean', $extra + [
            'rule' => 'boolean'
        ]);
    }

    /**
     * Add a decimal validation rule to a field.
     *
     * @param string $field The field you want to apply the rule to.
     * @param int|null $places The number of decimal places to require.
     * @param string|null $message The error message when the rule fails.
     * @param string|callable|null $when Either 'create' or 'update' or a callable that returns
     *   true when the validation rule should be applied.
     * @see \Cake\Validation\Validation::decimal()
     * @return $this
     */
    public function decimal($field, $places = null, $message = null, $when = null)
    {
        $extra = array_filter(['on' => $when, 'message' => $message]);
        return $this->add($field, 'decimal', $extra + [
            'rule' => ['decimal', $places]
        ]);
    }

    /**
     * Add an email validation rule to a field.
     *
     * @param string $field The field you want to apply the rule to.
     * @param bool $checkMX Whether or not to check the MX records.
     * @param string|null $message The error message when the rule fails.
     * @param string|callable|null $when Either 'create' or 'update' or a callable that returns
     *   true when the validation rule should be applied.
     * @see \Cake\Validation\Validation::email()
     * @return $this
     */
    public function email($field, $checkMX = false, $message = null, $when = null)
    {
        $extra = array_filter(['on' => $when, 'message' => $message]);
        return $this->add($field, 'email', $extra + [
            'rule' => ['email', $checkMX]
        ]);
    }

    /**
     * Add an IP validation rule to a field.
     *
     * This rule will accept both IPv4 and IPv6 addresses.
     *
     * @param string $field The field you want to apply the rule to.
     * @param string|null $message The error message when the rule fails.
     * @param string|callable|null $when Either 'create' or 'update' or a callable that returns
     *   true when the validation rule should be applied.
     * @see \Cake\Validation\Validation::ip()
     * @return $this
     */
    public function ip($field, $message = null, $when = null)
    {
        $extra = array_filter(['on' => $when, 'message' => $message]);
        return $this->add($field, 'ip', $extra + [
            'rule' => 'ip'
        ]);
    }

    /**
     * Add an IPv4 validation rule to a field.
     *
     * @param string $field The field you want to apply the rule to.
     * @param string|null $message The error message when the rule fails.
     * @param string|callable|null $when Either 'create' or 'update' or a callable that returns
     *   true when the validation rule should be applied.
     * @see \Cake\Validation\Validation::ip()
     * @return $this
     */
    public function ipv4($field, $message = null, $when = null)
    {
        $extra = array_filter(['on' => $when, 'message' => $message]);
        return $this->add($field, 'ipv4', $extra + [
            'rule' => ['ip', 'ipv4']
        ]);
    }

    /**
     * Add an IPv6 validation rule to a field.
     *
     * @param string $field The field you want to apply the rule to.
     * @param string|null $message The error message when the rule fails.
     * @param string|callable|null $when Either 'create' or 'update' or a callable that returns
     *   true when the validation rule should be applied.
     * @see \Cake\Validation\Validation::ip()
     * @return $this
     */
    public function ipv6($field, $message = null, $when = null)
    {
        $extra = array_filter(['on' => $when, 'message' => $message]);
        return $this->add($field, 'ipv6', $extra + [
            'rule' => ['ip', 'ipv6']
        ]);
    }

    /**
     * Add a string length validation rule to a field.
     *
     * @param string $field The field you want to apply the rule to.
     * @param int $min The minimum length required.
     * @param string|null $message The error message when the rule fails.
     * @param string|callable|null $when Either 'create' or 'update' or a callable that returns
     *   true when the validation rule should be applied.
     * @see \Cake\Validation\Validation::minLength()
     * @return $this
     */
    public function minLength($field, $min, $message = null, $when = null)
    {
        $extra = array_filter(['on' => $when, 'message' => $message]);
        return $this->add($field, 'minLength', $extra + [
            'rule' => ['minLength', $min]
        ]);
    }

    /**
     * Add a string length validation rule to a field.
     *
     * @param string $field The field you want to apply the rule to.
     * @param int $max The maximum length allowed.
     * @param string|null $message The error message when the rule fails.
     * @param string|callable|null $when Either 'create' or 'update' or a callable that returns
     *   true when the validation rule should be applied.
     * @see \Cake\Validation\Validation::maxLength()
     * @return $this
     */
    public function maxLength($field, $max, $message = null, $when = null)
    {
        $extra = array_filter(['on' => $when, 'message' => $message]);
        return $this->add($field, 'maxLength', $extra + [
            'rule' => ['maxLength', $max]
        ]);
    }

    /**
     * Add a numeric value validation rule to a field.
     *
     * @param string $field The field you want to apply the rule to.
     * @param string|null $message The error message when the rule fails.
     * @param string|callable|null $when Either 'create' or 'update' or a callable that returns
     *   true when the validation rule should be applied.
     * @see \Cake\Validation\Validation::numeric()
     * @return $this
     */
    public function numeric($field, $message = null, $when = null)
    {
        $extra = array_filter(['on' => $when, 'message' => $message]);
        return $this->add($field, 'numeric', $extra + [
            'rule' => 'numeric'
        ]);
    }

    /**
     * Add a natural number validation rule to a field.
     *
     * @param string $field The field you want to apply the rule to.
     * @param string|null $message The error message when the rule fails.
     * @param string|callable|null $when Either 'create' or 'update' or a callable that returns
     *   true when the validation rule should be applied.
     * @see \Cake\Validation\Validation::naturalNumber()
     * @return $this
     */
    public function naturalNumber($field, $message = null, $when = null)
    {
        $extra = array_filter(['on' => $when, 'message' => $message]);
        return $this->add($field, 'naturalNumber', $extra + [
            'rule' => ['naturalNumber', false]
        ]);
    }

    /**
     * Add a validation rule to ensure a field is a non negative integer.
     *
     * @param string $field The field you want to apply the rule to.
     * @param string|null $message The error message when the rule fails.
     * @param string|callable|null $when Either 'create' or 'update' or a callable that returns
     *   true when the validation rule should be applied.
     * @see \Cake\Validation\Validation::naturalNumber()
     * @return $this
     */
    public function nonNegativeInteger($field, $message = null, $when = null)
    {
        $extra = array_filter(['on' => $when, 'message' => $message]);
        return $this->add($field, 'nonNegativeInteger', $extra + [
            'rule' => ['naturalNumber', true]
        ]);
    }

    /**
     * Add a validation rule to ensure a field is within a numeric range
     *
     * @param string $field The field you want to apply the rule to.
     * @param array $range The inclusive upper and lower bounds of the valid range.
     * @param string|null $message The error message when the rule fails.
     * @param string|callable|null $when Either 'create' or 'update' or a callable that returns
     *   true when the validation rule should be applied.
     * @see \Cake\Validation\Validation::range()
     * @return $this
     */
    public function range($field, array $range, $message = null, $when = null)
    {
        if (count($range) !== 2) {
            throw new InvalidArgumentException('The $range argument requires 2 numbers');
        }
        $extra = array_filter(['on' => $when, 'message' => $message]);
        return $this->add($field, 'range', $extra + [
            'rule' => ['range', array_shift($range), array_shift($range)]
        ]);
    }

    /**
     * Add a validation rule to ensure a field is a URL.
     *
     * This validator does not require a protocol.
     *
     * @param string $field The field you want to apply the rule to.
     * @param string|null $message The error message when the rule fails.
     * @param string|callable|null $when Either 'create' or 'update' or a callable that returns
     *   true when the validation rule should be applied.
     * @see \Cake\Validation\Validation::url()
     * @return $this
     */
    public function url($field, $message = null, $when = null)
    {
        $extra = array_filter(['on' => $when, 'message' => $message]);
        return $this->add($field, 'url', $extra + [
            'rule' => ['url', false]
        ]);
    }

    /**
     * Add a validation rule to ensure a field is a URL.
     *
     * This validator requires the URL to have a protocol.
     *
     * @param string $field The field you want to apply the rule to.
     * @param string|null $message The error message when the rule fails.
     * @param string|callable|null $when Either 'create' or 'update' or a callable that returns
     *   true when the validation rule should be applied.
     * @see \Cake\Validation\Validation::url()
     * @return $this
     */
    public function urlWithProtocol($field, $message = null, $when = null)
    {
        $extra = array_filter(['on' => $when, 'message' => $message]);
        return $this->add($field, 'urlWithProtocol', $extra + [
            'rule' => ['url', true]
        ]);
    }

    /**
     * Add a validation rule to ensure the field value is within a whitelist.
     *
     * @param string $field The field you want to apply the rule to.
     * @param array $list The list of valid options.
     * @param string|null $message The error message when the rule fails.
     * @param string|callable|null $when Either 'create' or 'update' or a callable that returns
     *   true when the validation rule should be applied.
     * @see \Cake\Validation\Validation::inList()
     * @return $this
     */
    public function inList($field, array $list, $message = null, $when = null)
    {
        $extra = array_filter(['on' => $when, 'message' => $message]);
        return $this->add($field, 'inList', $extra + [
            'rule' => ['inList', $list]
        ]);
    }

    /**
     * Add a validation rule to ensure the field is a UUID
     *
     * @param string $field The field you want to apply the rule to.
     * @param string|null $message The error message when the rule fails.
     * @param string|callable|null $when Either 'create' or 'update' or a callable that returns
     *   true when the validation rule should be applied.
     * @see \Cake\Validation\Validation::uuid()
     * @return $this
     */
    public function uuid($field, $message = null, $when = null)
    {
        $extra = array_filter(['on' => $when, 'message' => $message]);
        return $this->add($field, 'uuid', $extra + [
            'rule' => 'uuid'
        ]);
    }

    /**
     * Add a validation rule to ensure the field is an uploaded file
     *
     * For options see Cake\Validation\Validation::uploadedFile()
     *
     * @param string $field The field you want to apply the rule to.
     * @param array $options An array of options.
     * @param string|null $message The error message when the rule fails.
     * @param string|callable|null $when Either 'create' or 'update' or a callable that returns
     *   true when the validation rule should be applied.
     * @see \Cake\Validation\Validation::uploadedFile()
     * @return $this
     */
    public function uploadedFile($field, array $options, $message = null, $when = null)
    {
        $extra = array_filter(['on' => $when, 'message' => $message]);
        return $this->add($field, 'uploadedFile', $extra + [
            'rule' => ['uploadedFile', $options]
        ]);
    }

    /**
     * Add a validation rule to ensure the field is a lat/long tuple.
     *
     * e.g. `<lat>, <lng>`
     *
     * @param string $field The field you want to apply the rule to.
     * @param string|null $message The error message when the rule fails.
     * @param string|callable|null $when Either 'create' or 'update' or a callable that returns
     *   true when the validation rule should be applied.
     * @see \Cake\Validation\Validation::uuid()
     * @return $this
     */
    public function latLong($field, $message = null, $when = null)
    {
        $extra = array_filter(['on' => $when, 'message' => $message]);
        return $this->add($field, 'latLong', $extra + [
            'rule' => 'geoCoordinate'
        ]);
    }

    /**
     * Add a validation rule to ensure the field is a latitude.
     *
     * @param string $field The field you want to apply the rule to.
     * @param string|null $message The error message when the rule fails.
     * @param string|callable|null $when Either 'create' or 'update' or a callable that returns
     *   true when the validation rule should be applied.
     * @see \Cake\Validation\Validation::latitude()
     * @return $this
     */
    public function latitude($field, $message = null, $when = null)
    {
        $extra = array_filter(['on' => $when, 'message' => $message]);
        return $this->add($field, 'latitude', $extra + [
            'rule' => 'latitude'
        ]);
    }

    /**
     * Add a validation rule to ensure the field is a longitude.
     *
     * @param string $field The field you want to apply the rule to.
     * @param string|null $message The error message when the rule fails.
     * @param string|callable|null $when Either 'create' or 'update' or a callable that returns
     *   true when the validation rule should be applied.
     * @see \Cake\Validation\Validation::longitude()
     * @return $this
     */
    public function longitude($field, $message = null, $when = null)
    {
        $extra = array_filter(['on' => $when, 'message' => $message]);
        return $this->add($field, 'longitude', $extra + [
            'rule' => 'longitude'
        ]);
    }

    /**
     * Add a validation rule to ensure a field contains only ascii bytes
     *
     * @param string $field The field you want to apply the rule to.
     * @param string|null $message The error message when the rule fails.
     * @param string|callable|null $when Either 'create' or 'update' or a callable that returns
     *   true when the validation rule should be applied.
     * @see \Cake\Validation\Validation::ascii()
     * @return $this
     */
    public function ascii($field, $message = null, $when = null)
    {
        $extra = array_filter(['on' => $when, 'message' => $message]);
        return $this->add($field, 'ascii', $extra + [
            'rule' => 'ascii'
        ]);
    }

    /**
     * Add a validation rule to ensure a field contains only BMP utf8 bytes
     *
     * @param string $field The field you want to apply the rule to.
     * @param string|null $message The error message when the rule fails.
     * @param string|callable|null $when Either 'create' or 'update' or a callable that returns
     *   true when the validation rule should be applied.
     * @see \Cake\Validation\Validation::utf8()
     * @return $this
     */
    public function utf8($field, $message = null, $when = null)
    {
        $extra = array_filter(['on' => $when, 'message' => $message]);
        return $this->add($field, 'utf8', $extra + [
            'rule' => ['utf8', ['extended' => false]]
        ]);
    }

    /**
     * Add a validation rule to ensure a field contains only utf8 bytes.
     *
     * This rule will accept 3 and 4 byte UTF8 sequences, which are necessary for emoji.
     *
     * @param string $field The field you want to apply the rule to.
     * @param string|null $message The error message when the rule fails.
     * @param string|callable|null $when Either 'create' or 'update' or a callable that returns
     *   true when the validation rule should be applied.
     * @see \Cake\Validation\Validation::utf8()
     * @return $this
     */
    public function utf8Extended($field, $message = null, $when = null)
    {
        $extra = array_filter(['on' => $when, 'message' => $message]);
        return $this->add($field, 'utf8Extended', $extra + [
            'rule' => ['utf8', ['extended' => true]]
        ]);
    }

    /**
     * Add a validation rule to ensure a field is an integer value.
     *
     * @param string $field The field you want to apply the rule to.
     * @param string|null $message The error message when the rule fails.
     * @param string|callable|null $when Either 'create' or 'update' or a callable that returns
     *   true when the validation rule should be applied.
     * @see \Cake\Validation\Validation::isInteger()
     * @return $this
     */
    public function integer($field, $message = null, $when = null)
    {
        $extra = array_filter(['on' => $when, 'message' => $message]);
        return $this->add($field, 'integer', $extra + [
            'rule' => 'isInteger'
        ]);
    }

    /**
     * Add a validation rule for a multiple select. Comparison is case sensitive by default.
     *
     * @param string $field The field you want to apply the rule to.
     * @param array $options The options for the validator. Includes the options defined in
     *   \Cake\Validation\Validation::multiple() and the `caseInsensitive` parameter.
     * @param string|null $message The error message when the rule fails.
     * @param string|callable|null $when Either 'create' or 'update' or a callable that returns
     *   true when the validation rule should be applied.
     * @see \Cake\Validation\Validation::multiple()
     * @return $this
     */
    public function multipleOptions($field, array $options = [], $message = null, $when = null)
    {
        $extra = array_filter(['on' => $when, 'message' => $message]);
        $caseInsensitive = isset($options['caseInsenstive']) ? $options['caseInsensitive'] : false;
        unset($options['caseInsensitive']);
        return $this->add($field, 'multipleOptions', $extra + [
            'rule' => ['multiple', $options, $caseInsensitive]
        ]);
    }

    /**
     * Add a validation rule to ensure that a field is an array containing at least
     * the specified amount of elements
     *
     * @param string $field The field you want to apply the rule to.
     * @param int $count The number of elements the array should at least have
     * @param string|null $message The error message when the rule fails.
     * @param string|callable|null $when Either 'create' or 'update' or a callable that returns
     *   true when the validation rule should be applied.
     * @see \Cake\Validation\Validation::numElements()
     * @return $this
     */
    public function hasAtLeast($field, $count, $message = null, $when = null)
    {
        $extra = array_filter(['on' => $when, 'message' => $message]);
        return $this->add($field, 'hasAtLeast', $extra + [
            'rule' => function ($value) use ($count) {
                if (is_array($value) && isset($value['_ids'])) {
                    $value = $value['_ids'];
                }
                return Validation::numElements($value, '>=', $count);
            }
        ]);
    }

    /**
     * Add a validation rule to ensure that a field is an array containing at most
     * the specified amount of elements
     *
     * @param string $field The field you want to apply the rule to.
     * @param int $count The number maximim amount of elements the field should have
     * @param string|null $message The error message when the rule fails.
     * @param string|callable|null $when Either 'create' or 'update' or a callable that returns
     *   true when the validation rule should be applied.
     * @see \Cake\Validation\Validation::numElements()
     * @return $this
     */
    public function hasAtMost($field, $count, $message = null, $when = null)
    {
        $extra = array_filter(['on' => $when, 'message' => $message]);
        return $this->add($field, 'hasAtMost', $extra + [
            'rule' => function ($value) use ($count) {
                if (is_array($value) && isset($value['_ids'])) {
                    $value = $value['_ids'];
                }
                return Validation::numElements($value, '<=', $count);
            }
        ]);
    }

    /**
     * Returns whether or not a field can be left empty for a new or already existing
     * record.
     *
     * @param string $field Field name.
     * @param bool $newRecord whether the data to be validated is new or to be updated.
     * @return bool
     */
    public function isEmptyAllowed($field, $newRecord)
    {
        $providers = $this->_providers;
        $data = [];
        $context = compact('data', 'newRecord', 'field', 'providers');
        return $this->_canBeEmpty($this->field($field), $context);
    }

    /**
     * Returns whether or not a field can be left out for a new or already existing
     * record.
     *
     * @param string $field Field name.
     * @param bool $newRecord Whether the data to be validated is new or to be updated.
     * @return bool
     */
    public function isPresenceRequired($field, $newRecord)
    {
        $providers = $this->_providers;
        $data = [];
        $context = compact('data', 'newRecord', 'field', 'providers');
        return !$this->_checkPresence($this->field($field), $context);
    }

    /**
     * Returns false if any validation for the passed rule set should be stopped
     * due to the field missing in the data array
     *
     * @param \Cake\Validation\ValidationSet $field The set of rules for a field.
     * @param array $context A key value list of data containing the validation context.
     * @return bool
     */
    protected function _checkPresence($field, $context)
    {
        $required = $field->isPresenceRequired();

        if (!is_string($required) && is_callable($required)) {
            return !$required($context);
        }

        $newRecord = $context['newRecord'];
        if (in_array($required, ['create', 'update'], true)) {
            return (
                ($required === 'create' && !$newRecord) ||
                ($required === 'update' && $newRecord)
            );
        }

        return !$required;
    }

    /**
     * Returns whether the field can be left blank according to `allowEmpty`
     *
     * @param \Cake\Validation\ValidationSet $field the set of rules for a field
     * @param array $context a key value list of data containing the validation context.
     * @return bool
     */
    protected function _canBeEmpty($field, $context)
    {
        $allowed = $field->isEmptyAllowed();

        if (!is_string($allowed) && is_callable($allowed)) {
            return $allowed($context);
        }

        $newRecord = $context['newRecord'];
        if (in_array($allowed, ['create', 'update'], true)) {
            $allowed = (
                ($allowed === 'create' && $newRecord) ||
                ($allowed === 'update' && !$newRecord)
            );
        }

        return $allowed;
    }

    /**
     * Returns true if the field is empty in the passed data array
     *
     * @param mixed $data value to check against
     * @return bool
     */
    protected function _fieldIsEmpty($data)
    {
        if (empty($data) && $data !== '0' && $data !== false && $data !== 0 && $data !== 0.0) {
            return true;
        }
        $isArray = is_array($data);
        if ($isArray && (isset($data['year']) || isset($data['hour']))) {
            $value = implode('', $data);
            return strlen($value) === 0;
        }
        if ($isArray && isset($data['name'], $data['type'], $data['tmp_name'], $data['error'])) {
            return (int)$data['error'] === UPLOAD_ERR_NO_FILE;
        }
        return false;
    }

    /**
     * Iterates over each rule in the validation set and collects the errors resulting
     * from executing them
     *
     * @param string $field The name of the field that is being processed
     * @param \Cake\Validation\ValidationSet $rules the list of rules for a field
     * @param array $data the full data passed to the validator
     * @param bool $newRecord whether is it a new record or an existing one
     * @return array
     */
    protected function _processRules($field, ValidationSet $rules, $data, $newRecord)
    {
        $errors = [];
        // Loading default provider in case there is none
        $this->provider('default');
        $message = 'The provided value is invalid';

        if ($this->_useI18n) {
            $message = __d('cake', 'The provided value is invalid');
        }

        foreach ($rules as $name => $rule) {
            $result = $rule->process($data[$field], $this->_providers, compact('newRecord', 'data', 'field'));
            if ($result === true) {
                continue;
            }

            $errors[$name] = $message;
            if (is_array($result) && $name === static::NESTED) {
                $errors = $result;
            }
            if (is_string($result)) {
                $errors[$name] = $result;
            }

            if ($rule->isLast()) {
                break;
            }
        }
        return $errors;
    }

    /**
     * Get the printable version of this object.
     *
     * @return array
     */
    public function __debugInfo()
    {
        $fields = [];
        foreach ($this->_fields as $name => $fieldSet) {
            $fields[$name] = [
                'isPresenceRequired' => $fieldSet->isPresenceRequired(),
                'isEmptyAllowed' => $fieldSet->isEmptyAllowed(),
                'rules' => array_keys($fieldSet->rules()),
            ];
        }
        return [
            '_presenceMessages' => $this->_presenceMessages,
            '_allowEmptyMessages' => $this->_allowEmptyMessages,
            '_useI18n' => $this->_useI18n,
            '_providers' => array_keys($this->_providers),
            '_fields' => $fields
        ];
    }
}<|MERGE_RESOLUTION|>--- conflicted
+++ resolved
@@ -463,6 +463,7 @@
      * Using an array will let you provide the following keys:
      *
      * - `when` individual when condition for field
+     * - 'message' individual message for field
      *
      * You can also set when and message for all passed fields, the individual setting
      * takes precedence over group settings.
@@ -483,10 +484,13 @@
      *          'email' => [
      *              'when' => true
      *          ],
+     *          'content' => [
+     *              'message' => 'Content cannot be empty'
+     *          ],
      *          'subject'
      *      ],
      *      'update'
-     * ); // Email can be always empty on and subject can be empty on update
+     * ); // Email can be always empty, subject and content can be empty on update
      *
      * ```
      *
@@ -514,21 +518,18 @@
      */
     public function allowEmpty($field, $when = true, $message = null)
     {
-<<<<<<< HEAD
         if (!is_array($field)) {
-            $field = $this->_convertValidatorToArray($field, ['when'], [$when]);
+            $field = $this->_convertValidatorToArray($field, ['when', 'message'], [$when, $message]);
         }
 
         foreach ($field as $fieldName => $setting) {
-            $settings = $this->_convertValidatorToArray($fieldName, ['when'], [$when], $setting);
+            $settings = $this->_convertValidatorToArray($fieldName, ['when', 'message'], [$when, $message], $setting);
             $fieldName = current(array_keys($settings));
 
             $this->field($fieldName)->isEmptyAllowed($settings[$fieldName]['when']);
-=======
-        $this->field($field)->isEmptyAllowed($when);
-        if ($message) {
-            $this->_allowEmptyMessages[$field] = $message;
->>>>>>> 503a74fd
+            if ($message) {
+                $this->_allowEmptyMessages[$fieldName] = $settings[$fieldName]['message'];
+            }
         }
         return $this;
     }
