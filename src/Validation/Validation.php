--- conflicted
+++ resolved
@@ -648,13 +648,8 @@
      *
      * The list of what is considered to be boolean values may be set via $booleanValues.
      *
-<<<<<<< HEAD
      * @param mixed $check Value to check.
-     * @param array $booleanValues List of valid boolean values, defaults to `[true, false, 0, 1, '0', '1']`.
-=======
-     * @param string|int|bool $check Value to check.
      * @param array<string|int|bool> $booleanValues List of valid boolean values, defaults to `[true, false, 0, 1, '0', '1']`.
->>>>>>> 805fe298
      * @return bool Success.
      */
     public static function boolean(mixed $check, array $booleanValues = [true, false, 0, 1, '0', '1']): bool
@@ -667,13 +662,8 @@
      *
      * The list of what is considered to be truthy values, may be set via $truthyValues.
      *
-<<<<<<< HEAD
      * @param mixed $check Value to check.
-     * @param array $truthyValues List of valid truthy values, defaults to `[true, 1, '1']`.
-=======
-     * @param string|int|bool $check Value to check.
      * @param array<string|int|bool> $truthyValues List of valid truthy values, defaults to `[true, 1, '1']`.
->>>>>>> 805fe298
      * @return bool Success.
      */
     public static function truthy(mixed $check, array $truthyValues = [true, 1, '1']): bool
@@ -686,13 +676,8 @@
      *
      * The list of what is considered to be falsey values, may be set via $falseyValues.
      *
-<<<<<<< HEAD
      * @param mixed $check Value to check.
-     * @param array $falseyValues List of valid falsey values, defaults to `[false, 0, '0']`.
-=======
-     * @param string|int|bool $check Value to check.
      * @param array<string|int|bool> $falseyValues List of valid falsey values, defaults to `[false, 0, '0']`.
->>>>>>> 805fe298
      * @return bool Success.
      */
     public static function falsey(mixed $check, array $falseyValues = [false, 0, '0']): bool
