<?php
declare(strict_types=1);
/**
 * CakePHP(tm) : Rapid Development Framework (https://cakephp.org)
 * Copyright (c) Cake Software Foundation, Inc. (https://cakefoundation.org)
 *
 * Licensed under The MIT License
 * For full copyright and license information, please see the LICENSE.txt
 * Redistributions of files must retain the above copyright notice.
 *
 * @copyright     Copyright (c) Cake Software Foundation, Inc. (https://cakefoundation.org)
 * @link          https://cakephp.org CakePHP(tm) Project
 * @since         3.6.0
 * @license       https://opensource.org/licenses/mit-license.php MIT License
 */
namespace Cake\Command;

use Cake\Console\Arguments;
use Cake\Console\Command;
use Cake\Console\CommandCollection;
use Cake\Console\CommandCollectionAwareInterface;
use Cake\Console\ConsoleIo;
use Cake\Console\ConsoleOptionParser;
use Cake\Console\ConsoleOutput;
<<<<<<< HEAD
use Cake\Core\Configure;
=======
use Cake\Utility\Inflector;
>>>>>>> f36d8b01
use SimpleXMLElement;

/**
 * Print out command list
 */
class HelpCommand extends Command implements CommandCollectionAwareInterface
{
    /**
     * The command collection to get help on.
     *
     * @var \Cake\Console\CommandCollection
     */
    protected $commands;

    /**
     * @inheritDoc
     */
    public function setCommandCollection(CommandCollection $commands): void
    {
        $this->commands = $commands;
    }

    /**
     * Main function Prints out the list of commands.
     *
     * @param \Cake\Console\Arguments $args The command arguments.
     * @param \Cake\Console\ConsoleIo $io The console io
     * @return int
     */
    public function execute(Arguments $args, ConsoleIo $io): int
    {
        if (!$args->getOption('xml')) {
            $io->out('<info>Current Paths:</info>', 2);
            $io->out('* app:  ' . Configure::read('App.dir'));
            $io->out('* root: ' . rtrim(ROOT, DIRECTORY_SEPARATOR));
            $io->out('* core: ' . rtrim(CORE_PATH, DIRECTORY_SEPARATOR));
            $io->out('');

            $io->out('<info>Available Commands:</info>', 2);
        }

        $commands = $this->commands->getIterator();
        $commands->ksort();

        if ($args->getOption('xml')) {
            $this->asXml($io, $commands);

            return static::CODE_SUCCESS;
        }

        $this->asText($io, $commands);

        return static::CODE_SUCCESS;
    }

    /**
     * Output text.
     *
     * @param \Cake\Console\ConsoleIo $io The console io
     * @param \ArrayIterator $commands The command collection to output.
     * @return void
     */
    protected function asText($io, $commands): void
    {
        $invert = [];
        foreach ($commands as $name => $class) {
            if (is_object($class)) {
                $class = get_class($class);
            }
            if (!isset($invert[$class])) {
                $invert[$class] = [];
            }
            $invert[$class][] = $name;
        }

        $prefixed = [];
        foreach ($invert as $class => $names) {
            $prefixedName = $this->findPrefixedName($names);
            if (!$prefixedName) {
                $prefix = preg_match('#^Cake\\\\(Command|Shell)\\\\#', $class) ? '[core]' : '[app]';
                $prefixed[$prefix][] = $this->getShortestName($names);
                continue;
            }
<<<<<<< HEAD
            if (count($invert[$class]) === 1) {
                $io->out('- ' . $name);
=======

            list ($prefix, $name) = explode('.', $prefixedName, 2);
            $prefix = Inflector::camelize($prefix);

            $shortestName = $this->getShortestName($names);
            if (strpos($shortestName, '.') !== false) {
                list (, $shortestName) = explode('.', $shortestName, 2);
>>>>>>> f36d8b01
            }

            $prefixed[$prefix][] = $shortestName;
        }

        ksort($prefixed);

        foreach ($prefixed as $prefix => $names) {
            $io->out($prefix . ':');
            sort($names);
            foreach ($names as $name) {
                $io->out(' - ' . $name);
            }
        }
        $io->out('');

        $io->out('To run a command, type <info>`cake command_name [args|options]`</info>');
        $io->out('To get help on a specific command, type <info>`cake command_name --help`</info>', 2);
    }

    /**
     * @param string[] $names Names
     *
     * @return string|null
     */
    protected function findPrefixedName(array $names)
    {
        foreach ($names as $name) {
            if (strpos($name, '.') !== false) {
                return $name;
            }
        }

        return null;
    }

    /**
     * @param string[] $names Names
     * @return string
     */
    protected function getShortestName(array $names)
    {
        if (count($names) <= 1) {
            return array_shift($names);
        }

        usort($names, function ($a, $b) {
            return strlen($a) - strlen($b);
        });

        return array_shift($names);
    }

    /**
     * Output as XML
     *
     * @param \Cake\Console\ConsoleIo $io The console io
     * @param \ArrayIterator $commands The command collection to output
     * @return void
     */
    protected function asXml($io, $commands): void
    {
        $shells = new SimpleXMLElement('<shells></shells>');
        foreach ($commands as $name => $class) {
            if (is_object($class)) {
                $class = get_class($class);
            }
            $shell = $shells->addChild('shell');
            $shell->addAttribute('name', $name);
            $shell->addAttribute('call_as', $name);
            $shell->addAttribute('provider', $class);
            $shell->addAttribute('help', $name . ' -h');
        }
        $io->setOutputAs(ConsoleOutput::RAW);
        $io->out($shells->saveXML());
    }

    /**
     * Gets the option parser instance and configures it.
     *
     * @param \Cake\Console\ConsoleOptionParser $parser The parser to build
     * @return \Cake\Console\ConsoleOptionParser
     */
    protected function buildOptionParser(ConsoleOptionParser $parser): ConsoleOptionParser
    {
        $parser->setDescription(
            'Get the list of available commands for this application.'
        )->addOption('xml', [
            'help' => 'Get the listing as XML.',
            'boolean' => true,
        ]);

        return $parser;
    }
}<|MERGE_RESOLUTION|>--- conflicted
+++ resolved
@@ -22,11 +22,8 @@
 use Cake\Console\ConsoleIo;
 use Cake\Console\ConsoleOptionParser;
 use Cake\Console\ConsoleOutput;
-<<<<<<< HEAD
 use Cake\Core\Configure;
-=======
 use Cake\Utility\Inflector;
->>>>>>> f36d8b01
 use SimpleXMLElement;
 
 /**
@@ -110,10 +107,6 @@
                 $prefixed[$prefix][] = $this->getShortestName($names);
                 continue;
             }
-<<<<<<< HEAD
-            if (count($invert[$class]) === 1) {
-                $io->out('- ' . $name);
-=======
 
             list ($prefix, $name) = explode('.', $prefixedName, 2);
             $prefix = Inflector::camelize($prefix);
@@ -121,7 +114,6 @@
             $shortestName = $this->getShortestName($names);
             if (strpos($shortestName, '.') !== false) {
                 list (, $shortestName) = explode('.', $shortestName, 2);
->>>>>>> f36d8b01
             }
 
             $prefixed[$prefix][] = $shortestName;
