<?php
declare(strict_types=1);

/**
 * CakePHP(tm) :  Rapid Development Framework (https://cakephp.org)
 * Copyright (c) Cake Software Foundation, Inc. (https://cakefoundation.org)
 *
 * Licensed under The MIT License
 * For full copyright and license information, please see the LICENSE.txt
 * Redistributions of files must retain the above copyright notice.
 *
 * @copyright     Copyright (c) Cake Software Foundation, Inc. (https://cakefoundation.org)
 * @link          https://cakefoundation.org CakePHP(tm) Project
 * @since         2.2.0
 * @license       https://opensource.org/licenses/mit-license.php MIT License
 */
namespace Cake\Log\Engine;

use ArrayObject;
use Cake\Core\InstanceConfigTrait;
use Cake\Log\Formatter\AbstractFormatter;
use Cake\Log\Formatter\DefaultFormatter;
use JsonSerializable;
use Psr\Log\AbstractLogger;
use Serializable;
<<<<<<< HEAD
use Stringable;
=======
use function Cake\Core\getTypeName;
>>>>>>> cf65a26c

/**
 * Base log engine class.
 */
abstract class BaseLog extends AbstractLogger
{
    use InstanceConfigTrait;

    /**
     * Default config for this class
     *
     * @var array<string, mixed>
     */
    protected array $_defaultConfig = [
        'levels' => [],
        'scopes' => [],
        'formatter' => DefaultFormatter::class,
    ];

    /**
     * @var \Cake\Log\Formatter\AbstractFormatter
     */
    protected AbstractFormatter $formatter;

    /**
     * __construct method
     *
     * @param array<string, mixed> $config Configuration array
     */
    public function __construct(array $config = [])
    {
        $this->setConfig($config);

        // Backwards compatibility shim as we can't deprecate using false because of how 4.x merges configuration.
        if ($this->_config['scopes'] === false) {
            deprecationWarning('5.0.0', 'Using `false` to disable logging scopes is deprecated. Use `null` instead.');
            $this->_config['scopes'] = null;
        }
        if ($this->_config['scopes'] !== null) {
            $this->_config['scopes'] = (array)$this->_config['scopes'];
        }

        $this->_config['levels'] = (array)$this->_config['levels'];

        if (!empty($this->_config['types']) && empty($this->_config['levels'])) {
            $this->_config['levels'] = (array)$this->_config['types'];
        }

        /** @var \Cake\Log\Formatter\AbstractFormatter|class-string<\Cake\Log\Formatter\AbstractFormatter> $formatter */
        $formatter = $this->_config['formatter'] ?? DefaultFormatter::class;
        if (!is_object($formatter)) {
            if (is_array($formatter)) {
                /** @var class-string<\Cake\Log\Formatter\AbstractFormatter> $class */
                $class = $formatter['className'];
                $options = $formatter;
            } else {
                $class = $formatter;
                $options = [];
            }
            $formatter = new $class($options);
        }

        $this->formatter = $formatter;
    }

    /**
     * Get the levels this logger is interested in.
     *
     * @return array<string>
     */
    public function levels(): array
    {
        return $this->_config['levels'];
    }

    /**
     * Get the scopes this logger is interested in.
     *
     * @return array<string>|null
     */
    public function scopes(): ?array
    {
        return $this->_config['scopes'];
    }

    /**
     * Replaces placeholders in message string with context values.
     *
     * @param \Stringable|string $message Formatted message.
     * @param array $context Context for placeholder values.
     * @return string
     */
    protected function interpolate(Stringable|string $message, array $context = []): string
    {
        $message = (string)$message;

        if (!str_contains($message, '{') && !str_contains($message, '}')) {
            return $message;
        }

        preg_match_all(
            '/(?<!' . preg_quote('\\', '/') . ')\{([a-z0-9-_]+)\}/i',
            $message,
            $matches
        );
        if (empty($matches)) {
            return $message;
        }

        $placeholders = array_intersect($matches[1], array_keys($context));
        $replacements = [];
        $jsonFlags = JSON_THROW_ON_ERROR | JSON_UNESCAPED_UNICODE;

        foreach ($placeholders as $key) {
            $value = $context[$key];

            if (is_scalar($value)) {
                $replacements['{' . $key . '}'] = (string)$value;
                continue;
            }

            if (is_array($value)) {
                $replacements['{' . $key . '}'] = json_encode($value, $jsonFlags);
                continue;
            }

            if ($value instanceof JsonSerializable) {
                $replacements['{' . $key . '}'] = json_encode($value, $jsonFlags);
                continue;
            }

            if ($value instanceof ArrayObject) {
                $replacements['{' . $key . '}'] = json_encode($value->getArrayCopy(), $jsonFlags);
                continue;
            }

            if ($value instanceof Serializable) {
                $replacements['{' . $key . '}'] = $value->serialize();
                continue;
            }

            if (is_object($value)) {
                if (method_exists($value, 'toArray')) {
                    $replacements['{' . $key . '}'] = json_encode($value->toArray(), $jsonFlags);
                    continue;
                }

                if ($value instanceof Serializable) {
                    $replacements['{' . $key . '}'] = serialize($value);
                    continue;
                }

                if ($value instanceof Stringable) {
                    $replacements['{' . $key . '}'] = (string)$value;
                    continue;
                }

                if (method_exists($value, '__debugInfo')) {
                    $replacements['{' . $key . '}'] = json_encode($value->__debugInfo(), $jsonFlags);
                    continue;
                }
            }

            $replacements['{' . $key . '}'] = sprintf('[unhandled value of type %s]', get_debug_type($value));
        }

        /** @psalm-suppress InvalidArgument */
        return str_replace(array_keys($replacements), $replacements, $message);
    }
}<|MERGE_RESOLUTION|>--- conflicted
+++ resolved
@@ -23,11 +23,8 @@
 use JsonSerializable;
 use Psr\Log\AbstractLogger;
 use Serializable;
-<<<<<<< HEAD
 use Stringable;
-=======
-use function Cake\Core\getTypeName;
->>>>>>> cf65a26c
+use function Cake\Core\deprecationWarning;
 
 /**
  * Base log engine class.
