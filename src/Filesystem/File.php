--- conflicted
+++ resolved
@@ -444,11 +444,7 @@
     {
         $this->clearStatCache();
 
-<<<<<<< HEAD
-        return file_exists($this->path) && is_file($this->path);
-=======
-        return ($this->path && file_exists($this->path) && is_file($this->path));
->>>>>>> f385da71
+        return $this->path && file_exists($this->path) && is_file($this->path);
     }
 
     /**
