<?php
declare(strict_types=1);

/**
 * CakePHP(tm) : Rapid Development Framework (https://cakephp.org)
 * Copyright (c) Cake Software Foundation, Inc. (https://cakefoundation.org)
 *
 * Licensed under The MIT License
 * For full copyright and license information, please see the LICENSE.txt
 * Redistributions of files must retain the above copyright notice.
 *
 * @copyright     Copyright (c) Cake Software Foundation, Inc. (https://cakefoundation.org)
 * @since         2.2.0
 * @license       https://opensource.org/licenses/mit-license.php MIT License
 */
namespace Cake\Utility;

use ArrayAccess;
use InvalidArgumentException;
use RuntimeException;

/**
 * Library of array functions for manipulating and extracting data
 * from arrays or 'sets' of data.
 *
 * `Hash` provides an improved interface, more consistent and
 * predictable set of features over `Set`. While it lacks the spotty
 * support for pseudo Xpath, its more fully featured dot notation provides
 * similar features in a more consistent implementation.
 *
 * @link https://book.cakephp.org/3.0/en/core-libraries/hash.html
 */
class Hash
{
    /**
     * Get a single value specified by $path out of $data.
     * Does not support the full dot notation feature set,
     * but is faster for simple read operations.
     *
     * @param array|\ArrayAccess $data Array of data or object implementing
     *   \ArrayAccess interface to operate on.
     * @param string|array|null $path The path being searched for. Either a dot
     *   separated string, or an array of path segments.
     * @param mixed $default The return value when the path does not exist
     * @throws \InvalidArgumentException
     * @return mixed The value fetched from the array, or null.
     * @link https://book.cakephp.org/3.0/en/core-libraries/hash.html#Cake\Utility\Hash::get
     */
    public static function get($data, $path, $default = null)
    {
        if (!(is_array($data) || $data instanceof ArrayAccess)) {
            throw new InvalidArgumentException(
                'Invalid data type, must be an array or \ArrayAccess instance.'
            );
        }

        if (empty($data) || $path === null) {
            return $default;
        }

        if (is_string($path) || is_numeric($path)) {
            $parts = explode('.', (string)$path);
        } else {
            if (!is_array($path)) {
                throw new InvalidArgumentException(sprintf(
                    'Invalid Parameter %s, should be dot separated path or array.',
                    $path
                ));
            }

            $parts = $path;
        }

        switch (count($parts)) {
            case 1:
                return $data[$parts[0]] ?? $default;
            case 2:
                return $data[$parts[0]][$parts[1]] ?? $default;
            case 3:
                return $data[$parts[0]][$parts[1]][$parts[2]] ?? $default;
            default:
                foreach ($parts as $key) {
                    if ((is_array($data) || $data instanceof ArrayAccess) && isset($data[$key])) {
                        $data = $data[$key];
                    } else {
                        return $default;
                    }
                }
        }

        return $data;
    }

    /**
     * Gets the values from an array matching the $path expression.
     * The path expression is a dot separated expression, that can contain a set
     * of patterns and expressions:
     *
     * - `{n}` Matches any numeric key, or integer.
     * - `{s}` Matches any string key.
     * - `{*}` Matches any value.
     * - `Foo` Matches any key with the exact same value.
     *
     * There are a number of attribute operators:
     *
     *  - `=`, `!=` Equality.
     *  - `>`, `<`, `>=`, `<=` Value comparison.
     *  - `=/.../` Regular expression pattern match.
     *
     * Given a set of User array data, from a `$usersTable->find('all')` call:
     *
     * - `1.User.name` Get the name of the user at index 1.
     * - `{n}.User.name` Get the name of every user in the set of users.
     * - `{n}.User[id].name` Get the name of every user with an id key.
     * - `{n}.User[id>=2].name` Get the name of every user with an id key greater than or equal to 2.
     * - `{n}.User[username=/^paul/]` Get User elements with username matching `^paul`.
     * - `{n}.User[id=1].name` Get the Users name with id matching `1`.
     *
     * @param array|\ArrayAccess $data The data to extract from.
     * @param string $path The path to extract.
     * @return array|\ArrayAccess An array of the extracted values. Returns an empty array
     *   if there are no matches.
     * @link https://book.cakephp.org/3.0/en/core-libraries/hash.html#Cake\Utility\Hash::extract
     */
    public static function extract($data, string $path)
    {
        if (!(is_array($data) || $data instanceof ArrayAccess)) {
            throw new InvalidArgumentException(
                'Invalid data type, must be an array or \ArrayAccess instance.'
            );
        }

        if (empty($path)) {
            return $data;
        }

        // Simple paths.
        if (!preg_match('/[{\[]/', $path)) {
            $data = static::get($data, $path);
            if ($data !== null && !(is_array($data) || $data instanceof ArrayAccess)) {
                return [$data];
            }

            return $data !== null ? (array)$data : [];
        }

        if (strpos($path, '[') === false) {
            $tokens = explode('.', $path);
        } else {
            $tokens = Text::tokenize($path, '.', '[', ']');
        }

        $_key = '__set_item__';

        $context = [$_key => [$data]];

        foreach ($tokens as $token) {
            $next = [];

            [$token, $conditions] = self::_splitConditions($token);

            foreach ($context[$_key] as $item) {
                if (is_object($item) && method_exists($item, 'toArray')) {
                    /** @var \Cake\Datasource\EntityInterface $item */
                    $item = $item->toArray();
                }
                foreach ((array)$item as $k => $v) {
                    if (static::_matchToken($k, $token)) {
                        $next[] = $v;
                    }
                }
            }

            // Filter for attributes.
            if ($conditions) {
                $filter = [];
                foreach ($next as $item) {
                    if ((is_array($item) || $item instanceof ArrayAccess) &&
                        static::_matches($item, $conditions)
                    ) {
                        $filter[] = $item;
                    }
                }
                $next = $filter;
            }
            $context = [$_key => $next];
        }

        return $context[$_key];
    }

    /**
     * Split token conditions
     *
     * @param string $token the token being splitted.
     * @return array [token, conditions] with token splitted
     */
    protected static function _splitConditions(string $token): array
    {
        $conditions = false;
        $position = strpos($token, '[');
        if ($position !== false) {
            $conditions = substr($token, $position);
            $token = substr($token, 0, $position);
        }

        return [$token, $conditions];
    }

    /**
     * Check a key against a token.
     *
     * @param mixed $key The key in the array being searched.
     * @param string $token The token being matched.
     * @return bool
     */
    protected static function _matchToken($key, string $token): bool
    {
        switch ($token) {
            case '{n}':
                return is_numeric($key);
            case '{s}':
                return is_string($key);
            case '{*}':
                return true;
            default:
                return is_numeric($token) ? ($key == $token) : $key === $token;
        }
    }

    /**
     * Checks whether or not $data matches the attribute patterns
     *
     * @param array|\ArrayAccess $data Array of data to match.
     * @param string $selector The patterns to match.
     * @return bool Fitness of expression.
     */
    protected static function _matches($data, string $selector): bool
    {
        preg_match_all(
            '/(\[ (?P<attr>[^=><!]+?) (\s* (?P<op>[><!]?[=]|[><]) \s* (?P<val>(?:\/.*?\/ | [^\]]+)) )? \])/x',
            $selector,
            $conditions,
            PREG_SET_ORDER
        );

        foreach ($conditions as $cond) {
            $attr = $cond['attr'];
            $op = $cond['op'] ?? null;
            $val = $cond['val'] ?? null;

            // Presence test.
            if (empty($op) && empty($val) && !isset($data[$attr])) {
                return false;
            }

            if (is_array($data)) {
                $attrPresent = array_key_exists($attr, $data);
            } else {
                $attrPresent = $data->offsetExists($attr);
            }
            // Empty attribute = fail.
            if (!$attrPresent) {
                return false;
            }

            $prop = '';
            if (isset($data[$attr])) {
                $prop = $data[$attr];
            }
            $isBool = is_bool($prop);
            if ($isBool && is_numeric($val)) {
                $prop = $prop ? '1' : '0';
            } elseif ($isBool) {
                $prop = $prop ? 'true' : 'false';
            } elseif (is_numeric($prop)) {
                $prop = (string)$prop;
            }

            // Pattern matches and other operators.
            if ($op === '=' && $val && $val[0] === '/') {
                if (!preg_match($val, $prop)) {
                    return false;
                }
            } elseif (($op === '=' && $prop != $val) ||
                ($op === '!=' && $prop == $val) ||
                ($op === '>' && $prop <= $val) ||
                ($op === '<' && $prop >= $val) ||
                ($op === '>=' && $prop < $val) ||
                ($op === '<=' && $prop > $val)
            ) {
                return false;
            }
        }

        return true;
    }

    /**
     * Insert $values into an array with the given $path. You can use
     * `{n}` and `{s}` elements to insert $data multiple times.
     *
     * @param array $data The data to insert into.
     * @param string $path The path to insert at.
     * @param mixed $values The values to insert.
     * @return array The data with $values inserted.
     * @link https://book.cakephp.org/3.0/en/core-libraries/hash.html#Cake\Utility\Hash::insert
     */
    public static function insert(array $data, string $path, $values = null): array
    {
        $noTokens = strpos($path, '[') === false;
        if ($noTokens && strpos($path, '.') === false) {
            $data[$path] = $values;

            return $data;
        }

        if ($noTokens) {
            $tokens = explode('.', $path);
        } else {
            $tokens = Text::tokenize($path, '.', '[', ']');
        }

        if ($noTokens && strpos($path, '{') === false) {
            return static::_simpleOp('insert', $data, $tokens, $values);
        }

        $token = array_shift($tokens);
        $nextPath = implode('.', $tokens);

        [$token, $conditions] = static::_splitConditions($token);

        foreach ($data as $k => $v) {
            if (static::_matchToken($k, $token)) {
                if (!$conditions || static::_matches($v, $conditions)) {
                    $data[$k] = $nextPath
                        ? static::insert($v, $nextPath, $values)
                        : array_merge($v, (array)$values);
                }
            }
        }

        return $data;
    }

    /**
     * Perform a simple insert/remove operation.
     *
     * @param string $op The operation to do.
     * @param array $data The data to operate on.
     * @param array $path The path to work on.
     * @param mixed $values The values to insert when doing inserts.
     * @return array data.
     */
    protected static function _simpleOp(string $op, array $data, array $path, $values = null): array
    {
        $_list =& $data;

        $count = count($path);
        $last = $count - 1;
        foreach ($path as $i => $key) {
            if ($op === 'insert') {
                if ($i === $last) {
                    $_list[$key] = $values;

                    return $data;
                }
                if (!isset($_list[$key])) {
                    $_list[$key] = [];
                }
                $_list =& $_list[$key];
                if (!is_array($_list)) {
                    $_list = [];
                }
            } elseif ($op === 'remove') {
                if ($i === $last) {
                    if (is_array($_list)) {
                        unset($_list[$key]);
                    }

                    return $data;
                }
                if (!isset($_list[$key])) {
                    return $data;
                }
                $_list =& $_list[$key];
            }
        }

        return $data;
    }

    /**
     * Remove data matching $path from the $data array.
     * You can use `{n}` and `{s}` to remove multiple elements
     * from $data.
     *
     * @param array $data The data to operate on
     * @param string $path A path expression to use to remove.
     * @return array The modified array.
     * @link https://book.cakephp.org/3.0/en/core-libraries/hash.html#Cake\Utility\Hash::remove
     */
    public static function remove(array $data, string $path): array
    {
        $noTokens = strpos($path, '[') === false;
        $noExpansion = strpos($path, '{') === false;

        if ($noExpansion && $noTokens && strpos($path, '.') === false) {
            unset($data[$path]);

            return $data;
        }

        $tokens = $noTokens ? explode('.', $path) : Text::tokenize($path, '.', '[', ']');

        if ($noExpansion && $noTokens) {
            return static::_simpleOp('remove', $data, $tokens);
        }

        $token = array_shift($tokens);
        $nextPath = implode('.', $tokens);

        [$token, $conditions] = self::_splitConditions($token);

        foreach ($data as $k => $v) {
            $match = static::_matchToken($k, $token);
            if ($match && is_array($v)) {
                if ($conditions) {
                    if (static::_matches($v, $conditions)) {
                        if ($nextPath !== '') {
                            $data[$k] = static::remove($v, $nextPath);
                        } else {
                            unset($data[$k]);
                        }
                    }
                } else {
                    $data[$k] = static::remove($v, $nextPath);
                }
                if (empty($data[$k])) {
                    unset($data[$k]);
                }
            } elseif ($match && $nextPath === '') {
                unset($data[$k]);
            }
        }

        return $data;
    }

    /**
     * Creates an associative array using `$keyPath` as the path to build its keys, and optionally
     * `$valuePath` as path to get the values. If `$valuePath` is not specified, all values will be initialized
     * to null (useful for Hash::merge). You can optionally group the values by what is obtained when
     * following the path specified in `$groupPath`.
     *
     * @param array $data Array from where to extract keys and values
     * @param string|array $keyPath A dot-separated string.
     * @param string|array|null $valuePath A dot-separated string.
     * @param string|null $groupPath A dot-separated string.
     * @return array Combined array
     * @link https://book.cakephp.org/3.0/en/core-libraries/hash.html#Cake\Utility\Hash::combine
     * @throws \RuntimeException When keys and values count is unequal.
     */
    public static function combine(array $data, $keyPath, $valuePath = null, ?string $groupPath = null): array
    {
        if (empty($data)) {
            return [];
        }

        if (is_array($keyPath)) {
            $format = array_shift($keyPath);
            $keys = static::format($data, $keyPath, $format);
        } else {
            $keys = static::extract($data, $keyPath);
        }
        if (empty($keys)) {
            return [];
        }

        $vals = null;
        if (!empty($valuePath) && is_array($valuePath)) {
            $format = array_shift($valuePath);
            $vals = static::format($data, $valuePath, $format);
        } elseif (!empty($valuePath)) {
            $vals = static::extract($data, $valuePath);
        }
        if (empty($vals)) {
            $vals = array_fill(0, count($keys), null);
        }

        if (count($keys) !== count($vals)) {
            throw new RuntimeException(
                'Hash::combine() needs an equal number of keys + values.'
            );
        }

        if ($groupPath !== null) {
            $group = static::extract($data, $groupPath);
            if (!empty($group)) {
                $c = count($keys);
                $out = [];
                for ($i = 0; $i < $c; $i++) {
                    if (!isset($group[$i])) {
                        $group[$i] = 0;
                    }
                    if (!isset($out[$group[$i]])) {
                        $out[$group[$i]] = [];
                    }
                    $out[$group[$i]][$keys[$i]] = $vals[$i];
                }

                return $out;
            }
        }
        if (empty($vals)) {
            return [];
        }

        return array_combine($keys, $vals);
    }

    /**
     * Returns a formatted series of values extracted from `$data`, using
     * `$format` as the format and `$paths` as the values to extract.
     *
     * Usage:
     *
     * ```
     * $result = Hash::format($users, ['{n}.User.id', '{n}.User.name'], '%s : %s');
     * ```
     *
     * The `$format` string can use any format options that `vsprintf()` and `sprintf()` do.
     *
     * @param array $data Source array from which to extract the data
     * @param array $paths An array containing one or more Hash::extract()-style key paths
     * @param string $format Format string into which values will be inserted, see sprintf()
     * @return array|null An array of strings extracted from `$path` and formatted with `$format`
     * @link https://book.cakephp.org/3.0/en/core-libraries/hash.html#Cake\Utility\Hash::format
     * @see sprintf()
     * @see \Cake\Utility\Hash::extract()
     */
    public static function format(array $data, array $paths, string $format): ?array
    {
        $extracted = [];
        $count = count($paths);

        if (!$count) {
            return null;
        }

        for ($i = 0; $i < $count; $i++) {
            $extracted[] = static::extract($data, $paths[$i]);
        }
        $out = [];
        $data = $extracted;
        $count = count($data[0]);

        $countTwo = count($data);
        for ($j = 0; $j < $count; $j++) {
            $args = [];
            for ($i = 0; $i < $countTwo; $i++) {
                if (array_key_exists($j, $data[$i])) {
                    $args[] = $data[$i][$j];
                }
            }
            $out[] = vsprintf($format, $args);
        }

        return $out;
    }

    /**
     * Determines if one array contains the exact keys and values of another.
     *
     * @param array $data The data to search through.
     * @param array $needle The values to file in $data
     * @return bool true If $data contains $needle, false otherwise
     * @link https://book.cakephp.org/3.0/en/core-libraries/hash.html#Cake\Utility\Hash::contains
     */
    public static function contains(array $data, array $needle): bool
    {
        if (empty($data) || empty($needle)) {
            return false;
        }
        $stack = [];

        while (!empty($needle)) {
            $key = key($needle);
            $val = $needle[$key];
            unset($needle[$key]);

            if (array_key_exists($key, $data) && is_array($val)) {
                $next = $data[$key];
                unset($data[$key]);

                if (!empty($val)) {
                    $stack[] = [$val, $next];
                }
            } elseif (!array_key_exists($key, $data) || $data[$key] != $val) {
                return false;
            }

            if (empty($needle) && !empty($stack)) {
                [$needle, $data] = array_pop($stack);
            }
        }

        return true;
    }

    /**
     * Test whether or not a given path exists in $data.
     * This method uses the same path syntax as Hash::extract()
     *
     * Checking for paths that could target more than one element will
     * make sure that at least one matching element exists.
     *
     * @param array $data The data to check.
     * @param string $path The path to check for.
     * @return bool Existence of path.
     * @see \Cake\Utility\Hash::extract()
     * @link https://book.cakephp.org/3.0/en/core-libraries/hash.html#Cake\Utility\Hash::check
     */
    public static function check(array $data, string $path): bool
    {
        $results = static::extract($data, $path);
        if (!is_array($results)) {
            return false;
        }

        return count($results) > 0;
    }

    /**
     * Recursively filters a data set.
     *
     * @param array $data Either an array to filter, or value when in callback
     * @param callable|array $callback A function to filter the data with. Defaults to
     *   `static::_filter()` Which strips out all non-zero empty values.
     * @return array Filtered array
     * @link https://book.cakephp.org/3.0/en/core-libraries/hash.html#Cake\Utility\Hash::filter
     */
    public static function filter(array $data, $callback = ['self', '_filter']): array
    {
        foreach ($data as $k => $v) {
            if (is_array($v)) {
                $data[$k] = static::filter($v, $callback);
            }
        }

        return array_filter($data, $callback);
    }

    /**
     * Callback function for filtering.
     *
     * @param mixed $var Array to filter.
     * @return bool
     */
    protected static function _filter($var): bool
    {
        return $var === 0 || $var === 0.0 || $var === '0' || !empty($var);
    }

    /**
     * Collapses a multi-dimensional array into a single dimension, using a delimited array path for
     * each array element's key, i.e. [['Foo' => ['Bar' => 'Far']]] becomes
     * ['0.Foo.Bar' => 'Far'].)
     *
     * @param array $data Array to flatten
     * @param string $separator String used to separate array key elements in a path, defaults to '.'
     * @return array
     * @link https://book.cakephp.org/3.0/en/core-libraries/hash.html#Cake\Utility\Hash::flatten
     */
    public static function flatten(array $data, string $separator = '.'): array
    {
        $result = [];
        $stack = [];
        $path = null;

        reset($data);
        while (!empty($data)) {
            $key = key($data);
            $element = $data[$key];
            unset($data[$key]);

            if (is_array($element) && !empty($element)) {
                if (!empty($data)) {
                    $stack[] = [$data, $path];
                }
                $data = $element;
                reset($data);
                $path .= $key . $separator;
            } else {
                $result[$path . $key] = $element;
            }

            if (empty($data) && !empty($stack)) {
                [$data, $path] = array_pop($stack);
                reset($data);
            }
        }

        return $result;
    }

    /**
     * Expands a flat array to a nested array.
     *
     * For example, unflattens an array that was collapsed with `Hash::flatten()`
     * into a multi-dimensional array. So, `['0.Foo.Bar' => 'Far']` becomes
     * `[['Foo' => ['Bar' => 'Far']]]`.
     *
     * @param array $data Flattened array
     * @param string $separator The delimiter used
     * @return array
     * @link https://book.cakephp.org/3.0/en/core-libraries/hash.html#Cake\Utility\Hash::expand
     */
    public static function expand(array $data, string $separator = '.'): array
    {
        $result = [];
        foreach ($data as $flat => $value) {
            $keys = explode($separator, (string)$flat);
            $keys = array_reverse($keys);
            $child = [
                $keys[0] => $value,
            ];
            array_shift($keys);
            foreach ($keys as $k) {
                $child = [
                    $k => $child,
                ];
            }

            $stack = [[$child, &$result]];
            static::_merge($stack, $result);
        }

        return $result;
    }

    /**
     * This function can be thought of as a hybrid between PHP's `array_merge` and `array_merge_recursive`.
     *
     * The difference between this method and the built-in ones, is that if an array key contains another array, then
     * Hash::merge() will behave in a recursive fashion (unlike `array_merge`). But it will not act recursively for
     * keys that contain scalar values (unlike `array_merge_recursive`).
     *
     * This function will work with an unlimited amount of arguments and typecasts non-array parameters into arrays.
     *
     * @param array $data Array to be merged
     * @param mixed $merge Array to merge with. The argument and all trailing arguments will be array cast when merged
     * @return array Merged array
     * @link https://book.cakephp.org/3.0/en/core-libraries/hash.html#Cake\Utility\Hash::merge
     */
    public static function merge(array $data, $merge): array
    {
        $args = array_slice(func_get_args(), 1);
        $return = $data;
        $stack = [];

        foreach ($args as &$curArg) {
            $stack[] = [(array)$curArg, &$return];
        }
        unset($curArg);
        static::_merge($stack, $return);

        return $return;
    }

    /**
     * Merge helper function to reduce duplicated code between merge() and expand().
     *
     * @param array $stack The stack of operations to work with.
     * @param array $return The return value to operate on.
     * @return void
     */
    protected static function _merge(array $stack, array &$return): void
    {
        while (!empty($stack)) {
            foreach ($stack as $curKey => &$curMerge) {
                foreach ($curMerge[0] as $key => &$val) {
                    $isArray = is_array($curMerge[1]);
                    if ($isArray
                        && !empty($curMerge[1][$key])
                        && (array)$curMerge[1][$key] === $curMerge[1][$key]
                        && (array)$val === $val
                    ) {
                        // Recurse into the current merge data as it is an array.
                        $stack[] = [&$val, &$curMerge[1][$key]];
                    } elseif ((int)$key === $key && $isArray && isset($curMerge[1][$key])) {
                        $curMerge[1][] = $val;
                    } else {
                        $curMerge[1][$key] = $val;
                    }
                }
                unset($stack[$curKey]);
            }
            unset($curMerge);
        }
    }

    /**
     * Checks to see if all the values in the array are numeric
     *
     * @param array $data The array to check.
     * @return bool true if values are numeric, false otherwise
     * @link https://book.cakephp.org/3.0/en/core-libraries/hash.html#Cake\Utility\Hash::numeric
     */
    public static function numeric(array $data): bool
    {
        if (empty($data)) {
            return false;
        }

        return $data === array_filter($data, 'is_numeric');
    }

    /**
     * Counts the dimensions of an array.
     * Only considers the dimension of the first element in the array.
     *
     * If you have an un-even or heterogeneous array, consider using Hash::maxDimensions()
     * to get the dimensions of the array.
     *
     * @param array $data Array to count dimensions on
     * @return int The number of dimensions in $data
     * @link https://book.cakephp.org/3.0/en/core-libraries/hash.html#Cake\Utility\Hash::dimensions
     */
    public static function dimensions(array $data): int
    {
        if (empty($data)) {
            return 0;
        }
        reset($data);
        $depth = 1;
        while ($elem = array_shift($data)) {
            if (is_array($elem)) {
                $depth++;
                $data = $elem;
            } else {
                break;
            }
        }

        return $depth;
    }

    /**
     * Counts the dimensions of *all* array elements. Useful for finding the maximum
     * number of dimensions in a mixed array.
     *
     * @param array $data Array to count dimensions on
     * @return int The maximum number of dimensions in $data
     * @link https://book.cakephp.org/3.0/en/core-libraries/hash.html#Cake\Utility\Hash::maxDimensions
     */
    public static function maxDimensions(array $data): int
    {
        $depth = [];
        if (!empty($data)) {
            foreach ($data as $value) {
                if (is_array($value)) {
                    $depth[] = static::maxDimensions($value) + 1;
                } else {
                    $depth[] = 1;
                }
            }
        }

        return empty($depth) ? 0 : max($depth);
    }

    /**
     * Map a callback across all elements in a set.
     * Can be provided a path to only modify slices of the set.
     *
     * @param array $data The data to map over, and extract data out of.
     * @param string $path The path to extract for mapping over.
     * @param callable $function The function to call on each extracted value.
     * @return array An array of the modified values.
     * @link https://book.cakephp.org/3.0/en/core-libraries/hash.html#Cake\Utility\Hash::map
     */
    public static function map(array $data, string $path, callable $function): array
    {
        $values = (array)static::extract($data, $path);

        return array_map($function, $values);
    }

    /**
     * Reduce a set of extracted values using `$function`.
     *
     * @param array $data The data to reduce.
     * @param string $path The path to extract from $data.
     * @param callable $function The function to call on each extracted value.
     * @return mixed The reduced value.
     * @link https://book.cakephp.org/3.0/en/core-libraries/hash.html#Cake\Utility\Hash::reduce
     */
    public static function reduce(array $data, string $path, callable $function)
    {
        $values = (array)static::extract($data, $path);

        return array_reduce($values, $function);
    }

    /**
     * Apply a callback to a set of extracted values using `$function`.
     * The function will get the extracted values as the first argument.
     *
     * ### Example
     *
     * You can easily count the results of an extract using apply().
     * For example to count the comments on an Article:
     *
     * ```
     * $count = Hash::apply($data, 'Article.Comment.{n}', 'count');
     * ```
     *
     * You could also use a function like `array_sum` to sum the results.
     *
     * ```
     * $total = Hash::apply($data, '{n}.Item.price', 'array_sum');
     * ```
     *
     * @param array $data The data to reduce.
     * @param string $path The path to extract from $data.
     * @param callable $function The function to call on each extracted value.
     * @return mixed The results of the applied method.
     * @link https://book.cakephp.org/3.0/en/core-libraries/hash.html#Cake\Utility\Hash::apply
     */
    public static function apply(array $data, string $path, callable $function)
    {
        $values = (array)static::extract($data, $path);

        return call_user_func($function, $values);
    }

    /**
     * Sorts an array by any value, determined by a Set-compatible path
     *
     * ### Sort directions
     *
     * - `asc` Sort ascending.
     * - `desc` Sort descending.
     *
     * ### Sort types
     *
     * - `regular` For regular sorting (don't change types)
     * - `numeric` Compare values numerically
     * - `string` Compare values as strings
     * - `locale` Compare items as strings, based on the current locale
     * - `natural` Compare items as strings using "natural ordering" in a human friendly way
     *   Will sort foo10 below foo2 as an example.
     *
     * To do case insensitive sorting, pass the type as an array as follows:
     *
     * ```
     * Hash::sort($data, 'some.attribute', 'asc', ['type' => 'regular', 'ignoreCase' => true]);
     * ```
     *
     * When using the array form, `type` defaults to 'regular'. The `ignoreCase` option
     * defaults to `false`.
     *
     * @param array $data An array of data to sort
     * @param string $path A Set-compatible path to the array value
     * @param string $dir See directions above. Defaults to 'asc'.
     * @param array|string $type See direction types above. Defaults to 'regular'.
     * @return array Sorted array of data
     * @link https://book.cakephp.org/3.0/en/core-libraries/hash.html#Cake\Utility\Hash::sort
     */
    public static function sort(array $data, string $path, $dir = 'asc', $type = 'regular'): array
    {
        if (empty($data)) {
            return [];
        }
        $originalKeys = array_keys($data);
        $numeric = is_numeric(implode('', $originalKeys));
        if ($numeric) {
            $data = array_values($data);
        }
        $sortValues = static::extract($data, $path);
        $dataCount = count($data);

        // Make sortValues match the data length, as some keys could be missing
        // the sorted value path.
        $missingData = count($sortValues) < $dataCount;
        if ($missingData && $numeric) {
            // Get the path without the leading '{n}.'
            $itemPath = substr($path, 4);
            foreach ($data as $key => $value) {
                $sortValues[$key] = static::get($value, $itemPath);
            }
        } elseif ($missingData) {
            $sortValues = array_pad($sortValues, $dataCount, null);
        }
        $result = static::_squash($sortValues);
        $keys = static::extract($result, '{n}.id');
        $values = static::extract($result, '{n}.value');

<<<<<<< HEAD
        if (is_string($dir)) {
            $dir = strtolower($dir);
        }
        if (!in_array($dir, [\SORT_ASC, \SORT_DESC], true)) {
            $dir = $dir === 'asc' ? \SORT_ASC : \SORT_DESC;
        }

=======
        $dir = strtolower($dir);
>>>>>>> bb06ced5
        $ignoreCase = false;

        // $type can be overloaded for case insensitive sort
        if (is_array($type)) {
            $type += ['ignoreCase' => false, 'type' => 'regular'];
            $ignoreCase = $type['ignoreCase'];
            $type = $type['type'];
        }
        $type = strtolower($type);

        if ($dir === 'asc') {
            $dir = \SORT_ASC;
        } else {
            $dir = \SORT_DESC;
        }
        if ($type === 'numeric') {
            $type = \SORT_NUMERIC;
        } elseif ($type === 'string') {
            $type = \SORT_STRING;
        } elseif ($type === 'natural') {
            $type = \SORT_NATURAL;
        } elseif ($type === 'locale') {
            $type = \SORT_LOCALE_STRING;
        } else {
            $type = \SORT_REGULAR;
        }
        if ($ignoreCase) {
            $values = array_map('mb_strtolower', $values);
        }
        array_multisort($values, $dir, $type, $keys, $dir, $type);
        $sorted = [];
        $keys = array_unique($keys);

        foreach ($keys as $k) {
            if ($numeric) {
                $sorted[] = $data[$k];
                continue;
            }
            if (isset($originalKeys[$k])) {
                $sorted[$originalKeys[$k]] = $data[$originalKeys[$k]];
            } else {
                $sorted[$k] = $data[$k];
            }
        }

        return $sorted;
    }

    /**
     * Helper method for sort()
     * Squashes an array to a single hash so it can be sorted.
     *
     * @param array $data The data to squash.
     * @param mixed $key The key for the data.
     * @return array
     */
    protected static function _squash(array $data, $key = null): array
    {
        $stack = [];
        foreach ($data as $k => $r) {
            $id = $k;
            if ($key !== null) {
                $id = $key;
            }
            if (is_array($r) && !empty($r)) {
                $stack = array_merge($stack, static::_squash($r, $id));
            } else {
                $stack[] = ['id' => $id, 'value' => $r];
            }
        }

        return $stack;
    }

    /**
     * Computes the difference between two complex arrays.
     * This method differs from the built-in array_diff() in that it will preserve keys
     * and work on multi-dimensional arrays.
     *
     * @param array $data First value
     * @param array $compare Second value
     * @return array Returns the key => value pairs that are not common in $data and $compare
     *    The expression for this function is ($data - $compare) + ($compare - ($data - $compare))
     * @link https://book.cakephp.org/3.0/en/core-libraries/hash.html#Cake\Utility\Hash::diff
     */
    public static function diff(array $data, array $compare): array
    {
        if (empty($data)) {
            return (array)$compare;
        }
        if (empty($compare)) {
            return (array)$data;
        }
        $intersection = array_intersect_key($data, $compare);
        while (($key = key($intersection)) !== null) {
            if ($data[$key] == $compare[$key]) {
                unset($data[$key], $compare[$key]);
            }
            next($intersection);
        }

        return $data + $compare;
    }

    /**
     * Merges the difference between $data and $compare onto $data.
     *
     * @param array $data The data to append onto.
     * @param array $compare The data to compare and append onto.
     * @return array The merged array.
     * @link https://book.cakephp.org/3.0/en/core-libraries/hash.html#Cake\Utility\Hash::mergeDiff
     */
    public static function mergeDiff(array $data, array $compare): array
    {
        if (empty($data) && !empty($compare)) {
            return $compare;
        }
        if (empty($compare)) {
            return $data;
        }
        foreach ($compare as $key => $value) {
            if (!array_key_exists($key, $data)) {
                $data[$key] = $value;
            } elseif (is_array($value)) {
                $data[$key] = static::mergeDiff($data[$key], $compare[$key]);
            }
        }

        return $data;
    }

    /**
     * Normalizes an array, and converts it to a standard format.
     *
     * @param array $data List to normalize
     * @param bool $assoc If true, $data will be converted to an associative array.
     * @return array
     * @link https://book.cakephp.org/3.0/en/core-libraries/hash.html#Cake\Utility\Hash::normalize
     */
    public static function normalize(array $data, bool $assoc = true): array
    {
        $keys = array_keys($data);
        $count = count($keys);
        $numeric = true;

        if (!$assoc) {
            for ($i = 0; $i < $count; $i++) {
                if (!is_int($keys[$i])) {
                    $numeric = false;
                    break;
                }
            }
        }
        if (!$numeric || $assoc) {
            $newList = [];
            for ($i = 0; $i < $count; $i++) {
                if (is_int($keys[$i])) {
                    $newList[$data[$keys[$i]]] = null;
                } else {
                    $newList[$keys[$i]] = $data[$keys[$i]];
                }
            }
            $data = $newList;
        }

        return $data;
    }

    /**
     * Takes in a flat array and returns a nested array
     *
     * ### Options:
     *
     * - `children` The key name to use in the resultset for children.
     * - `idPath` The path to a key that identifies each entry. Should be
     *   compatible with Hash::extract(). Defaults to `{n}.$alias.id`
     * - `parentPath` The path to a key that identifies the parent of each entry.
     *   Should be compatible with Hash::extract(). Defaults to `{n}.$alias.parent_id`
     * - `root` The id of the desired top-most result.
     *
     * @param array $data The data to nest.
     * @param array $options Options are:
     * @return array of results, nested
     * @see \Cake\Utility\Hash::extract()
     * @throws \InvalidArgumentException When providing invalid data.
     * @link https://book.cakephp.org/3.0/en/core-libraries/hash.html#Cake\Utility\Hash::nest
     */
    public static function nest(array $data, array $options = []): array
    {
        if (!$data) {
            return $data;
        }

        $alias = key(current($data));
        $options += [
            'idPath' => "{n}.$alias.id",
            'parentPath' => "{n}.$alias.parent_id",
            'children' => 'children',
            'root' => null,
        ];

        $return = $idMap = [];
        $ids = static::extract($data, $options['idPath']);

        $idKeys = explode('.', $options['idPath']);
        array_shift($idKeys);

        $parentKeys = explode('.', $options['parentPath']);
        array_shift($parentKeys);

        foreach ($data as $result) {
            $result[$options['children']] = [];

            $id = static::get($result, $idKeys);
            $parentId = static::get($result, $parentKeys);

            if (isset($idMap[$id][$options['children']])) {
                $idMap[$id] = array_merge($result, (array)$idMap[$id]);
            } else {
                $idMap[$id] = array_merge($result, [$options['children'] => []]);
            }
            if (!$parentId || !in_array($parentId, $ids)) {
                $return[] =& $idMap[$id];
            } else {
                $idMap[$parentId][$options['children']][] =& $idMap[$id];
            }
        }

        if (!$return) {
            throw new InvalidArgumentException('Invalid data array to nest.');
        }

        if ($options['root']) {
            $root = $options['root'];
        } else {
            $root = static::get($return[0], $parentKeys);
        }

        foreach ($return as $i => $result) {
            $id = static::get($result, $idKeys);
            $parentId = static::get($result, $parentKeys);
            if ($id !== $root && $parentId != $root) {
                unset($return[$i]);
            }
        }

        return array_values($return);
    }
}<|MERGE_RESOLUTION|>--- conflicted
+++ resolved
@@ -940,8 +940,8 @@
      *
      * ### Sort directions
      *
-     * - `asc` Sort ascending.
-     * - `desc` Sort descending.
+     * - `asc` or \SORT_ASC Sort ascending.
+     * - `desc` or \SORT_DESC Sort descending.
      *
      * ### Sort types
      *
@@ -963,7 +963,7 @@
      *
      * @param array $data An array of data to sort
      * @param string $path A Set-compatible path to the array value
-     * @param string $dir See directions above. Defaults to 'asc'.
+     * @param string|int $dir See directions above. Defaults to 'asc'.
      * @param array|string $type See direction types above. Defaults to 'regular'.
      * @return array Sorted array of data
      * @link https://book.cakephp.org/3.0/en/core-libraries/hash.html#Cake\Utility\Hash::sort
@@ -997,7 +997,6 @@
         $keys = static::extract($result, '{n}.id');
         $values = static::extract($result, '{n}.value');
 
-<<<<<<< HEAD
         if (is_string($dir)) {
             $dir = strtolower($dir);
         }
@@ -1005,9 +1004,6 @@
             $dir = $dir === 'asc' ? \SORT_ASC : \SORT_DESC;
         }
 
-=======
-        $dir = strtolower($dir);
->>>>>>> bb06ced5
         $ignoreCase = false;
 
         // $type can be overloaded for case insensitive sort
@@ -1018,11 +1014,6 @@
         }
         $type = strtolower($type);
 
-        if ($dir === 'asc') {
-            $dir = \SORT_ASC;
-        } else {
-            $dir = \SORT_DESC;
-        }
         if ($type === 'numeric') {
             $type = \SORT_NUMERIC;
         } elseif ($type === 'string') {
