<?php
declare(strict_types=1);

/**
 * CakePHP(tm) : Rapid Development Framework (https://cakephp.org)
 * Copyright (c) Cake Software Foundation, Inc. (https://cakefoundation.org)
 *
 * Licensed under The MIT License
 * For full copyright and license information, please see the LICENSE.txt
 * Redistributions of files must retain the above copyright notice.
 *
 * @copyright     Copyright (c) Cake Software Foundation, Inc. (https://cakefoundation.org)
 * @link          https://cakephp.org CakePHP(tm) Project
 * @since         1.2.0
 * @license       https://opensource.org/licenses/mit-license.php MIT License
 */
namespace Cake\Error;

use Cake\Core\Configure;
use Cake\Core\InstanceConfigTrait;
use Cake\Error\Debug\ArrayItemNode;
use Cake\Error\Debug\ArrayNode;
use Cake\Error\Debug\ClassNode;
use Cake\Error\Debug\ConsoleFormatter;
use Cake\Error\Debug\DebugContext;
use Cake\Error\Debug\FormatterInterface;
use Cake\Error\Debug\HtmlFormatter;
use Cake\Error\Debug\NodeInterface;
use Cake\Error\Debug\PropertyNode;
use Cake\Error\Debug\ReferenceNode;
use Cake\Error\Debug\ScalarNode;
use Cake\Error\Debug\SpecialNode;
use Cake\Error\Debug\TextFormatter;
use Cake\Error\Renderer\HtmlErrorRenderer;
use Cake\Error\Renderer\TextErrorRenderer;
use Cake\Log\Log;
use Cake\Utility\Hash;
use Cake\Utility\Security;
use Cake\Utility\Text;
use Closure;
use Exception;
use InvalidArgumentException;
use ReflectionObject;
use ReflectionProperty;
use RuntimeException;
use Throwable;

/**
 * Provide custom logging and error handling.
 *
 * Debugger extends PHP's default error handling and gives
 * simpler to use more powerful interfaces.
 *
 * @link https://book.cakephp.org/4/en/development/debugging.html#namespace-Cake\Error
 */
class Debugger
{
    use InstanceConfigTrait;

    /**
     * Default configuration
     *
     * @var array<string, mixed>
     */
    protected array $_defaultConfig = [
        'outputMask' => [],
        'exportFormatter' => null,
        'editor' => 'phpstorm',
    ];

    /**
     * The current output format.
     *
     * @var string
     */
    protected string $_outputFormat = 'js';

    /**
     * Templates used when generating trace or error strings. Can be global or indexed by the format
     * value used in $_outputFormat.
     *
     * @var array<string, array<string, mixed>>
     */
    protected array $_templates = [
        'log' => [
            // These templates are not actually used, as Debugger::log() is called instead.
            'trace' => '{:reference} - {:path}, line {:line}',
            'error' => '{:error} ({:code}): {:description} in [{:file}, line {:line}]',
        ],
        'js' => [
            'error' => '',
            'info' => '',
            'trace' => '<pre class="stack-trace">{:trace}</pre>',
            'code' => '',
            'context' => '',
            'links' => [],
            'escapeContext' => true,
        ],
        'html' => [
            'trace' => '<pre class="cake-error trace"><b>Trace</b> <p>{:trace}</p></pre>',
            'context' => '<pre class="cake-error context"><b>Context</b> <p>{:context}</p></pre>',
            'escapeContext' => true,
        ],
        'txt' => [
            'error' => "{:error}: {:code} :: {:description} on line {:line} of {:path}\n{:info}",
            'code' => '',
            'info' => '',
        ],
        'base' => [
            'traceLine' => '{:reference} - {:path}, line {:line}',
            'trace' => "Trace:\n{:trace}\n",
            'context' => "Context:\n{:context}\n",
        ],
    ];

    /**
     * Mapping for error renderers.
     *
     * Error renderers are replacing output formatting with
     * an object based system. Having Debugger handle and render errors
     * will be deprecated and the new ErrorTrap system should be used instead.
     *
     * @var array<string, class-string>
     */
<<<<<<< HEAD
    protected array $renderers = [
        // Backwards compatible alias for text that will be deprecated.
        'txt' => TextRenderer::class,
        'text' => TextRenderer::class,
=======
    protected $renderers = [
        'txt' => TextErrorRenderer::class,
>>>>>>> ddca334d
        // The html alias currently uses no JS and will be deprecated.
        'js' => HtmlErrorRenderer::class,
    ];

    /**
     * A map of editors to their link templates.
     *
     * @var array<string, string|callable>
     */
    protected array $editors = [
        'atom' => 'atom://core/open/file?filename={file}&line={line}',
        'emacs' => 'emacs://open?url=file://{file}&line={line}',
        'macvim' => 'mvim://open/?url=file://{file}&line={line}',
        'phpstorm' => 'phpstorm://open?file={file}&line={line}',
        'sublime' => 'subl://open?url=file://{file}&line={line}',
        'textmate' => 'txmt://open?url=file://{file}&line={line}',
        'vscode' => 'vscode://file/{file}:{line}',
    ];

    /**
     * Holds current output data when outputFormat is false.
     *
     * @var array
     */
    protected array $_data = [];

    /**
     * Constructor.
     */
    public function __construct()
    {
        $docRef = ini_get('docref_root');
        if (empty($docRef) && function_exists('ini_set')) {
            ini_set('docref_root', 'https://secure.php.net/');
        }
        if (!defined('E_RECOVERABLE_ERROR')) {
            define('E_RECOVERABLE_ERROR', 4096);
        }

        $config = array_intersect_key((array)Configure::read('Debugger'), $this->_defaultConfig);
        $this->setConfig($config);

        $e = '<pre class="cake-error">';
        $e .= '<a href="javascript:void(0);" onclick="document.getElementById(\'{:id}-trace\')';
        $e .= '.style.display = (document.getElementById(\'{:id}-trace\').style.display == ';
        $e .= '\'none\' ? \'\' : \'none\');"><b>{:error}</b> ({:code})</a>: {:description} ';
        $e .= '[<b>{:path}</b>, line <b>{:line}</b>]';

        $e .= '<div id="{:id}-trace" class="cake-stack-trace" style="display: none;">';
        $e .= '{:links}{:info}</div>';
        $e .= '</pre>';
        $this->_templates['js']['error'] = $e;

        $t = '<div id="{:id}-trace" class="cake-stack-trace" style="display: none;">';
        $t .= '{:context}{:code}{:trace}</div>';
        $this->_templates['js']['info'] = $t;

        $links = [];
        $link = '<a href="javascript:void(0);" onclick="document.getElementById(\'{:id}-code\')';
        $link .= '.style.display = (document.getElementById(\'{:id}-code\').style.display == ';
        $link .= '\'none\' ? \'\' : \'none\')">Code</a>';
        $links['code'] = $link;

        $link = '<a href="javascript:void(0);" onclick="document.getElementById(\'{:id}-context\')';
        $link .= '.style.display = (document.getElementById(\'{:id}-context\').style.display == ';
        $link .= '\'none\' ? \'\' : \'none\')">Context</a>';
        $links['context'] = $link;

        $this->_templates['js']['links'] = $links;

        $this->_templates['js']['context'] = '<pre id="{:id}-context" class="cake-context cake-debug" ';
        $this->_templates['js']['context'] .= 'style="display: none;">{:context}</pre>';

        $this->_templates['js']['code'] = '<pre id="{:id}-code" class="cake-code-dump" ';
        $this->_templates['js']['code'] .= 'style="display: none;">{:code}</pre>';

        $e = '<pre class="cake-error"><b>{:error}</b> ({:code}) : {:description} ';
        $e .= '[<b>{:path}</b>, line <b>{:line}]</b></pre>';
        $this->_templates['html']['error'] = $e;

        $this->_templates['html']['context'] = '<pre class="cake-context cake-debug"><b>Context</b> ';
        $this->_templates['html']['context'] .= '<p>{:context}</p></pre>';
    }

    /**
     * Returns a reference to the Debugger singleton object instance.
     *
     * @param string|null $class Class name.
     * @return static
     */
    public static function getInstance(?string $class = null): static
    {
        static $instance = [];
        if (!empty($class)) {
            if (!$instance || strtolower($class) !== strtolower(get_class($instance[0]))) {
                $instance[0] = new $class();
            }
        }
        if (!$instance) {
            $instance[0] = new Debugger();
        }

        return $instance[0];
    }

    /**
     * Read or write configuration options for the Debugger instance.
     *
     * @param array<string, mixed>|string|null $key The key to get/set, or a complete array of configs.
     * @param mixed|null $value The value to set.
     * @param bool $merge Whether to recursively merge or overwrite existing config, defaults to true.
     * @return mixed Config value being read, or the object itself on write operations.
     * @throws \Cake\Core\Exception\CakeException When trying to set a key that is invalid.
     */
    public static function configInstance(array|string|null $key = null, mixed $value = null, bool $merge = true): mixed
    {
        if ($key === null) {
            return static::getInstance()->getConfig($key);
        }

        if (is_array($key) || func_num_args() >= 2) {
            return static::getInstance()->setConfig($key, $value, $merge);
        }

        return static::getInstance()->getConfig($key);
    }

    /**
     * Reads the current output masking.
     *
     * @return array<string, string>
     */
    public static function outputMask(): array
    {
        return static::configInstance('outputMask');
    }

    /**
     * Sets configurable masking of debugger output by property name and array key names.
     *
     * ### Example
     *
     * Debugger::setOutputMask(['password' => '[*************]');
     *
     * @param array<string, string> $value An array where keys are replaced by their values in output.
     * @param bool $merge Whether to recursively merge or overwrite existing config, defaults to true.
     * @return void
     */
    public static function setOutputMask(array $value, bool $merge = true): void
    {
        static::configInstance('outputMask', $value, $merge);
    }

    /**
     * Add an editor link format
     *
     * Template strings can use the `{file}` and `{line}` placeholders.
     * Closures templates must return a string, and accept two parameters:
     * The file and line.
     *
     * @param string $name The name of the editor.
     * @param \Closure|string $template The string template or closure
     * @return void
     */
    public static function addEditor(string $name, Closure|string $template): void
    {
        $instance = static::getInstance();
        $instance->editors[$name] = $template;
    }

    /**
     * Choose the editor link style you want to use.
     *
     * @param string $name The editor name.
     * @return void
     */
    public static function setEditor(string $name): void
    {
        $instance = static::getInstance();
        if (!isset($instance->editors[$name])) {
            $known = implode(', ', array_keys($instance->editors));
            throw new RuntimeException("Unknown editor `{$name}`. Known editors are {$known}");
        }
        $instance->setConfig('editor', $name);
    }

    /**
     * Get a formatted URL for the active editor.
     *
     * @param string $file The file to create a link for.
     * @param int $line The line number to create a link for.
     * @return string The formatted URL.
     */
    public static function editorUrl(string $file, int $line): string
    {
        $instance = static::getInstance();
        $editor = $instance->getConfig('editor');
        if (!isset($instance->editors[$editor])) {
            throw new RuntimeException("Cannot format editor URL `{$editor}` is not a known editor.");
        }

        $template = $instance->editors[$editor];
        if (is_string($template)) {
            return str_replace(['{file}', '{line}'], [$file, (string)$line], $template);
        }

        return $template($file, $line);
    }

    /**
     * Recursively formats and outputs the contents of the supplied variable.
     *
     * @param mixed $var The variable to dump.
     * @param int $maxDepth The depth to output to. Defaults to 3.
     * @return void
     * @see \Cake\Error\Debugger::exportVar()
     * @link https://book.cakephp.org/4/en/development/debugging.html#outputting-values
     */
    public static function dump(mixed $var, int $maxDepth = 3): void
    {
        pr(static::exportVar($var, $maxDepth));
    }

    /**
     * Creates an entry in the log file. The log entry will contain a stack trace from where it was called.
     * as well as export the variable using exportVar. By default, the log is written to the debug log.
     *
     * @param mixed $var Variable or content to log.
     * @param string|int $level Type of log to use. Defaults to 'debug'.
     * @param int $maxDepth The depth to output to. Defaults to 3.
     * @return void
     */
    public static function log(mixed $var, string|int $level = 'debug', int $maxDepth = 3): void
    {
        /** @var string $source */
        $source = static::trace(['start' => 1]);
        $source .= "\n";

        Log::write(
            $level,
            "\n" . $source . static::exportVarAsPlainText($var, $maxDepth)
        );
    }

    /**
     * Outputs a stack trace based on the supplied options.
     *
     * ### Options
     *
     * - `depth` - The number of stack frames to return. Defaults to 999
     * - `format` - The format you want the return. Defaults to the currently selected format. If
     *    format is 'array' or 'points' the return will be an array.
     * - `args` - Should arguments for functions be shown? If true, the arguments for each method call
     *   will be displayed.
     * - `start` - The stack frame to start generating a trace from. Defaults to 0
     *
     * @param array<string, mixed> $options Format for outputting stack trace.
     * @return array|string Formatted stack trace.
     * @link https://book.cakephp.org/4/en/development/debugging.html#generating-stack-traces
     */
    public static function trace(array $options = []): array|string
    {
        return Debugger::formatTrace(debug_backtrace(), $options);
    }

    /**
     * Formats a stack trace based on the supplied options.
     *
     * ### Options
     *
     * - `depth` - The number of stack frames to return. Defaults to 999
     * - `format` - The format you want the return. Defaults to the currently selected format. If
     *    format is 'array' or 'points' the return will be an array.
     * - `args` - Should arguments for functions be shown? If true, the arguments for each method call
     *   will be displayed.
     * - `start` - The stack frame to start generating a trace from. Defaults to 0
     *
     * @param \Throwable|array $backtrace Trace as array or an exception object.
     * @param array<string, mixed> $options Format for outputting stack trace.
     * @return array|string Formatted stack trace.
     * @link https://book.cakephp.org/4/en/development/debugging.html#generating-stack-traces
     */
    public static function formatTrace(Throwable|array $backtrace, array $options = []): array|string
    {
        if ($backtrace instanceof Throwable) {
            $backtrace = $backtrace->getTrace();
        }
        $self = Debugger::getInstance();
        $defaults = [
            'depth' => 999,
            'format' => $self->_outputFormat,
            'args' => false,
            'start' => 0,
            'scope' => null,
            'exclude' => ['call_user_func_array', 'trigger_error'],
        ];
        $options = Hash::merge($defaults, $options);

        $count = count($backtrace);
        $back = [];

        $_trace = [
            'line' => '??',
            'file' => '[internal]',
            'class' => null,
            'function' => '[main]',
        ];

        for ($i = $options['start']; $i < $count && $i < $options['depth']; $i++) {
            $trace = $backtrace[$i] + ['file' => '[internal]', 'line' => '??'];
            $signature = $reference = '[main]';

            if (isset($backtrace[$i + 1])) {
                $next = $backtrace[$i + 1] + $_trace;
                $signature = $reference = $next['function'];

                if (!empty($next['class'])) {
                    $signature = $next['class'] . '::' . $next['function'];
                    $reference = $signature . '(';
                    if ($options['args'] && isset($next['args'])) {
                        $args = [];
                        foreach ($next['args'] as $arg) {
                            $args[] = Debugger::exportVar($arg);
                        }
                        $reference .= implode(', ', $args);
                    }
                    $reference .= ')';
                }
            }
            if (in_array($signature, $options['exclude'], true)) {
                continue;
            }
            if ($options['format'] === 'points' && $trace['file'] !== '[internal]') {
                $back[] = ['file' => $trace['file'], 'line' => $trace['line'], 'reference' => $reference];
            } elseif ($options['format'] === 'array') {
                $back[] = $trace;
            } else {
                if (isset($self->_templates[$options['format']]['traceLine'])) {
                    $tpl = $self->_templates[$options['format']]['traceLine'];
                } else {
                    $tpl = $self->_templates['base']['traceLine'];
                }
                $trace['path'] = static::trimPath($trace['file']);
                $trace['reference'] = $reference;
                unset($trace['object'], $trace['args']);
                $back[] = Text::insert($tpl, $trace, ['before' => '{:', 'after' => '}']);
            }
        }

        if ($options['format'] === 'array' || $options['format'] === 'points') {
            return $back;
        }

        /** @psalm-suppress InvalidArgument */
        return implode("\n", $back);
    }

    /**
     * Shortens file paths by replacing the application base path with 'APP', and the CakePHP core
     * path with 'CORE'.
     *
     * @param string $path Path to shorten.
     * @return string Normalized path
     */
    public static function trimPath(string $path): string
    {
        if (defined('APP') && str_starts_with($path, APP)) {
            return str_replace(APP, 'APP/', $path);
        }
        if (defined('CAKE_CORE_INCLUDE_PATH') && str_starts_with($path, CAKE_CORE_INCLUDE_PATH)) {
            return str_replace(CAKE_CORE_INCLUDE_PATH, 'CORE', $path);
        }
        if (defined('ROOT') && str_starts_with($path, ROOT)) {
            return str_replace(ROOT, 'ROOT', $path);
        }

        return $path;
    }

    /**
     * Grabs an excerpt from a file and highlights a given line of code.
     *
     * Usage:
     *
     * ```
     * Debugger::excerpt('/path/to/file', 100, 4);
     * ```
     *
     * The above would return an array of 8 items. The 4th item would be the provided line,
     * and would be wrapped in `<span class="code-highlight"></span>`. All the lines
     * are processed with highlight_string() as well, so they have basic PHP syntax highlighting
     * applied.
     *
     * @param string $file Absolute path to a PHP file.
     * @param int $line Line number to highlight.
     * @param int $context Number of lines of context to extract above and below $line.
     * @return array<string> Set of lines highlighted
     * @see https://secure.php.net/highlight_string
     * @link https://book.cakephp.org/4/en/development/debugging.html#getting-an-excerpt-from-a-file
     */
    public static function excerpt(string $file, int $line, int $context = 2): array
    {
        $lines = [];
        if (!file_exists($file)) {
            return [];
        }
        $data = file_get_contents($file);
        if (empty($data)) {
            return $lines;
        }
        if (str_contains($data, "\n")) {
            $data = explode("\n", $data);
        }
        $line--;
        if (!isset($data[$line])) {
            return $lines;
        }
        for ($i = $line - $context; $i < $line + $context + 1; $i++) {
            if (!isset($data[$i])) {
                continue;
            }
            $string = str_replace(["\r\n", "\n"], '', static::_highlight($data[$i]));
            if ($i === $line) {
                $lines[] = '<span class="code-highlight">' . $string . '</span>';
            } else {
                $lines[] = $string;
            }
        }

        return $lines;
    }

    /**
     * Wraps the highlight_string function in case the server API does not
     * implement the function as it is the case of the HipHop interpreter
     *
     * @param string $str The string to convert.
     * @return string
     */
    protected static function _highlight(string $str): string
    {
        if (function_exists('hphp_log') || function_exists('hphp_gettid')) {
            return htmlentities($str);
        }
        $added = false;
        if (!str_contains($str, '<?php')) {
            $added = true;
            $str = "<?php \n" . $str;
        }
        $highlight = highlight_string($str, true);
        if ($added) {
            $highlight = str_replace(
                ['&lt;?php&nbsp;<br/>', '&lt;?php&nbsp;<br />'],
                '',
                $highlight
            );
        }

        return $highlight;
    }

    /**
     * Get the configured export formatter or infer one based on the environment.
     *
     * @return \Cake\Error\Debug\FormatterInterface
     * @unstable This method is not stable and may change in the future.
     * @since 4.1.0
     */
    public function getExportFormatter(): FormatterInterface
    {
        $instance = static::getInstance();
        $class = $instance->getConfig('exportFormatter');
        if (!$class) {
            if (ConsoleFormatter::environmentMatches()) {
                $class = ConsoleFormatter::class;
            } elseif (HtmlFormatter::environmentMatches()) {
                $class = HtmlFormatter::class;
            } else {
                $class = TextFormatter::class;
            }
        }
        $instance = new $class();
        if (!$instance instanceof FormatterInterface) {
            throw new RuntimeException(
                "The `{$class}` formatter does not implement " . FormatterInterface::class
            );
        }

        return $instance;
    }

    /**
     * Converts a variable to a string for debug output.
     *
     * *Note:* The following keys will have their contents
     * replaced with `*****`:
     *
     *  - password
     *  - login
     *  - host
     *  - database
     *  - port
     *  - prefix
     *  - schema
     *
     * This is done to protect database credentials, which could be accidentally
     * shown in an error message if CakePHP is deployed in development mode.
     *
     * @param mixed $var Variable to convert.
     * @param int $maxDepth The depth to output to. Defaults to 3.
     * @return string Variable as a formatted string
     */
    public static function exportVar(mixed $var, int $maxDepth = 3): string
    {
        $context = new DebugContext($maxDepth);
        $node = static::export($var, $context);

        return static::getInstance()->getExportFormatter()->dump($node);
    }

    /**
     * Converts a variable to a plain text string.
     *
     * @param mixed $var Variable to convert.
     * @param int $maxDepth The depth to output to. Defaults to 3.
     * @return string Variable as a string
     */
    public static function exportVarAsPlainText(mixed $var, int $maxDepth = 3): string
    {
        return (new TextFormatter())->dump(
            static::export($var, new DebugContext($maxDepth))
        );
    }

    /**
     * Convert the variable to the internal node tree.
     *
     * The node tree can be manipulated and serialized more easily
     * than many object graphs can.
     *
     * @param mixed $var Variable to convert.
     * @param int $maxDepth The depth to generate nodes to. Defaults to 3.
     * @return \Cake\Error\Debug\NodeInterface The root node of the tree.
     */
    public static function exportVarAsNodes(mixed $var, int $maxDepth = 3): NodeInterface
    {
        return static::export($var, new DebugContext($maxDepth));
    }

    /**
     * Protected export function used to keep track of indentation and recursion.
     *
     * @param mixed $var The variable to dump.
     * @param \Cake\Error\Debug\DebugContext $context Dump context
     * @return \Cake\Error\Debug\NodeInterface The dumped variable.
     */
    protected static function export(mixed $var, DebugContext $context): NodeInterface
    {
        $type = static::getType($var);

        if (str_starts_with($type, 'resource ')) {
            return new ScalarNode($type, $var);
        }

        switch ($type) {
            case 'float':
            case 'string':
            case 'null':
                return new ScalarNode($type, $var);
            case 'bool':
                return new ScalarNode('bool', $var);
            case 'int':
                return new ScalarNode('int', $var);
            case 'array':
                return static::exportArray($var, $context->withAddedDepth());
            case 'unknown':
                return new SpecialNode('(unknown)');
            default:
                return static::exportObject($var, $context->withAddedDepth());
        }
    }

    /**
     * Export an array type object. Filters out keys used in datasource configuration.
     *
     * The following keys are replaced with ***'s
     *
     * - password
     * - login
     * - host
     * - database
     * - port
     * - prefix
     * - schema
     *
     * @param array $var The array to export.
     * @param \Cake\Error\Debug\DebugContext $context The current dump context.
     * @return \Cake\Error\Debug\ArrayNode Exported array.
     */
    protected static function exportArray(array $var, DebugContext $context): ArrayNode
    {
        $items = [];

        $remaining = $context->remainingDepth();
        if ($remaining >= 0) {
            $outputMask = static::outputMask();
            foreach ($var as $key => $val) {
                if (array_key_exists($key, $outputMask)) {
                    $node = new ScalarNode('string', $outputMask[$key]);
                } elseif ($val !== $var) {
                    // Dump all the items without increasing depth.
                    $node = static::export($val, $context);
                } else {
                    // Likely recursion, so we increase depth.
                    $node = static::export($val, $context->withAddedDepth());
                }
                $items[] = new ArrayItemNode(static::export($key, $context), $node);
            }
        } else {
            $items[] = new ArrayItemNode(
                new ScalarNode('string', ''),
                new SpecialNode('[maximum depth reached]')
            );
        }

        return new ArrayNode($items);
    }

    /**
     * Handles object to node conversion.
     *
     * @param object $var Object to convert.
     * @param \Cake\Error\Debug\DebugContext $context The dump context.
     * @return \Cake\Error\Debug\NodeInterface
     * @see \Cake\Error\Debugger::exportVar()
     */
    protected static function exportObject(object $var, DebugContext $context): NodeInterface
    {
        $isRef = $context->hasReference($var);
        $refNum = $context->getReferenceId($var);

        $className = get_class($var);
        if ($isRef) {
            return new ReferenceNode($className, $refNum);
        }
        $node = new ClassNode($className, $refNum);

        $remaining = $context->remainingDepth();
        if ($remaining > 0) {
            if (method_exists($var, '__debugInfo')) {
                try {
                    foreach ($var->__debugInfo() as $key => $val) {
                        $node->addProperty(new PropertyNode("'{$key}'", null, static::export($val, $context)));
                    }

                    return $node;
                } catch (Exception $e) {
                    return new SpecialNode("(unable to export object: {$e->getMessage()})");
                }
            }

            $outputMask = static::outputMask();
            $objectVars = get_object_vars($var);
            foreach ($objectVars as $key => $value) {
                if (array_key_exists($key, $outputMask)) {
                    $value = $outputMask[$key];
                }
                /** @psalm-suppress RedundantCast */
                $node->addProperty(
                    new PropertyNode((string)$key, 'public', static::export($value, $context->withAddedDepth()))
                );
            }

            $ref = new ReflectionObject($var);

            $filters = [
                ReflectionProperty::IS_PROTECTED => 'protected',
                ReflectionProperty::IS_PRIVATE => 'private',
            ];
            foreach ($filters as $filter => $visibility) {
                $reflectionProperties = $ref->getProperties($filter);
                foreach ($reflectionProperties as $reflectionProperty) {
                    $reflectionProperty->setAccessible(true);

                    if (
                        method_exists($reflectionProperty, 'isInitialized') &&
                        !$reflectionProperty->isInitialized($var)
                    ) {
                        $value = new SpecialNode('[uninitialized]');
                    } else {
                        $value = static::export($reflectionProperty->getValue($var), $context->withAddedDepth());
                    }
                    $node->addProperty(
                        new PropertyNode(
                            $reflectionProperty->getName(),
                            $visibility,
                            $value
                        )
                    );
                }
            }
        }

        return $node;
    }

    /**
     * Get the output format for Debugger error rendering.
     *
     * @return string Returns the current format when getting.
     */
    public static function getOutputFormat(): string
    {
        return Debugger::getInstance()->_outputFormat;
    }

    /**
     * Set the output format for Debugger error rendering.
     *
     * @param string $format The format you want errors to be output as.
     * @return void
     * @throws \InvalidArgumentException When choosing a format that doesn't exist.
     */
    public static function setOutputFormat(string $format): void
    {
        $self = Debugger::getInstance();

        if (!isset($self->_templates[$format])) {
            throw new InvalidArgumentException('Invalid Debugger output format.');
        }
        $self->_outputFormat = $format;
    }

    /**
     * Add an output format or update a format in Debugger.
     *
     * ```
     * Debugger::addFormat('custom', $data);
     * ```
     *
     * Where $data is an array of strings that use Text::insert() variable
     * replacement. The template vars should be in a `{:id}` style.
     * An error formatter can have the following keys:
     *
     * - 'error' - Used for the container for the error message. Gets the following template
     *   variables: `id`, `error`, `code`, `description`, `path`, `line`, `links`, `info`
     * - 'info' - A combination of `code`, `context` and `trace`. Will be set with
     *   the contents of the other template keys.
     * - 'trace' - The container for a stack trace. Gets the following template
     *   variables: `trace`
     * - 'context' - The container element for the context variables.
     *   Gets the following templates: `id`, `context`
     * - 'links' - An array of HTML links that are used for creating links to other resources.
     *   Typically this is used to create javascript links to open other sections.
     *   Link keys, are: `code`, `context`, `help`. See the JS output format for an
     *   example.
     * - 'traceLine' - Used for creating lines in the stacktrace. Gets the following
     *   template variables: `reference`, `path`, `line`
     *
     * Alternatively if you want to use a custom callback to do all the formatting, you can use
     * the callback key, and provide a callable:
     *
     * ```
     * Debugger::addFormat('custom', ['callback' => [$foo, 'outputError']];
     * ```
     *
     * The callback can expect two parameters. The first is an array of all
     * the error data. The second contains the formatted strings generated using
     * the other template strings. Keys like `info`, `links`, `code`, `context` and `trace`
     * will be present depending on the other templates in the format type.
     *
     * @param string $format Format to use, including 'js' for JavaScript-enhanced HTML, 'html' for
     *    straight HTML output, or 'txt' for unformatted text.
     * @param array $strings Template strings, or a callback to be used for the output format.
     * @return array The resulting format string set.
     */
    public static function addFormat(string $format, array $strings): array
    {
        $self = Debugger::getInstance();
        if (isset($self->_templates[$format])) {
            if (isset($strings['links'])) {
                $self->_templates[$format]['links'] = array_merge(
                    $self->_templates[$format]['links'],
                    $strings['links']
                );
                unset($strings['links']);
            }
            $self->_templates[$format] = $strings + $self->_templates[$format];
        } else {
            $self->_templates[$format] = $strings;
        }
        unset($self->renderers[$format]);

        return $self->_templates[$format];
    }

    /**
     * Add a renderer to the current instance.
     *
     * @param string $name The alias for the the renderer.
     * @param class-string<\Cake\Error\ErrorRendererInterface> $class The classname of the renderer to use.
     * @return void
     */
    public static function addRenderer(string $name, string $class): void
    {
        if (!in_array(ErrorRendererInterface::class, class_implements($class))) {
            throw new InvalidArgumentException(
                'Invalid renderer class. $class must implement ' . ErrorRendererInterface::class
            );
        }
        $self = Debugger::getInstance();
        $self->renderers[$name] = $class;
    }

    /**
     * Takes a processed array of data from an error and displays it in the chosen format.
     *
     * @param array $data Data to output.
     * @return void
     */
    public function outputError(array $data): void
    {
        $defaults = [
            'level' => 0,
            'error' => 0,
            'code' => 0,
            'description' => '',
            'file' => '',
            'line' => 0,
            'context' => [],
            'start' => 2,
        ];
        $data += $defaults;

        $outputFormat = $this->_outputFormat;
        if (isset($this->renderers[$outputFormat])) {
            /** @var array $trace */
            $trace = static::trace(['start' => $data['start'], 'format' => 'points']);
            $error = new PhpError($data['code'], $data['description'], $data['file'], $data['line'], $trace);
            $renderer = new $this->renderers[$outputFormat]();
            echo $renderer->render($error, Configure::read('debug'));

            return;
        }

        $files = static::trace(['start' => $data['start'], 'format' => 'points']);
        $code = '';
        $file = null;
        if (isset($files[0]['file'])) {
            $file = $files[0];
        } elseif (isset($files[1]['file'])) {
            $file = $files[1];
        }
        if ($file) {
            $code = static::excerpt($file['file'], $file['line'], 1);
        }
        $trace = static::trace(['start' => $data['start'], 'depth' => '20']);
        $insertOpts = ['before' => '{:', 'after' => '}'];
        $context = [];
        $links = [];
        $info = '';

        foreach ((array)$data['context'] as $var => $value) {
            $context[] = "\${$var} = " . static::exportVar($value, 3);
        }

        switch ($this->_outputFormat) {
            case false:
                $this->_data[] = compact('context', 'trace') + $data;

                return;
            case 'log':
                static::log(compact('context', 'trace') + $data);

                return;
        }

        $data['trace'] = $trace;
        $data['id'] = 'cakeErr' . uniqid();
        $tpl = $this->_templates[$outputFormat] + $this->_templates['base'];

        if (isset($tpl['links'])) {
            foreach ($tpl['links'] as $key => $val) {
                $links[$key] = Text::insert($val, $data, $insertOpts);
            }
        }

        if (!empty($tpl['escapeContext'])) {
            $data['description'] = h($data['description']);
        }

        $infoData = compact('code', 'context', 'trace');
        foreach ($infoData as $key => $value) {
            if (empty($value) || !isset($tpl[$key])) {
                continue;
            }
            if (is_array($value)) {
                $value = implode("\n", $value);
            }
            $info .= Text::insert($tpl[$key], [$key => $value] + $data, $insertOpts);
        }
        $links = implode(' ', $links);

        if (isset($tpl['callback']) && is_callable($tpl['callback'])) {
            $tpl['callback']($data, compact('links', 'info'));

            return;
        }
        echo Text::insert($tpl['error'], compact('links', 'info') + $data, $insertOpts);
    }

    /**
     * Get the type of the given variable. Will return the class name
     * for objects.
     *
     * @param mixed $var The variable to get the type of.
     * @return string The type of variable.
     */
    public static function getType(mixed $var): string
    {
        $type = get_debug_type($var);

        if ($type === 'double') {
            return 'float';
        }

        if ($type === 'unknown type') {
            return 'unknown';
        }

        return $type;
    }

    /**
     * Prints out debug information about given variable.
     *
     * @param mixed $var Variable to show debug information for.
     * @param array $location If contains keys "file" and "line" their values will
     *    be used to show location info.
     * @param bool|null $showHtml If set to true, the method prints the debug
     *    data encoded as HTML. If false, plain text formatting will be used.
     *    If null, the format will be chosen based on the configured exportFormatter, or
     *    environment conditions.
     * @return void
     */
    public static function printVar(mixed $var, array $location = [], ?bool $showHtml = null): void
    {
        $location += ['file' => null, 'line' => null];
        if ($location['file']) {
            $location['file'] = static::trimPath((string)$location['file']);
        }

        $debugger = static::getInstance();
        $restore = null;
        if ($showHtml !== null) {
            $restore = $debugger->getConfig('exportFormatter');
            $debugger->setConfig('exportFormatter', $showHtml ? HtmlFormatter::class : TextFormatter::class);
        }
        $contents = static::exportVar($var, 25);
        $formatter = $debugger->getExportFormatter();

        if ($restore) {
            $debugger->setConfig('exportFormatter', $restore);
        }
        echo $formatter->formatWrapper($contents, $location);
    }

    /**
     * Format an exception message to be HTML formatted.
     *
     * Does the following formatting operations:
     *
     * - HTML escape the message.
     * - Convert `bool` into `<code>bool</code>`
     * - Convert newlines into `<br />`
     *
     * @param string $message The string message to format.
     * @return string Formatted message.
     */
    public static function formatHtmlMessage(string $message): string
    {
        $message = h($message);
        $message = preg_replace('/`([^`]+)`/', '<code>$1</code>', $message);
        $message = nl2br($message);

        return $message;
    }

    /**
     * Verifies that the application's salt and cipher seed value has been changed from the default value.
     *
     * @return void
     */
    public static function checkSecurityKeys(): void
    {
        $salt = Security::getSalt();
        if ($salt === '__SALT__' || strlen($salt) < 32) {
            trigger_error(
                'Please change the value of `Security.salt` in `ROOT/config/app_local.php` ' .
                'to a random value of at least 32 characters.',
                E_USER_NOTICE
            );
        }
    }
}<|MERGE_RESOLUTION|>--- conflicted
+++ resolved
@@ -122,16 +122,9 @@
      *
      * @var array<string, class-string>
      */
-<<<<<<< HEAD
     protected array $renderers = [
-        // Backwards compatible alias for text that will be deprecated.
-        'txt' => TextRenderer::class,
-        'text' => TextRenderer::class,
-=======
-    protected $renderers = [
         'txt' => TextErrorRenderer::class,
->>>>>>> ddca334d
-        // The html alias currently uses no JS and will be deprecated.
+        // The html alias ycurrently uses no JS and will be deprecated.
         'js' => HtmlErrorRenderer::class,
     ];
 
