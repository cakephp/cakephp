<?php
declare(strict_types=1);

/**
 * CakePHP(tm) : Rapid Development Framework (https://cakephp.org)
 * Copyright (c) Cake Software Foundation, Inc. (https://cakefoundation.org)
 *
 * Licensed under The MIT License
 * For full copyright and license information, please see the LICENSE.txt
 * Redistributions of files must retain the above copyright notice.
 *
 * @copyright     Copyright (c) Cake Software Foundation, Inc. (https://cakefoundation.org)
 * @link          https://cakephp.org CakePHP(tm) Project
 * @since         1.2.0
 * @license       https://opensource.org/licenses/mit-license.php MIT License
 */
namespace Cake\Error;

use Cake\Core\Configure;
use Cake\Core\Exception\CakeException;
use Cake\Core\InstanceConfigTrait;
use Cake\Error\Debug\ArrayItemNode;
use Cake\Error\Debug\ArrayNode;
use Cake\Error\Debug\ClassNode;
use Cake\Error\Debug\ConsoleFormatter;
use Cake\Error\Debug\DebugContext;
use Cake\Error\Debug\FormatterInterface;
use Cake\Error\Debug\HtmlFormatter;
use Cake\Error\Debug\NodeInterface;
use Cake\Error\Debug\PropertyNode;
use Cake\Error\Debug\ReferenceNode;
use Cake\Error\Debug\ScalarNode;
use Cake\Error\Debug\SpecialNode;
use Cake\Error\Debug\TextFormatter;
use Cake\Log\Log;
use Cake\Utility\Hash;
use Cake\Utility\Security;
use Closure;
use Exception;
use InvalidArgumentException;
use ReflectionObject;
use ReflectionProperty;
use Throwable;

/**
 * Provide custom logging and error handling.
 *
 * Debugger extends PHP's default error handling and gives
 * simpler to use more powerful interfaces.
 *
 * @link https://book.cakephp.org/4/en/development/debugging.html#namespace-Cake\Error
 */
class Debugger
{
    use InstanceConfigTrait;

    /**
     * Default configuration
     *
     * @var array<string, mixed>
     */
    protected array $_defaultConfig = [
        'outputMask' => [],
        'exportFormatter' => null,
        'editor' => 'phpstorm',
    ];

    /**
     * A map of editors to their link templates.
     *
     * @var array<string, string|callable>
     */
    protected array $editors = [
        'atom' => 'atom://core/open/file?filename={file}&line={line}',
        'emacs' => 'emacs://open?url=file://{file}&line={line}',
        'macvim' => 'mvim://open/?url=file://{file}&line={line}',
        'phpstorm' => 'phpstorm://open?file={file}&line={line}',
        'sublime' => 'subl://open?url=file://{file}&line={line}',
        'textmate' => 'txmt://open?url=file://{file}&line={line}',
        'vscode' => 'vscode://file/{file}:{line}',
    ];

    /**
     * Holds current output data when outputFormat is false.
     *
     * @var array
     */
    protected array $_data = [];

    /**
     * Constructor.
     */
    public function __construct()
    {
        $docRef = ini_get('docref_root');
        if (empty($docRef) && function_exists('ini_set')) {
            ini_set('docref_root', 'https://secure.php.net/');
        }
        if (!defined('E_RECOVERABLE_ERROR')) {
            define('E_RECOVERABLE_ERROR', 4096);
        }

        $config = array_intersect_key((array)Configure::read('Debugger'), $this->_defaultConfig);
        $this->setConfig($config);
    }

    /**
     * Returns a reference to the Debugger singleton object instance.
     *
     * @param string|null $class Class name.
     * @return static
     */
    public static function getInstance(?string $class = null): static
    {
        static $instance = [];
        if (!empty($class)) {
            if (!$instance || strtolower($class) !== strtolower(get_class($instance[0]))) {
                $instance[0] = new $class();
            }
        }
        if (!$instance) {
            $instance[0] = new Debugger();
        }

        return $instance[0];
    }

    /**
     * Read or write configuration options for the Debugger instance.
     *
     * @param array<string, mixed>|string|null $key The key to get/set, or a complete array of configs.
     * @param mixed|null $value The value to set.
     * @param bool $merge Whether to recursively merge or overwrite existing config, defaults to true.
     * @return mixed Config value being read, or the object itself on write operations.
     * @throws \Cake\Core\Exception\CakeException When trying to set a key that is invalid.
     */
    public static function configInstance(array|string|null $key = null, mixed $value = null, bool $merge = true): mixed
    {
        if ($key === null) {
            return static::getInstance()->getConfig($key);
        }

        if (is_array($key) || func_num_args() >= 2) {
            return static::getInstance()->setConfig($key, $value, $merge);
        }

        return static::getInstance()->getConfig($key);
    }

    /**
     * Reads the current output masking.
     *
     * @return array<string, string>
     */
    public static function outputMask(): array
    {
        return static::configInstance('outputMask');
    }

    /**
     * Sets configurable masking of debugger output by property name and array key names.
     *
     * ### Example
     *
     * Debugger::setOutputMask(['password' => '[*************]');
     *
     * @param array<string, string> $value An array where keys are replaced by their values in output.
     * @param bool $merge Whether to recursively merge or overwrite existing config, defaults to true.
     * @return void
     */
    public static function setOutputMask(array $value, bool $merge = true): void
    {
        static::configInstance('outputMask', $value, $merge);
    }

    /**
     * Add an editor link format
     *
     * Template strings can use the `{file}` and `{line}` placeholders.
     * Closures templates must return a string, and accept two parameters:
     * The file and line.
     *
     * @param string $name The name of the editor.
     * @param \Closure|string $template The string template or closure
     * @return void
     */
    public static function addEditor(string $name, Closure|string $template): void
    {
        $instance = static::getInstance();
        $instance->editors[$name] = $template;
    }

    /**
     * Choose the editor link style you want to use.
     *
     * @param string $name The editor name.
     * @return void
     */
    public static function setEditor(string $name): void
    {
        $instance = static::getInstance();
        if (!isset($instance->editors[$name])) {
            $known = implode(', ', array_keys($instance->editors));
            throw new InvalidArgumentException(sprintf(
                'Unknown editor `%s`. Known editors are `%s`.',
                $name,
                $known
            ));
        }
        $instance->setConfig('editor', $name);
    }

    /**
     * Get a formatted URL for the active editor.
     *
     * @param string $file The file to create a link for.
     * @param int $line The line number to create a link for.
     * @return string The formatted URL.
     */
    public static function editorUrl(string $file, int $line): string
    {
        $instance = static::getInstance();
        $editor = $instance->getConfig('editor');
        if (!isset($instance->editors[$editor])) {
            throw new InvalidArgumentException(sprintf(
                'Cannot format editor URL `%s` is not a known editor.',
                $editor
            ));
        }

        $template = $instance->editors[$editor];
        if (is_string($template)) {
            return str_replace(['{file}', '{line}'], [$file, (string)$line], $template);
        }

        return $template($file, $line);
    }

    /**
     * Recursively formats and outputs the contents of the supplied variable.
     *
     * @param mixed $var The variable to dump.
     * @param int $maxDepth The depth to output to. Defaults to 3.
     * @return void
     * @see \Cake\Error\Debugger::exportVar()
     * @link https://book.cakephp.org/4/en/development/debugging.html#outputting-values
     */
    public static function dump(mixed $var, int $maxDepth = 3): void
    {
        pr(static::exportVar($var, $maxDepth));
    }

    /**
     * Creates an entry in the log file. The log entry will contain a stack trace from where it was called.
     * as well as export the variable using exportVar. By default, the log is written to the debug log.
     *
     * @param mixed $var Variable or content to log.
     * @param string|int $level Type of log to use. Defaults to 'debug'.
     * @param int $maxDepth The depth to output to. Defaults to 3.
     * @return void
     */
    public static function log(mixed $var, string|int $level = 'debug', int $maxDepth = 3): void
    {
        /** @var string $source */
        $source = static::trace(['start' => 1]);
        $source .= "\n";

        Log::write(
            $level,
            "\n" . $source . static::exportVarAsPlainText($var, $maxDepth)
        );
    }

    /**
     * Get the frames from $exception that are not present in $parent
     *
     * @param \Throwable $exception The exception to get frames from.
     * @param ?\Throwable $parent The parent exception to compare frames with.
     * @return array An array of frame structures.
     */
    public static function getUniqueFrames(Throwable $exception, ?Throwable $parent): array
    {
        if ($parent === null) {
            return $exception->getTrace();
        }
        $parentFrames = $parent->getTrace();
        $frames = $exception->getTrace();

        $parentCount = count($parentFrames) - 1;
        $frameCount = count($frames) - 1;

        // Reverse loop through both traces removing frames that
        // are the same.
        for ($i = $frameCount, $p = $parentCount; $i >= 0 && $p >= 0; $p--) {
            $parentTail = $parentFrames[$p];
            $tail = $frames[$i];

            // Frames without file/line are never equal to another frame.
            $isEqual = (
                (
                    isset($tail['file']) &&
                    isset($tail['line']) &&
                    isset($parentTail['file']) &&
                    isset($parentTail['line'])
                ) &&
                ($tail['file'] === $parentTail['file']) &&
                ($tail['line'] === $parentTail['line'])
            );
            if ($isEqual) {
                unset($frames[$i]);
                $i--;
            }
        }

        return $frames;
    }

    /**
     * Outputs a stack trace based on the supplied options.
     *
     * ### Options
     *
     * - `depth` - The number of stack frames to return. Defaults to 999
     * - `format` - The format you want the return. Defaults to the currently selected format. If
     *    format is 'array' or 'points' the return will be an array.
     * - `args` - Should arguments for functions be shown? If true, the arguments for each method call
     *   will be displayed.
     * - `start` - The stack frame to start generating a trace from. Defaults to 0
     *
     * @param array<string, mixed> $options Format for outputting stack trace.
     * @return array|string Formatted stack trace.
     * @link https://book.cakephp.org/4/en/development/debugging.html#generating-stack-traces
     */
    public static function trace(array $options = []): array|string
    {
        // Remove the frame for Debugger::trace()
        $backtrace = debug_backtrace();
        array_shift($backtrace);

        return Debugger::formatTrace($backtrace, $options);
    }

    /**
     * Formats a stack trace based on the supplied options.
     *
     * ### Options
     *
     * - `depth` - The number of stack frames to return. Defaults to 999
     * - `format` - The format you want the return. Defaults to 'text'. If
     *    format is 'array' or 'points' the return will be an array.
     * - `args` - Should arguments for functions be shown? If true, the arguments for each method call
     *   will be displayed.
     * - `start` - The stack frame to start generating a trace from. Defaults to 0
     *
     * @param \Throwable|array $backtrace Trace as array or an exception object.
     * @param array<string, mixed> $options Format for outputting stack trace.
     * @return array|string Formatted stack trace.
     * @link https://book.cakephp.org/4/en/development/debugging.html#generating-stack-traces
     */
    public static function formatTrace(Throwable|array $backtrace, array $options = []): array|string
    {
        if ($backtrace instanceof Throwable) {
            $backtrace = $backtrace->getTrace();
        }

        $defaults = [
            'depth' => 999,
            'format' => 'text',
            'args' => false,
            'start' => 0,
            'scope' => null,
            'exclude' => ['call_user_func_array', 'trigger_error'],
        ];
        $options = Hash::merge($defaults, $options);

        $count = count($backtrace) + 1;
        $back = [];

        for ($i = $options['start']; $i < $count && $i < $options['depth']; $i++) {
            $frame = ['file' => '[main]', 'line' => ''];
            if (isset($backtrace[$i])) {
                $frame = $backtrace[$i] + ['file' => '[internal]', 'line' => '??'];
            }

            $signature = $reference = $frame['file'];
            if (!empty($frame['class'])) {
                $signature = $frame['class'] . $frame['type'] . $frame['function'];
                $reference = $signature . '(';
                if ($options['args'] && isset($frame['args'])) {
                    $args = [];
                    foreach ($frame['args'] as $arg) {
                        $args[] = Debugger::exportVar($arg);
                    }
                    $reference .= implode(', ', $args);
                }
                $reference .= ')';
            }
            if (in_array($signature, $options['exclude'], true)) {
                continue;
            }
            if ($options['format'] === 'points') {
                $back[] = ['file' => $frame['file'], 'line' => $frame['line'], 'reference' => $reference];
            } elseif ($options['format'] === 'array') {
                if (!$options['args']) {
                    unset($frame['args']);
                }
<<<<<<< HEAD
                $back[] = $trace;
            } elseif ($options['format'] === 'text') {
                $path = static::trimPath($trace['file']);
                $reference = $reference;
                $back[] = sprintf('%s - %s, line %d', $reference, $path, $trace['line']);
            } else {
                throw new InvalidArgumentException(
                    'Invalid trace format chosen. Must be one of `array`, `points` or `text`.'
                );
=======
                $back[] = $frame;
            } else {
                $tpl = $self->_templates[$options['format']]['traceLine'] ?? $self->_templates['base']['traceLine'];
                if ($frame['file'] == '[main]') {
                    $back[] = '[main]';
                } else {
                    $frame['path'] = static::trimPath($frame['file']);
                    $frame['reference'] = $reference;
                    unset($frame['object'], $frame['args']);
                    $back[] = Text::insert($tpl, $frame, ['before' => '{:', 'after' => '}']);
                }
>>>>>>> 84948f7d
            }
        }
        if ($options['format'] === 'array' || $options['format'] === 'points') {
            return $back;
        }

        /**
         * @psalm-suppress InvalidArgument
         * @phpstan-ignore-next-line
         */
        return implode("\n", $back);
    }

    /**
     * Shortens file paths by replacing the application base path with 'APP', and the CakePHP core
     * path with 'CORE'.
     *
     * @param string $path Path to shorten.
     * @return string Normalized path
     */
    public static function trimPath(string $path): string
    {
        if (defined('APP') && str_starts_with($path, APP)) {
            return str_replace(APP, 'APP/', $path);
        }
        if (defined('CAKE_CORE_INCLUDE_PATH') && str_starts_with($path, CAKE_CORE_INCLUDE_PATH)) {
            return str_replace(CAKE_CORE_INCLUDE_PATH, 'CORE', $path);
        }
        if (defined('ROOT') && str_starts_with($path, ROOT)) {
            return str_replace(ROOT, 'ROOT', $path);
        }

        return $path;
    }

    /**
     * Grabs an excerpt from a file and highlights a given line of code.
     *
     * Usage:
     *
     * ```
     * Debugger::excerpt('/path/to/file', 100, 4);
     * ```
     *
     * The above would return an array of 8 items. The 4th item would be the provided line,
     * and would be wrapped in `<span class="code-highlight"></span>`. All the lines
     * are processed with highlight_string() as well, so they have basic PHP syntax highlighting
     * applied.
     *
     * @param string $file Absolute path to a PHP file.
     * @param int $line Line number to highlight.
     * @param int $context Number of lines of context to extract above and below $line.
     * @return array<string> Set of lines highlighted
     * @see https://secure.php.net/highlight_string
     * @link https://book.cakephp.org/4/en/development/debugging.html#getting-an-excerpt-from-a-file
     */
    public static function excerpt(string $file, int $line, int $context = 2): array
    {
        $lines = [];
        if (!file_exists($file)) {
            return [];
        }
        $data = file_get_contents($file);
        if (empty($data)) {
            return $lines;
        }
        if (str_contains($data, "\n")) {
            $data = explode("\n", $data);
        }
        $line--;
        if (!isset($data[$line])) {
            return $lines;
        }
        for ($i = $line - $context; $i < $line + $context + 1; $i++) {
            if (!isset($data[$i])) {
                continue;
            }
            $string = str_replace(["\r\n", "\n"], '', static::_highlight($data[$i]));
            if ($i === $line) {
                $lines[] = '<span class="code-highlight">' . $string . '</span>';
            } else {
                $lines[] = $string;
            }
        }

        return $lines;
    }

    /**
     * Wraps the highlight_string function in case the server API does not
     * implement the function as it is the case of the HipHop interpreter
     *
     * @param string $str The string to convert.
     * @return string
     */
    protected static function _highlight(string $str): string
    {
        if (function_exists('hphp_log') || function_exists('hphp_gettid')) {
            return htmlentities($str);
        }
        $added = false;
        if (!str_contains($str, '<?php')) {
            $added = true;
            $str = "<?php \n" . $str;
        }
        $highlight = highlight_string($str, true);
        if ($added) {
            $highlight = str_replace(
                ['&lt;?php&nbsp;<br/>', '&lt;?php&nbsp;<br />'],
                '',
                $highlight
            );
        }

        return $highlight;
    }

    /**
     * Get the configured export formatter or infer one based on the environment.
     *
     * @return \Cake\Error\Debug\FormatterInterface
     * @unstable This method is not stable and may change in the future.
     * @since 4.1.0
     */
    public function getExportFormatter(): FormatterInterface
    {
        $instance = static::getInstance();
        $class = $instance->getConfig('exportFormatter');
        if (!$class) {
            if (ConsoleFormatter::environmentMatches()) {
                $class = ConsoleFormatter::class;
            } elseif (HtmlFormatter::environmentMatches()) {
                $class = HtmlFormatter::class;
            } else {
                $class = TextFormatter::class;
            }
        }
        $instance = new $class();
        if (!$instance instanceof FormatterInterface) {
            throw new CakeException(sprintf(
                'The `%s` formatter does not implement `%s`.',
                $class,
                FormatterInterface::class
            ));
        }

        return $instance;
    }

    /**
     * Converts a variable to a string for debug output.
     *
     * *Note:* The following keys will have their contents
     * replaced with `*****`:
     *
     *  - password
     *  - login
     *  - host
     *  - database
     *  - port
     *  - prefix
     *  - schema
     *
     * This is done to protect database credentials, which could be accidentally
     * shown in an error message if CakePHP is deployed in development mode.
     *
     * @param mixed $var Variable to convert.
     * @param int $maxDepth The depth to output to. Defaults to 3.
     * @return string Variable as a formatted string
     */
    public static function exportVar(mixed $var, int $maxDepth = 3): string
    {
        $context = new DebugContext($maxDepth);
        $node = static::export($var, $context);

        return static::getInstance()->getExportFormatter()->dump($node);
    }

    /**
     * Converts a variable to a plain text string.
     *
     * @param mixed $var Variable to convert.
     * @param int $maxDepth The depth to output to. Defaults to 3.
     * @return string Variable as a string
     */
    public static function exportVarAsPlainText(mixed $var, int $maxDepth = 3): string
    {
        return (new TextFormatter())->dump(
            static::export($var, new DebugContext($maxDepth))
        );
    }

    /**
     * Convert the variable to the internal node tree.
     *
     * The node tree can be manipulated and serialized more easily
     * than many object graphs can.
     *
     * @param mixed $var Variable to convert.
     * @param int $maxDepth The depth to generate nodes to. Defaults to 3.
     * @return \Cake\Error\Debug\NodeInterface The root node of the tree.
     */
    public static function exportVarAsNodes(mixed $var, int $maxDepth = 3): NodeInterface
    {
        return static::export($var, new DebugContext($maxDepth));
    }

    /**
     * Protected export function used to keep track of indentation and recursion.
     *
     * @param mixed $var The variable to dump.
     * @param \Cake\Error\Debug\DebugContext $context Dump context
     * @return \Cake\Error\Debug\NodeInterface The dumped variable.
     */
    protected static function export(mixed $var, DebugContext $context): NodeInterface
    {
        $type = static::getType($var);

        if (str_starts_with($type, 'resource ')) {
            return new ScalarNode($type, $var);
        }

        return match ($type) {
            'float', 'string', 'null' => new ScalarNode($type, $var),
            'bool' => new ScalarNode('bool', $var),
            'int' => new ScalarNode('int', $var),
            'array' => static::exportArray($var, $context->withAddedDepth()),
            'unknown' => new SpecialNode('(unknown)'),
            default => static::exportObject($var, $context->withAddedDepth()),
        };
    }

    /**
     * Export an array type object. Filters out keys used in datasource configuration.
     *
     * The following keys are replaced with ***'s
     *
     * - password
     * - login
     * - host
     * - database
     * - port
     * - prefix
     * - schema
     *
     * @param array $var The array to export.
     * @param \Cake\Error\Debug\DebugContext $context The current dump context.
     * @return \Cake\Error\Debug\ArrayNode Exported array.
     */
    protected static function exportArray(array $var, DebugContext $context): ArrayNode
    {
        $items = [];

        $remaining = $context->remainingDepth();
        if ($remaining >= 0) {
            $outputMask = static::outputMask();
            foreach ($var as $key => $val) {
                if (array_key_exists($key, $outputMask)) {
                    $node = new ScalarNode('string', $outputMask[$key]);
                } elseif ($val !== $var) {
                    // Dump all the items without increasing depth.
                    $node = static::export($val, $context);
                } else {
                    // Likely recursion, so we increase depth.
                    $node = static::export($val, $context->withAddedDepth());
                }
                $items[] = new ArrayItemNode(static::export($key, $context), $node);
            }
        } else {
            $items[] = new ArrayItemNode(
                new ScalarNode('string', ''),
                new SpecialNode('[maximum depth reached]')
            );
        }

        return new ArrayNode($items);
    }

    /**
     * Handles object to node conversion.
     *
     * @param object $var Object to convert.
     * @param \Cake\Error\Debug\DebugContext $context The dump context.
     * @return \Cake\Error\Debug\NodeInterface
     * @see \Cake\Error\Debugger::exportVar()
     */
    protected static function exportObject(object $var, DebugContext $context): NodeInterface
    {
        $isRef = $context->hasReference($var);
        $refNum = $context->getReferenceId($var);

        $className = $var::class;
        if ($isRef) {
            return new ReferenceNode($className, $refNum);
        }
        $node = new ClassNode($className, $refNum);

        $remaining = $context->remainingDepth();
        if ($remaining > 0) {
            if (method_exists($var, '__debugInfo')) {
                try {
                    foreach ($var->__debugInfo() as $key => $val) {
                        $node->addProperty(new PropertyNode("'{$key}'", null, static::export($val, $context)));
                    }

                    return $node;
                } catch (Exception $e) {
                    return new SpecialNode("(unable to export object: {$e->getMessage()})");
                }
            }

            $outputMask = static::outputMask();
            $objectVars = get_object_vars($var);
            foreach ($objectVars as $key => $value) {
                if (array_key_exists($key, $outputMask)) {
                    $value = $outputMask[$key];
                }
                /** @psalm-suppress RedundantCast */
                $node->addProperty(
                    new PropertyNode((string)$key, 'public', static::export($value, $context->withAddedDepth()))
                );
            }

            $ref = new ReflectionObject($var);

            $filters = [
                ReflectionProperty::IS_PROTECTED => 'protected',
                ReflectionProperty::IS_PRIVATE => 'private',
            ];
            foreach ($filters as $filter => $visibility) {
                $reflectionProperties = $ref->getProperties($filter);
                foreach ($reflectionProperties as $reflectionProperty) {
                    $reflectionProperty->setAccessible(true);

                    if (
                        method_exists($reflectionProperty, 'isInitialized') &&
                        !$reflectionProperty->isInitialized($var)
                    ) {
                        $value = new SpecialNode('[uninitialized]');
                    } else {
                        $value = static::export($reflectionProperty->getValue($var), $context->withAddedDepth());
                    }
                    $node->addProperty(
                        new PropertyNode(
                            $reflectionProperty->getName(),
                            $visibility,
                            $value
                        )
                    );
                }
            }
        }

        return $node;
    }

    /**
     * Get the type of the given variable. Will return the class name
     * for objects.
     *
     * @param mixed $var The variable to get the type of.
     * @return string The type of variable.
     */
    public static function getType(mixed $var): string
    {
        $type = get_debug_type($var);

        if ($type === 'double') {
            return 'float';
        }

        if ($type === 'unknown type') {
            return 'unknown';
        }

        return $type;
    }

    /**
     * Prints out debug information about given variable.
     *
     * @param mixed $var Variable to show debug information for.
     * @param array $location If contains keys "file" and "line" their values will
     *    be used to show location info.
     * @param bool|null $showHtml If set to true, the method prints the debug
     *    data encoded as HTML. If false, plain text formatting will be used.
     *    If null, the format will be chosen based on the configured exportFormatter, or
     *    environment conditions.
     * @return void
     */
    public static function printVar(mixed $var, array $location = [], ?bool $showHtml = null): void
    {
        $location += ['file' => null, 'line' => null];
        if ($location['file']) {
            $location['file'] = static::trimPath((string)$location['file']);
        }

        $debugger = static::getInstance();
        $restore = null;
        if ($showHtml !== null) {
            $restore = $debugger->getConfig('exportFormatter');
            $debugger->setConfig('exportFormatter', $showHtml ? HtmlFormatter::class : TextFormatter::class);
        }
        $contents = static::exportVar($var, 25);
        $formatter = $debugger->getExportFormatter();

        if ($restore) {
            $debugger->setConfig('exportFormatter', $restore);
        }
        echo $formatter->formatWrapper($contents, $location);
    }

    /**
     * Format an exception message to be HTML formatted.
     *
     * Does the following formatting operations:
     *
     * - HTML escape the message.
     * - Convert `bool` into `<code>bool</code>`
     * - Convert newlines into `<br />`
     *
     * @param string $message The string message to format.
     * @return string Formatted message.
     */
    public static function formatHtmlMessage(string $message): string
    {
        $message = h($message);
        $message = preg_replace('/`([^`]+)`/', '<code>$1</code>', $message);

        return nl2br($message);
    }

    /**
     * Verifies that the application's salt and cipher seed value has been changed from the default value.
     *
     * @return void
     */
    public static function checkSecurityKeys(): void
    {
        $salt = Security::getSalt();
        if ($salt === '__SALT__' || strlen($salt) < 32) {
            trigger_error(
                'Please change the value of `Security.salt` in `ROOT/config/app_local.php` ' .
                'to a random value of at least 32 characters.',
                E_USER_NOTICE
            );
        }
    }
}<|MERGE_RESOLUTION|>--- conflicted
+++ resolved
@@ -404,29 +404,16 @@
                 if (!$options['args']) {
                     unset($frame['args']);
                 }
-<<<<<<< HEAD
-                $back[] = $trace;
+                $back[] = $frame;
             } elseif ($options['format'] === 'text') {
-                $path = static::trimPath($trace['file']);
+                $path = static::trimPath($frame['file']);
                 $reference = $reference;
-                $back[] = sprintf('%s - %s, line %d', $reference, $path, $trace['line']);
+                $back[] = sprintf('%s - %s, line %d', $reference, $path, $frame['line']);
             } else {
+                debug($options);
                 throw new InvalidArgumentException(
-                    'Invalid trace format chosen. Must be one of `array`, `points` or `text`.'
+                    "Invalid trace format of `{$options['format']}` chosen. Must be one of `array`, `points` or `text`."
                 );
-=======
-                $back[] = $frame;
-            } else {
-                $tpl = $self->_templates[$options['format']]['traceLine'] ?? $self->_templates['base']['traceLine'];
-                if ($frame['file'] == '[main]') {
-                    $back[] = '[main]';
-                } else {
-                    $frame['path'] = static::trimPath($frame['file']);
-                    $frame['reference'] = $reference;
-                    unset($frame['object'], $frame['args']);
-                    $back[] = Text::insert($tpl, $frame, ['before' => '{:', 'after' => '}']);
-                }
->>>>>>> 84948f7d
             }
         }
         if ($options['format'] === 'array' || $options['format'] === 'points') {
