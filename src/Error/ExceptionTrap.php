<?php
declare(strict_types=1);

namespace Cake\Error;

use Cake\Core\InstanceConfigTrait;
use Cake\Error\Renderer\ConsoleExceptionRenderer;
use Cake\Event\EventDispatcherTrait;
use Cake\Routing\Router;
use InvalidArgumentException;
use Psr\Http\Message\ServerRequestInterface;
use Throwable;

/**
 * Entry point to CakePHP's exception handling.
 *
 * Using the `register()` method you can attach an ExceptionTrap to PHP's default exception handler and register
 * a shutdown handler to handle fatal errors.
 *
 * When exceptions are trapped the `Exception.beforeRender` event is triggered.
 * Then exceptions are logged (if enabled) and finally 'rendered' using the defined renderer.
 *
 * Stopping the `Exception.beforeRender` event has no effect, as we always need to render
 * a response to an exception and custom renderers should be used if you want to replace or
 * skip rendering an exception.
 *
 * If undefined, an ExceptionRenderer will be selected based on the current SAPI (CLI or Web).
 */
class ExceptionTrap
{
    use EventDispatcherTrait;
    use InstanceConfigTrait {
        getConfig as private _getConfig;
    }

    /**
     * See the `Error` key in you `config/app.php`
     * for details on the keys and their values.
     *
     * @var array<string, mixed>
     */
    protected array $_defaultConfig = [
        'exceptionRenderer' => null,
        'logger' => ErrorLogger::class,
        'stderr' => null,
        'log' => true,
        'skipLog' => [],
        'trace' => false,
    ];

    /**
     * A list of handling callbacks.
     *
     * Callbacks are invoked for each error that is handled.
     * Callbacks are invoked in the order they are attached.
     *
     * @var array<\Closure>
     */
    protected array $callbacks = [];

    /**
     * The currently registered global exception handler
     *
     * This is best effort as we can't know if/when another
     * exception handler is registered.
     *
     * @var \Cake\Error\ExceptionTrap|null
     */
    protected static ?ExceptionTrap $registeredTrap = null;

    /**
     * Track if this trap was removed from the global handler.
     *
     * @var bool
     */
    protected bool $disabled = false;

    /**
     * Constructor
     *
     * @param array<string, mixed> $options An options array. See $_defaultConfig.
     */
    public function __construct(array $options = [])
    {
        $this->setConfig($options);
    }

    /**
     * Get an instance of the renderer.
     *
     * @param \Throwable $exception Exception to render
     * @param \Psr\Http\Message\ServerRequestInterface|null $request The request if possible.
     * @return \Cake\Error\ExceptionRendererInterface
     */
    public function renderer(Throwable $exception, ?ServerRequestInterface $request = null): ExceptionRendererInterface
    {
        $request = $request ?? Router::getRequest();

        /** @var callable|class-string $class */
        $class = $this->_getConfig('exceptionRenderer');
        $deprecatedConfig = ($class === ExceptionRenderer::class && PHP_SAPI === 'cli');
        if ($deprecatedConfig) {
            deprecationWarning(
                'Your application is using a deprecated `Error.exceptionRenderer`. ' .
                'You can either remove the `Error.exceptionRenderer` config key to have CakePHP choose ' .
                'one of the default exception renderers, or define a class that is not `Cake\Error\ExceptionRenderer`.'
            );
        }
        if (!$class || $deprecatedConfig) {
            // Default to detecting the exception renderer if we're
            // in a CLI context and the Web renderer is currently selected.
            // This indicates old configuration or user error, in both scenarios
            // it is preferrable to use the Console renderer instead.
            $class = $this->chooseRenderer();
        }

        if (is_string($class)) {
<<<<<<< HEAD
            /** @var class-string $class */
            if (!is_subclass_of($class, ExceptionRendererInterface::class)) {
=======
            /** @var class-string<\Cake\Error\ExceptionRendererInterface> $class */
            if (!(method_exists($class, 'render') && method_exists($class, 'write'))) {
>>>>>>> 36ac07da
                throw new InvalidArgumentException(
                    "Cannot use {$class} as an `exceptionRenderer`. " .
                    'It must be an instance of Cake\Error\ExceptionRendererInterface.'
                );
            }

<<<<<<< HEAD
            /** @var \Cake\Error\ExceptionRendererInterface */
=======
>>>>>>> 36ac07da
            return new $class($exception, $request, $this->_config);
        }

        return $class($exception, $request);
    }

    /**
     * Choose an exception renderer based on config or the SAPI
     *
     * @return class-string<\Cake\Error\ExceptionRendererInterface>
     */
    protected function chooseRenderer(): string
    {
        /** @var class-string<\Cake\Error\ExceptionRendererInterface> */
        return PHP_SAPI === 'cli' ? ConsoleExceptionRenderer::class : ExceptionRenderer::class;
    }

    /**
     * Get an instance of the logger.
     *
     * @return \Cake\Error\ErrorLoggerInterface
     */
    public function logger(): ErrorLoggerInterface
    {
        /** @var class-string<\Cake\Error\ErrorLoggerInterface> $class */
        $class = $this->_getConfig('logger', $this->_defaultConfig['logger']);
        if (!in_array(ErrorLoggerInterface::class, class_implements($class))) {
            throw new InvalidArgumentException(
                "Cannot use {$class} as an exception logger. " .
                "It must implement \Cake\Error\ErrorLoggerInterface."
            );
        }

        return new $class($this->_config);
    }

    /**
     * Attach this ExceptionTrap to PHP's default exception handler.
     *
     * This will replace the existing exception handler, and the
     * previous exception handler will be discarded.
     *
     * @return void
     */
    public function register(): void
    {
        set_exception_handler([$this, 'handleException']);
        register_shutdown_function([$this, 'handleShutdown']);
        static::$registeredTrap = $this;
    }

    /**
     * Remove this instance from the singleton
     *
     * If this instance is not currently the registered singleton
     * nothing happens.
     *
     * @return void
     */
    public function unregister(): void
    {
        if (static::$registeredTrap == $this) {
            $this->disabled = true;
            static::$registeredTrap = null;
        }
    }

    /**
     * Get the registered global instance if set.
     *
     * Keep in mind that the global state contained here
     * is mutable and the object returned by this method
     * could be a stale value.
     *
     * @return \Cake\Error\ExceptionTrap|null The global instance or null.
     */
    public static function instance(): ?self
    {
        return static::$registeredTrap;
    }

    /**
     * Handle uncaught exceptions.
     *
     * Uses a template method provided by subclasses to display errors in an
     * environment appropriate way.
     *
     * @param \Throwable $exception Exception instance.
     * @return void
     * @throws \Exception When renderer class not found
     * @see https://secure.php.net/manual/en/function.set-exception-handler.php
     */
    public function handleException(Throwable $exception): void
    {
        if ($this->disabled) {
            return;
        }
        $request = Router::getRequest();

        $shouldLog = true;
        foreach ($this->_config['skipLog'] as $class) {
            if ($exception instanceof $class) {
                $shouldLog = false;
                break;
            }
        }

        if ($shouldLog) {
            $this->logException($exception, $request);
        }

        try {
            $renderer = $this->renderer($exception);
            $renderer->write($renderer->render());
        } catch (Throwable $exception) {
            $this->logInternalError($exception);
        }
    }

    /**
     * Shutdown handler
     *
     * Convert fatal errors into exceptions that we can render.
     *
     * @return void
     */
    public function handleShutdown(): void
    {
        if ($this->disabled) {
            return;
        }
        $megabytes = $this->_config['extraFatalErrorMemory'] ?? 4;
        if ($megabytes > 0) {
            $this->increaseMemoryLimit($megabytes * 1024);
        }
        $error = error_get_last();
        if (!is_array($error)) {
            return;
        }
        $fatals = [
            E_USER_ERROR,
            E_ERROR,
            E_PARSE,
        ];
        if (!in_array($error['type'], $fatals, true)) {
            return;
        }
        $this->handleFatalError(
            $error['type'],
            $error['message'],
            $error['file'],
            $error['line']
        );
    }

    /**
     * Increases the PHP "memory_limit" ini setting by the specified amount
     * in kilobytes
     *
     * @param int $additionalKb Number in kilobytes
     * @return void
     */
    public function increaseMemoryLimit(int $additionalKb): void
    {
        $limit = ini_get('memory_limit');
        if ($limit === false || $limit === '' || $limit === '-1') {
            return;
        }
        $limit = trim($limit);
        $units = strtoupper(substr($limit, -1));
        $current = (int)substr($limit, 0, -1);
        if ($units === 'M') {
            $current *= 1024;
            $units = 'K';
        }
        if ($units === 'G') {
            $current = $current * 1024 * 1024;
            $units = 'K';
        }

        if ($units === 'K') {
            ini_set('memory_limit', ceil($current + $additionalKb) . 'K');
        }
    }

    /**
     * Display/Log a fatal error.
     *
     * @param int $code Code of error
     * @param string $description Error description
     * @param string $file File on which error occurred
     * @param int $line Line that triggered the error
     * @return void
     */
    public function handleFatalError(int $code, string $description, string $file, int $line): void
    {
        $this->handleException(new FatalErrorException('Fatal Error: ' . $description, 500, $file, $line));
    }

    /**
     * Log an exception.
     *
     * Primarily a public function to ensure consistency between global exception handling
     * and the ErrorHandlerMiddleware.
     *
     * After logging, the `Exception.beforeRender` event is triggered.
     *
     * @param \Throwable $exception The exception to log
     * @param \Psr\Http\Message\ServerRequestInterface|null $request The optional request
     * @return void
     */
    public function logException(Throwable $exception, ?ServerRequestInterface $request = null): void
    {
        $logger = $this->logger();
        $logger->log($exception, $request);
        $this->dispatchEvent('Exception.beforeRender', ['exception' => $exception]);
    }

    /**
     * Trigger an error that occurred during rendering an exception.
     *
     * By triggering an E_USER_ERROR we can end up in the default
     * exception handling which will log the rendering failure,
     * and hopefully render an error page.
     *
     * @param \Throwable $exception Exception to log
     * @return void
     */
    public function logInternalError(Throwable $exception): void
    {
        // Disable trace for internal errors.
        $this->_config['trace'] = false;
        $message = sprintf(
            "[%s] %s (%s:%s)\n%s", // Keeping same message format
            get_class($exception),
            $exception->getMessage(),
            $exception->getFile(),
            $exception->getLine(),
            $exception->getTraceAsString()
        );
        trigger_error($message, E_USER_ERROR);
    }
}<|MERGE_RESOLUTION|>--- conflicted
+++ resolved
@@ -101,6 +101,7 @@
         $deprecatedConfig = ($class === ExceptionRenderer::class && PHP_SAPI === 'cli');
         if ($deprecatedConfig) {
             deprecationWarning(
+                '4.4.0',
                 'Your application is using a deprecated `Error.exceptionRenderer`. ' .
                 'You can either remove the `Error.exceptionRenderer` config key to have CakePHP choose ' .
                 'one of the default exception renderers, or define a class that is not `Cake\Error\ExceptionRenderer`.'
@@ -115,23 +116,14 @@
         }
 
         if (is_string($class)) {
-<<<<<<< HEAD
-            /** @var class-string $class */
+            /** @var class-string<\Cake\Error\ExceptionRendererInterface> $class */
             if (!is_subclass_of($class, ExceptionRendererInterface::class)) {
-=======
-            /** @var class-string<\Cake\Error\ExceptionRendererInterface> $class */
-            if (!(method_exists($class, 'render') && method_exists($class, 'write'))) {
->>>>>>> 36ac07da
                 throw new InvalidArgumentException(
                     "Cannot use {$class} as an `exceptionRenderer`. " .
                     'It must be an instance of Cake\Error\ExceptionRendererInterface.'
                 );
             }
 
-<<<<<<< HEAD
-            /** @var \Cake\Error\ExceptionRendererInterface */
-=======
->>>>>>> 36ac07da
             return new $class($exception, $request, $this->_config);
         }
 
