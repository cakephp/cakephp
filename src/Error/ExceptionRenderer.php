<?php
/**
 * CakePHP(tm) : Rapid Development Framework (http://cakephp.org)
 * Copyright (c) Cake Software Foundation, Inc. (http://cakefoundation.org)
 *
 * Licensed under The MIT License
 * For full copyright and license information, please see the LICENSE.txt
 * Redistributions of files must retain the above copyright notice.
 *
 * @copyright     Copyright (c) Cake Software Foundation, Inc. (http://cakefoundation.org)
 * @link          http://cakephp.org CakePHP(tm) Project
 * @since         2.0.0
 * @license       http://www.opensource.org/licenses/mit-license.php MIT License
 */
namespace Cake\Error;

use Cake\Controller\Controller;
use Cake\Core\App;
use Cake\Core\Configure;
use Cake\Core\Exception\Exception as CakeException;
use Cake\Core\Exception\MissingPluginException;
use Cake\Event\Event;
use Cake\Http\Response;
use Cake\Http\ServerRequest;
use Cake\Network\Exception\HttpException;
use Cake\Routing\DispatcherFactory;
use Cake\Routing\Router;
use Cake\Utility\Inflector;
use Cake\View\Exception\MissingTemplateException;
use Exception;
use PDOException;

/**
 * Exception Renderer.
 *
 * Captures and handles all unhandled exceptions. Displays helpful framework errors when debug is true.
 * When debug is false a CakeException will render 404 or 500 errors. If an uncaught exception is thrown
 * and it is a type that ExceptionHandler does not know about it will be treated as a 500 error.
 *
 * ### Implementing application specific exception rendering
 *
 * You can implement application specific exception handling by creating a subclass of
 * ExceptionRenderer and configure it to be the `exceptionRenderer` in config/error.php
 *
 * #### Using a subclass of ExceptionRenderer
 *
 * Using a subclass of ExceptionRenderer gives you full control over how Exceptions are rendered, you
 * can configure your class in your config/app.php.
 */
class ExceptionRenderer implements ExceptionRendererInterface
{

    /**
     * The exception being handled.
     *
     * @var \Exception
     */
    public $error;

    /**
     * Controller instance.
     *
     * @var \Cake\Controller\Controller
     */
    public $controller;

    /**
     * Template to render for Cake\Core\Exception\Exception
     *
     * @var string
     */
    public $template = '';

    /**
     * The method corresponding to the Exception this object is for.
     *
     * @var string
     */
    public $method = '';

    /**
     * Creates the controller to perform rendering on the error response.
     * If the error is a Cake\Core\Exception\Exception it will be converted to either a 400 or a 500
     * code error depending on the code used to construct the error.
     *
     * @param \Exception $exception Exception.
     */
    public function __construct(Exception $exception)
    {
        $this->error = $exception;
        $this->controller = $this->_getController();
    }

    /**
     * Returns the unwrapped exception object in case we are dealing with
     * a PHP 7 Error object
     *
     * @param \Exception $exception The object to unwrap
     * @return \Exception|\Error
     */
    protected function _unwrap($exception)
    {
        return $exception instanceof PHP7ErrorException ? $exception->getError() : $exception;
    }

    /**
     * Get the controller instance to handle the exception.
     * Override this method in subclasses to customize the controller used.
     * This method returns the built in `ErrorController` normally, or if an error is repeated
     * a bare controller will be used.
     *
     * @return \Cake\Controller\Controller
     * @triggers Controller.startup $controller
     */
    protected function _getController()
    {
        if (!$request = Router::getRequest(true)) {
            $request = ServerRequest::createFromGlobals();
        }
        $response = new Response();
        $controller = null;

        try {
            $class = App::className('Error', 'Controller', 'Controller');
            /* @var \Cake\Controller\Controller $controller */
            $controller = new $class($request, $response);
            $controller->startupProcess();
            $startup = true;
        } catch (Exception $e) {
            $startup = false;
        }

        // Retry RequestHandler, as another aspect of startupProcess()
        // could have failed. Ignore any exceptions out of startup, as
        // there could be userland input data parsers.
        if ($startup === false && !empty($controller) && isset($controller->RequestHandler)) {
            try {
                $event = new Event('Controller.startup', $controller);
                $controller->RequestHandler->startup($event);
            } catch (Exception $e) {
            }
        }
        if (empty($controller)) {
            $controller = new Controller($request, $response);
        }

        return $controller;
    }

    /**
     * Renders the response for the exception.
     *
     * @return \Cake\Http\Response The response to be sent.
     */
    public function render()
    {
        $exception = $this->error;
        $code = $this->_code($exception);
        $method = $this->_method($exception);
        $template = $this->_template($exception, $method, $code);
        $unwrapped = $this->_unwrap($exception);

        $isDebug = Configure::read('debug');
        if (($isDebug || $exception instanceof HttpException) &&
            method_exists($this, $method)
        ) {
            return $this->_customMethod($method, $unwrapped);
        }

        $message = $this->_message($exception, $code);
        $url = $this->controller->request->getRequestTarget();

        if (method_exists($exception, 'responseHeader')) {
            $this->controller->response->header($exception->responseHeader());
        }
        $this->controller->response->statusCode($code);
        $viewVars = [
            'message' => $message,
            'url' => h($url),
            'error' => $unwrapped,
            'code' => $code,
            '_serialize' => ['message', 'url', 'code']
        ];
        if ($isDebug) {
            $viewVars['trace'] = Debugger::formatTrace($unwrapped->getTrace(), [
                'format' => 'array',
                'args' => false
            ]);
            $viewVars['file'] = $exception->getFile() ?: 'null';
            $viewVars['line'] = $exception->getLine() ?: 'null';
            $viewVars['_serialize'][] = 'file';
            $viewVars['_serialize'][] = 'line';
        }
        $this->controller->set($viewVars);

        if ($unwrapped instanceof CakeException && $isDebug) {
            $this->controller->set($unwrapped->getAttributes());
        }

        return $this->_outputMessage($template);
    }

    /**
     * Render a custom error method/template.
     *
     * @param string $method The method name to invoke.
     * @param \Exception $exception The exception to render.
     * @return \Cake\Http\Response The response to send.
     */
    protected function _customMethod($method, $exception)
    {
        $result = call_user_func([$this, $method], $exception);
        $this->_shutdown();
        if (is_string($result)) {
            $this->controller->response->body($result);
            $result = $this->controller->response;
        }

        return $result;
    }

    /**
     * Get method name
     *
     * @param \Exception $exception Exception instance.
     * @return string
     */
    protected function _method(Exception $exception)
    {
        $exception = $this->_unwrap($exception);
        list(, $baseClass) = namespaceSplit(get_class($exception));

        if (substr($baseClass, -9) === 'Exception') {
            $baseClass = substr($baseClass, 0, -9);
        }

        $method = Inflector::variable($baseClass) ?: 'error500';

        return $this->method = $method;
    }

    /**
     * Get error message.
     *
     * @param \Exception $exception Exception.
     * @param int $code Error code.
     * @return string Error message
     */
    protected function _message(Exception $exception, $code)
    {
        $exception = $this->_unwrap($exception);
        $message = $exception->getMessage();

        if (!Configure::read('debug') &&
            !($exception instanceof HttpException)
        ) {
            if ($code < 500) {
                $message = __d('cake', 'Not Found');
            } else {
                $message = __d('cake', 'An Internal Error Has Occurred.');
            }
        }

        return $message;
    }

    /**
     * Get template for rendering exception info.
     *
     * @param \Exception $exception Exception instance.
     * @param string $method Method name.
     * @param int $code Error code.
     * @return string Template name
     */
    protected function _template(Exception $exception, $method, $code)
    {
        $exception = $this->_unwrap($exception);
        $isHttpException = $exception instanceof HttpException;

        if (!Configure::read('debug') && !$isHttpException || $isHttpException) {
            $template = 'error500';
            if ($code < 500) {
                $template = 'error400';
            }

            return $this->template = $template;
        }

        $template = $method ?: 'error500';

        if ($exception instanceof PDOException) {
            $template = 'pdo_error';
        }

        return $this->template = $template;
    }

    /**
     * Get an error code value within range 400 to 506
     *
     * @param \Exception $exception Exception.
     * @return int Error code value within range 400 to 506
     */
    protected function _code(Exception $exception)
    {
        $code = 500;
        $exception = $this->_unwrap($exception);
        $errorCode = $exception->getCode();
        if ($errorCode >= 400 && $errorCode < 506) {
            $code = $errorCode;
        }

        return $code;
    }

    /**
     * Generate the response using the controller object.
     *
     * @param string $template The template to render.
     * @return \Cake\Http\Response A response object that can be sent.
     */
    protected function _outputMessage($template)
    {
        try {
            $this->controller->render($template);

            return $this->_shutdown();
        } catch (MissingTemplateException $e) {
            $attributes = $e->getAttributes();
            if (isset($attributes['file']) && strpos($attributes['file'], 'error500') !== false) {
                return $this->_outputMessageSafe('error500');
            }

            return $this->_outputMessage('error500');
        } catch (MissingPluginException $e) {
            $attributes = $e->getAttributes();
            if (isset($attributes['plugin']) && $attributes['plugin'] === $this->controller->plugin) {
                $this->controller->plugin = null;
            }

            return $this->_outputMessageSafe('error500');
        } catch (Exception $e) {
            return $this->_outputMessageSafe('error500');
        }
    }

    /**
     * A safer way to render error messages, replaces all helpers, with basics
     * and doesn't call component methods.
     *
     * @param string $template The template to render.
     * @return \Cake\Http\Response A response object that can be sent.
     */
    protected function _outputMessageSafe($template)
    {
        $helpers = ['Form', 'Html'];
        $this->controller->helpers = $helpers;
        $builder = $this->controller->viewBuilder();
<<<<<<< HEAD
        $builder->setHelpers($helpers, false)
            ->setLayoutPath('')
            ->setTemplatePath('Error');
=======
        $builder->helpers($helpers, false)
            ->layoutPath('')
            ->templatePath('Error');
>>>>>>> f8ea6424
        $view = $this->controller->createView('View');

        $this->controller->response->body($view->render($template, 'error'));
        $this->controller->response->type('html');

        return $this->controller->response;
    }

    /**
     * Run the shutdown events.
     *
     * Triggers the afterFilter and afterDispatch events.
     *
     * @return \Cake\Http\Response The response to serve.
     */
    protected function _shutdown()
    {
        $this->controller->dispatchEvent('Controller.shutdown');
        $dispatcher = DispatcherFactory::create();
        $eventManager = $dispatcher->eventManager();
        foreach ($dispatcher->filters() as $filter) {
            $eventManager->on($filter);
        }
        $args = [
            'request' => $this->controller->request,
            'response' => $this->controller->response
        ];
        $result = $dispatcher->dispatchEvent('Dispatcher.afterDispatch', $args);

        return $result->getData('response');
    }
}<|MERGE_RESOLUTION|>--- conflicted
+++ resolved
@@ -356,15 +356,12 @@
         $helpers = ['Form', 'Html'];
         $this->controller->helpers = $helpers;
         $builder = $this->controller->viewBuilder();
-<<<<<<< HEAD
         $builder->setHelpers($helpers, false)
             ->setLayoutPath('')
             ->setTemplatePath('Error');
-=======
         $builder->helpers($helpers, false)
             ->layoutPath('')
             ->templatePath('Error');
->>>>>>> f8ea6424
         $view = $this->controller->createView('View');
 
         $this->controller->response->body($view->render($template, 'error'));
