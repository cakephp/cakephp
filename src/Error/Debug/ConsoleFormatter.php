--- conflicted
+++ resolved
@@ -16,12 +16,8 @@
  */
 namespace Cake\Error\Debug;
 
-<<<<<<< HEAD
 use InvalidArgumentException;
-=======
-use RuntimeException;
 use function Cake\Core\env;
->>>>>>> cf65a26c
 
 /**
  * A Debugger formatter for generating output with ANSI escape codes
