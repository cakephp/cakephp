<?php
declare(strict_types=1);

/**
 * CakePHP(tm) : Rapid Development Framework (https://cakephp.org)
 * Copyright (c) Cake Software Foundation, Inc. (https://cakefoundation.org)
 *
 * Licensed under The MIT License
 * For full copyright and license information, please see the LICENSE.txt
 * Redistributions of files must retain the above copyright notice.
 *
 * @copyright     Copyright (c) Cake Software Foundation, Inc. (https://cakefoundation.org)
 * @link          https://cakephp.org CakePHP(tm) Project
 * @since         3.3.0
 * @license       https://opensource.org/licenses/mit-license.php MIT License
 */
namespace Cake\Error\Middleware;

use Cake\Core\App;
use Cake\Core\Configure;
use Cake\Core\InstanceConfigTrait;
use Cake\Error\ExceptionTrap;
use Cake\Error\Renderer\WebExceptionRenderer;
use Cake\Event\EventDispatcherTrait;
use Cake\Http\Exception\RedirectException;
use Cake\Http\Response;
use Laminas\Diactoros\Response\RedirectResponse;
use Psr\Http\Message\ResponseInterface;
use Psr\Http\Message\ServerRequestInterface;
use Psr\Http\Server\MiddlewareInterface;
use Psr\Http\Server\RequestHandlerInterface;
use Throwable;

/**
 * Error handling middleware.
 *
 * Traps exceptions and converts them into HTML or content-type appropriate
 * error pages using the CakePHP ExceptionRenderer.
 */
class ErrorHandlerMiddleware implements MiddlewareInterface
{
    use InstanceConfigTrait;
    use EventDispatcherTrait;

    /**
     * Default configuration values.
     *
     * Ignored if contructor is passed an ExceptionTrap instance.
     *
     * Configuration keys and values are shared with `ExceptionTrap`.
     * This class will pass its configuration onto the ExceptionTrap
     * class if you are using the array style constructor.
     *
     * @var array<string, mixed>
     * @see \Cake\Error\ExceptionTrap
     */
    protected array $_defaultConfig = [
        'exceptionRenderer' => WebExceptionRenderer::class,
    ];

    /**
     * ExceptionTrap instance
     *
     * @var \Cake\Error\ExceptionTrap|null
     */
    protected ?ExceptionTrap $exceptionTrap = null;

    /**
     * Constructor
     *
     * @param \Cake\Error\ExceptionTrap|array $config The error handler instance
     *  or config array.
     * @throws \InvalidArgumentException
     */
    public function __construct(ExceptionTrap|array $config = [])
    {
        if (Configure::read('debug')) {
            ini_set('zend.exception_ignore_args', '0');
        }

        if (is_array($config)) {
            $this->setConfig($config);

            return;
        }

        $this->exceptionTrap = $config;
    }

    /**
     * Wrap the remaining middleware with error handling.
     *
     * @param \Psr\Http\Message\ServerRequestInterface $request The request.
     * @param \Psr\Http\Server\RequestHandlerInterface $handler The request handler.
     * @return \Psr\Http\Message\ResponseInterface A response
     */
    public function process(ServerRequestInterface $request, RequestHandlerInterface $handler): ResponseInterface
    {
        try {
            return $handler->handle($request);
        } catch (RedirectException $exception) {
            return $this->handleRedirect($exception);
        } catch (Throwable $exception) {
            return $this->handleException($exception, $request);
        }
    }

    /**
     * Handle an exception and generate an error response
     *
     * @param \Throwable $exception The exception to handle.
     * @param \Psr\Http\Message\ServerRequestInterface $request The request.
     * @return \Psr\Http\Message\ResponseInterface A response.
     */
    public function handleException(Throwable $exception, ServerRequestInterface $request): ResponseInterface
    {
<<<<<<< HEAD
        $trap = $this->getExceptionTrap();
        $trap->logException($exception, $request);
=======
        $response = null;
        if ($this->errorHandler === null) {
            $handler = $this->getExceptionTrap();
            $handler->logException($exception, $request);

            $event = $this->dispatchEvent(
                'Exception.beforeRender',
                ['exception' => $exception, 'request' => $request],
                $handler
            );

            $exception = $event->getData('exception');
            assert($exception instanceof Throwable);
            $renderer = $handler->renderer($exception, $request);

            $response = $event->getResult();
        } else {
            $handler = $this->getErrorHandler();
            $handler->logException($exception, $request);
>>>>>>> bbdc2a90

        $renderer = $trap->renderer($exception, $request);

        try {
<<<<<<< HEAD
            $response = $renderer->render();
            if (is_string($response)) {
                return new Response(['body' => $response, 'status' => 500]);
=======
            if ($response === null) {
                $response = $renderer->render();
>>>>>>> bbdc2a90
            }

            return $response instanceof ResponseInterface
                ? $response
                : new Response(['body' => $response, 'status' => 500]);
        } catch (Throwable $internalException) {
            $trap->logException($internalException, $request);

            return $this->handleInternalError();
        }
    }

    /**
     * Convert a redirect exception into a response.
     *
     * @param \Cake\Http\Exception\RedirectException $exception The exception to handle
     * @return \Psr\Http\Message\ResponseInterface Response created from the redirect.
     */
    public function handleRedirect(RedirectException $exception): ResponseInterface
    {
        return new RedirectResponse(
            $exception->getMessage(),
            $exception->getCode(),
            $exception->getHeaders()
        );
    }

    /**
     * Handle internal errors.
     *
     * @return \Psr\Http\Message\ResponseInterface A response
     */
    protected function handleInternalError(): ResponseInterface
    {
        return new Response([
            'body' => 'An Internal Server Error Occurred',
            'status' => 500,
        ]);
    }

    /**
     * Get a exception trap instance
     *
     * @return \Cake\Error\ExceptionTrap The exception trap.
     */
    protected function getExceptionTrap(): ExceptionTrap
    {
        if ($this->exceptionTrap === null) {
            /** @var class-string<\Cake\Error\ExceptionTrap> $className */
            $className = App::className('ExceptionTrap', 'Error');
            $this->exceptionTrap = new $className($this->getConfig());
        }

        return $this->exceptionTrap;
    }
}<|MERGE_RESOLUTION|>--- conflicted
+++ resolved
@@ -114,42 +114,15 @@
      */
     public function handleException(Throwable $exception, ServerRequestInterface $request): ResponseInterface
     {
-<<<<<<< HEAD
         $trap = $this->getExceptionTrap();
         $trap->logException($exception, $request);
-=======
-        $response = null;
-        if ($this->errorHandler === null) {
-            $handler = $this->getExceptionTrap();
-            $handler->logException($exception, $request);
-
-            $event = $this->dispatchEvent(
-                'Exception.beforeRender',
-                ['exception' => $exception, 'request' => $request],
-                $handler
-            );
-
-            $exception = $event->getData('exception');
-            assert($exception instanceof Throwable);
-            $renderer = $handler->renderer($exception, $request);
-
-            $response = $event->getResult();
-        } else {
-            $handler = $this->getErrorHandler();
-            $handler->logException($exception, $request);
->>>>>>> bbdc2a90
 
         $renderer = $trap->renderer($exception, $request);
 
         try {
-<<<<<<< HEAD
             $response = $renderer->render();
             if (is_string($response)) {
                 return new Response(['body' => $response, 'status' => 500]);
-=======
-            if ($response === null) {
-                $response = $renderer->render();
->>>>>>> bbdc2a90
             }
 
             return $response instanceof ResponseInterface
