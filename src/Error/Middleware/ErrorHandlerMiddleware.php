--- conflicted
+++ resolved
@@ -19,22 +19,14 @@
 use Cake\Core\App;
 use Cake\Core\Configure;
 use Cake\Core\InstanceConfigTrait;
-<<<<<<< HEAD
-=======
 use Cake\Core\PluginApplicationInterface;
-use Cake\Error\ErrorHandler;
->>>>>>> f1f6a23d
 use Cake\Error\ExceptionTrap;
 use Cake\Error\Renderer\WebExceptionRenderer;
 use Cake\Event\EventDispatcherTrait;
 use Cake\Http\Exception\RedirectException;
 use Cake\Http\Response;
-<<<<<<< HEAD
-=======
 use Cake\Routing\Router;
 use Cake\Routing\RoutingApplicationInterface;
-use InvalidArgumentException;
->>>>>>> f1f6a23d
 use Laminas\Diactoros\Response\RedirectResponse;
 use Psr\Http\Message\ResponseInterface;
 use Psr\Http\Message\ServerRequestInterface;
@@ -83,7 +75,7 @@
     /**
      * @var \Cake\Routing\RoutingApplicationInterface|null
      */
-    protected $app = null;
+    protected ?RoutingApplicationInterface $app = null;
 
     /**
      * Constructor
@@ -91,30 +83,12 @@
      * @param \Cake\Error\ExceptionTrap|array $config The error handler instance
      *  or config array.
      * @param \Cake\Routing\RoutingApplicationInterface|null $app Application instance.
-     * @throws \InvalidArgumentException
-     */
-<<<<<<< HEAD
-    public function __construct(ExceptionTrap|array $config = [])
-    {
+     */
+    public function __construct(ExceptionTrap|array $config = [], ?RoutingApplicationInterface $app = null)
+    {
+        $this->app = $app;
+
         if (Configure::read('debug')) {
-=======
-    public function __construct($errorHandler = [], $app = null)
-    {
-        if (func_num_args() > 1) {
-            if (is_array($app)) {
-                deprecationWarning(
-                    'The signature of ErrorHandlerMiddleware::__construct() has changed. '
-                    . 'Pass the config array as 1st argument instead.'
-                );
-
-                $errorHandler = func_get_arg(1);
-            } else {
-                $this->app = $app;
-            }
-        }
-
-        if (PHP_VERSION_ID >= 70400 && Configure::read('debug')) {
->>>>>>> f1f6a23d
             ini_set('zend.exception_ignore_args', '0');
         }
 
@@ -154,7 +128,8 @@
      */
     public function handleException(Throwable $exception, ServerRequestInterface $request): ResponseInterface
     {
-<<<<<<< HEAD
+        $this->loadRoutes();
+
         $trap = $this->getExceptionTrap();
         $trap->logException($exception, $request);
 
@@ -163,32 +138,6 @@
             ['exception' => $exception, 'request' => $request],
             $trap
         );
-=======
-        $this->loadRoutes();
-
-        $response = null;
-        if ($this->errorHandler === null) {
-            $handler = $this->getExceptionTrap();
-            $handler->logException($exception, $request);
-
-            $event = $this->dispatchEvent(
-                'Exception.beforeRender',
-                ['exception' => $exception, 'request' => $request],
-                $handler
-            );
-
-            $exception = $event->getData('exception');
-            assert($exception instanceof Throwable);
-            $renderer = $handler->renderer($exception, $request);
-
-            $response = $event->getResult();
-        } else {
-            $handler = $this->getErrorHandler();
-            $handler->logException($exception, $request);
-
-            $renderer = $handler->getRenderer($exception, $request);
-        }
->>>>>>> f1f6a23d
 
         $exception = $event->getData('exception');
         assert($exception instanceof Throwable);
