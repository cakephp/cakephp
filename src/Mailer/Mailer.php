--- conflicted
+++ resolved
@@ -242,17 +242,10 @@
                 ]);
             }
 
-<<<<<<< HEAD
-        $this->_email->setHeaders($headers);
-        if (!$this->_email->viewBuilder()->getTemplate()) {
-            $this->_email->viewBuilder()->setTemplate($action);
-        }
-=======
             $this->_email->setHeaders($headers);
             if (!$this->_email->viewBuilder()->getTemplate()) {
                 $this->_email->viewBuilder()->setTemplate($action);
             }
->>>>>>> 41807501
 
             $this->$action(...$args);
 
