--- conflicted
+++ resolved
@@ -259,11 +259,7 @@
 
         $auth = '';
         foreach ($this->_lastResponse as $line) {
-<<<<<<< HEAD
-            if (strlen($line['message']) === 0 || str_starts_with($line['message'], 'AUTH ')) {
-=======
-            if ($line['message'] === '' || substr($line['message'], 0, 5) === 'AUTH ') {
->>>>>>> 11772eaa
+            if ($line['message'] === '' || str_starts_with($line['message'], 'AUTH ')) {
                 $auth = $line['message'];
                 break;
             }
