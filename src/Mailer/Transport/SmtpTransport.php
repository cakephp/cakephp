--- conflicted
+++ resolved
@@ -261,27 +261,16 @@
             }
         }
 
-<<<<<<< HEAD
-        if (str_contains($auth, self::AUTH_PLAIN)) {
-            $this->authType = self::AUTH_PLAIN;
-
-            return;
-        }
-
-        if (str_contains($auth, self::AUTH_LOGIN)) {
-            $this->authType = self::AUTH_LOGIN;
-=======
         if ($auth === '') {
             return;
         }
 
         foreach (self::SUPPORTED_AUTH_TYPES as $type) {
-            if (strpos($auth, $type) !== false) {
+            if (str_contains($auth, $type)) {
                 $this->authType = $type;
 
                 return;
             }
->>>>>>> 4f2b1f5d
         }
 
         throw new CakeException('Unsupported auth type: ' . substr($auth, 5));
@@ -369,10 +358,6 @@
                 $this->_authXoauth2($username, $password);
                 break;
 
-<<<<<<< HEAD
-        if ($this->authType === self::AUTH_LOGIN) {
-            $this->_authLogin($username, $password);
-=======
             default:
                 $replyCode = $this->_authPlain($username, $password);
                 if ($replyCode === '235') {
@@ -380,7 +365,6 @@
                 }
 
                 $this->_authLogin($username, $password);
->>>>>>> 4f2b1f5d
         }
     }
 
