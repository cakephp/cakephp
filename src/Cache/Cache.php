--- conflicted
+++ resolved
@@ -384,29 +384,29 @@
     }
 
     /**
-     * Fetches a value from the cache.
-     *
-     * ### Usage:
-     *
-     * Reading from the active cache configuration.
-     *
-     * ```
-     * Cache::get('my_data');
-     * ```
-     *
-     * Reading from a specific cache configuration.
-     *
-     * ```
-     * Cache::get('my_data', null, 'long_term');
-     * ```
-     *
-     * @param string $key The unique key of this item in the cache.
-     * @param mixed $default Default value to return if the key does not exist.
-     * @param string $config optional name of the configuration to use. Defaults to 'default'
-     * @return mixed The value of the item from the cache, or $default in case of cache miss.
-     * @throws \Psr\SimpleCache\InvalidArgumentException
-     *   MUST be thrown if the $key string is not a legal value.
-     */
+    * Fetches a value from the cache.
+    *
+    * ### Usage:
+    *
+    * Reading from the active cache configuration.
+    *
+    * ```
+    * Cache::get('my_data');
+    * ```
+    *
+    * Reading from a specific cache configuration.
+    *
+    * ```
+    * Cache::get('my_data', null, 'long_term');
+    * ```
+    *
+    * @param string $key The unique key of this item in the cache.
+    * @param mixed $default Default value to return if the key does not exist.
+    * @param string $config optional name of the configuration to use. Defaults to 'default'
+    * @return mixed The value of the item from the cache, or $default in case of cache miss.
+    * @throws \Psr\SimpleCache\InvalidArgumentException
+    *   MUST be thrown if the $key string is not a legal value.
+    */
     public static function get($key, $default = null, $config = 'default')
     {
         $engine = static::engine($config);
@@ -462,12 +462,8 @@
      * ```
      *
      * @param array $keys an array of keys to fetch from the cache
-<<<<<<< HEAD
      * @param mixed $default Default value
      * @param string $config optional name of the configuration to use. Defaults to 'default'
-=======
-     * @param string $default optional name of the configuration to use. Defaults to 'default'
->>>>>>> bd8e7c75
      * @return array An array containing, for each of the given $keys, the cached data or false if cached data could not be
      * retrieved.
      */
