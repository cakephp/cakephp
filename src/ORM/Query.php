<?php
declare(strict_types=1);

/**
 * CakePHP(tm) : Rapid Development Framework (https://cakephp.org)
 * Copyright (c) Cake Software Foundation, Inc. (https://cakefoundation.org)
 *
 * Licensed under The MIT License
 * For full copyright and license information, please see the LICENSE.txt
 * Redistributions of files must retain the above copyright notice.
 *
 * @copyright     Copyright (c) Cake Software Foundation, Inc. (https://cakefoundation.org)
 * @link          https://cakephp.org CakePHP(tm) Project
 * @since         3.0.0
 * @license       https://opensource.org/licenses/mit-license.php MIT License
 */
namespace Cake\ORM;

use ArrayObject;
use BadMethodCallException;
use Cake\Database\Connection;
use Cake\Database\ExpressionInterface;
use Cake\Database\Query as DatabaseQuery;
use Cake\Database\TypedResultInterface;
use Cake\Database\TypeMap;
use Cake\Database\ValueBinder;
use Cake\Datasource\QueryInterface;
use Cake\Datasource\QueryTrait;
use Cake\Datasource\ResultSetInterface;
use InvalidArgumentException;
use JsonSerializable;
use RuntimeException;
use Traversable;

/**
 * Extends the base Query class to provide new methods related to association
 * loading, automatic fields selection, automatic type casting and to wrap results
 * into a specific iterator that will be responsible for hydrating results if
 * required.
 *
 * @see \Cake\Collection\CollectionInterface For a full description of the collection methods supported by this class
 * @method \Cake\Collection\CollectionInterface each(callable $c) Passes each of the query results to the callable
 * @method \Cake\Collection\CollectionInterface sortBy($callback, int $dir = SORT_DESC, int $type = \SORT_NUMERIC) Sorts the query with the callback
 * @method \Cake\Collection\CollectionInterface filter(callable $c = null) Keeps the results using passing the callable test
 * @method \Cake\Collection\CollectionInterface reject(callable $c) Removes the results passing the callable test
 * @method bool every(callable $c) Returns true if all the results pass the callable test
 * @method bool some(callable $c) Returns true if at least one of the results pass the callable test
 * @method \Cake\Collection\CollectionInterface map(callable $c) Modifies each of the results using the callable
 * @method mixed reduce(callable $c, $zero = null) Folds all the results into a single value using the callable.
 * @method \Cake\Collection\CollectionInterface extract($field) Extracts a single column from each row
 * @method mixed max($field, int $type = SORT_NUMERIC) Returns the maximum value for a single column in all the results.
 * @method mixed min($field, int $type = SORT_NUMERIC) Returns the minimum value for a single column in all the results.
 * @method \Cake\Collection\CollectionInterface groupBy(string|callable $field) In-memory group all results by the value of a column.
 * @method \Cake\Collection\CollectionInterface indexBy(string|callable $field) Returns the results indexed by the value of a column.
 * @method \Cake\Collection\CollectionInterface countBy(string|callable $field) Returns the number of unique values for a column
 * @method float sumOf(string|callable $field) Returns the sum of all values for a single column
 * @method \Cake\Collection\CollectionInterface shuffle() In-memory randomize the order the results are returned
 * @method \Cake\Collection\CollectionInterface sample(int $size = 10) In-memory shuffle the results and return a subset of them.
 * @method \Cake\Collection\CollectionInterface take(int $size = 1, int $from = 0) In-memory limit and offset for the query results.
 * @method \Cake\Collection\CollectionInterface skip(int $howMany) Skips some rows from the start of the query result.
 * @method mixed last() Return the last row of the query result
 * @method \Cake\Collection\CollectionInterface append(array|\Traversable $items) Appends more rows to the result of the query.
 * @method \Cake\Collection\CollectionInterface combine($k, $v, $g = null) Returns the values of the column $v index by column $k,
 *   and grouped by $g.
 * @method \Cake\Collection\CollectionInterface nest($k, $p, $n = 'children') Creates a tree structure by nesting the values of column $p into that
 *   with the same value for $k using $n as the nesting key.
 * @method array toArray() Returns a key-value array with the results of this query.
 * @method array toList() Returns a numerically indexed array with the results of this query.
 * @method \Cake\Collection\CollectionInterface stopWhen(callable $c) Returns each row until the callable returns true.
 * @method \Cake\Collection\CollectionInterface zip(array|\Traversable $c) Returns the first result of both the query and $c in an array,
 *   then the second results and so on.
 * @method \Cake\Collection\CollectionInterface zipWith($collections, callable $callable) Returns each of the results out of calling $c
 *   with the first rows of the query and each of the items, then the second rows and so on.
 * @method \Cake\Collection\CollectionInterface chunk(int $size) Groups the results in arrays of $size rows each.
 * @method bool isEmpty() Returns true if this query found no results.
 */
class Query extends DatabaseQuery implements JsonSerializable, QueryInterface
{
    use QueryTrait {
        cache as private _cache;
        all as private _all;
        _decorateResults as private _applyDecorators;
        __call as private _call;
    }

    /**
     * Indicates that the operation should append to the list
     *
     * @var int
     */
    public const APPEND = 0;

    /**
     * Indicates that the operation should prepend to the list
     *
     * @var int
     */
    public const PREPEND = 1;

    /**
     * Indicates that the operation should overwrite the list
     *
     * @var bool
     */
    public const OVERWRITE = true;

    /**
     * Whether the user select any fields before being executed, this is used
     * to determined if any fields should be automatically be selected.
     *
     * @var bool
     */
    protected $_hasFields;

    /**
     * Tracks whether or not the original query should include
     * fields from the top level table.
     *
     * @var bool|null
     */
    protected $_autoFields;

    /**
     * Whether to hydrate results into entity objects
     *
     * @var bool
     */
    protected $_hydrate = true;

    /**
     * A callable function that can be used to calculate the total amount of
     * records this query will match when not using `limit`
     *
     * @var callable|null
     */
    protected $_counter;

    /**
     * Instance of a class responsible for storing association containments and
     * for eager loading them when this query is executed
     *
     * @var \Cake\ORM\EagerLoader
     */
    protected $_eagerLoader;

    /**
     * True if the beforeFind event has already been triggered for this query
     *
     * @var bool
     */
    protected $_beforeFindFired = false;

    /**
     * The COUNT(*) for the query.
     *
     * When set, count query execution will be bypassed.
     *
     * @var int|null
     */
    protected $_resultsCount;

    /**
     * Constructor
     *
     * @param \Cake\Database\Connection $connection The connection object
     * @param \Cake\ORM\Table $table The table this query is starting on
     */
    public function __construct(Connection $connection, Table $table)
    {
        parent::__construct($connection);
        $this->repository($table);

        if ($this->_repository !== null) {
            $this->addDefaultTypes($this->_repository);
        }
    }

    /**
     * Adds new fields to be returned by a `SELECT` statement when this query is
     * executed. Fields can be passed as an array of strings, array of expression
     * objects, a single expression or a single string.
     *
     * If an array is passed, keys will be used to alias fields using the value as the
     * real field to be aliased. It is possible to alias strings, Expression objects or
     * even other Query objects.
     *
     * If a callable function is passed, the returning array of the function will
     * be used as the list of fields.
     *
     * By default this function will append any passed argument to the list of fields
     * to be selected, unless the second argument is set to true.
     *
     * ### Examples:
     *
     * ```
     * $query->select(['id', 'title']); // Produces SELECT id, title
     * $query->select(['author' => 'author_id']); // Appends author: SELECT id, title, author_id as author
     * $query->select('id', true); // Resets the list: SELECT id
     * $query->select(['total' => $countQuery]); // SELECT id, (SELECT ...) AS total
     * $query->select(function ($query) {
     *     return ['article_id', 'total' => $query->count('*')];
     * })
     * ```
     *
     * By default no fields are selected, if you have an instance of `Cake\ORM\Query` and try to append
     * fields you should also call `Cake\ORM\Query::enableAutoFields()` to select the default fields
     * from the table.
     *
     * If you pass an instance of a `Cake\ORM\Table` or `Cake\ORM\Association` class,
     * all the fields in the schema of the table or the association will be added to
     * the select clause.
     *
     * @param array|\Cake\Database\ExpressionInterface|callable|string|\Cake\ORM\Table|\Cake\ORM\Association $fields Fields
     * to be added to the list.
     * @param bool $overwrite whether to reset fields with passed list or not
     * @return $this
     * @psalm-suppress MoreSpecificImplementedParamType
     */
    public function select($fields = [], bool $overwrite = false)
    {
        if ($fields instanceof Association) {
            $fields = $fields->getTarget();
        }

        if ($fields instanceof Table) {
            $fields = $this->aliasFields($fields->getSchema()->columns(), $fields->getAlias());
        }

        return parent::select($fields, $overwrite);
    }

    /**
     * All the fields associated with the passed table except the excluded
     * fields will be added to the select clause of the query. Passed excluded fields should not be aliased.
     * After the first call to this method, a second call cannot be used to remove fields that have already
     * been added to the query by the first. If you need to change the list after the first call,
     * pass overwrite boolean true which will reset the select clause removing all previous additions.
     *
     *
     *
     * @param \Cake\ORM\Table|\Cake\ORM\Association $table The table to use to get an array of columns
     * @param array $excludedFields The un-aliased column names you do not want selected from $table
     * @param bool $overwrite Whether to reset/remove previous selected fields
     * @return $this
     * @throws \InvalidArgumentException If Association|Table is not passed in first argument
     */
    public function selectAllExcept($table, array $excludedFields, bool $overwrite = false)
    {
        if ($table instanceof Association) {
            $table = $table->getTarget();
        }

        if (!($table instanceof Table)) {
            throw new InvalidArgumentException('You must provide either an Association or a Table object');
        }

        $fields = array_diff($table->getSchema()->columns(), $excludedFields);
        $aliasedFields = $this->aliasFields($fields);

        return $this->select($aliasedFields, $overwrite);
    }

    /**
     * Hints this object to associate the correct types when casting conditions
     * for the database. This is done by extracting the field types from the schema
     * associated to the passed table object. This prevents the user from repeating
     * themselves when specifying conditions.
     *
     * This method returns the same query object for chaining.
     *
     * @param \Cake\ORM\Table $table The table to pull types from
     * @return $this
     */
    public function addDefaultTypes(Table $table)
    {
        $alias = $table->getAlias();
        $map = $table->getSchema()->typeMap();
        $fields = [];
        foreach ($map as $f => $type) {
            $fields[$f] = $fields[$alias . '.' . $f] = $fields[$alias . '__' . $f] = $type;
        }
        $this->getTypeMap()->addDefaults($fields);

        return $this;
    }

    /**
     * Sets the instance of the eager loader class to use for loading associations
     * and storing containments.
     *
     * @param \Cake\ORM\EagerLoader $instance The eager loader to use.
     * @return $this
     */
    public function setEagerLoader(EagerLoader $instance)
    {
        $this->_eagerLoader = $instance;

        return $this;
    }

    /**
     * Returns the currently configured instance.
     *
     * @return \Cake\ORM\EagerLoader
     */
    public function getEagerLoader(): EagerLoader
    {
        if ($this->_eagerLoader === null) {
            $this->_eagerLoader = new EagerLoader();
        }

        return $this->_eagerLoader;
    }

    /**
     * Sets the list of associations that should be eagerly loaded along with this
     * query. The list of associated tables passed must have been previously set as
     * associations using the Table API.
     *
     * ### Example:
     *
     * ```
     * // Bring articles' author information
     * $query->contain('Author');
     *
     * // Also bring the category and tags associated to each article
     * $query->contain(['Category', 'Tag']);
     * ```
     *
     * Associations can be arbitrarily nested using dot notation or nested arrays,
     * this allows this object to calculate joins or any additional queries that
     * must be executed to bring the required associated data.
     *
     * ### Example:
     *
     * ```
     * // Eager load the product info, and for each product load other 2 associations
     * $query->contain(['Product' => ['Manufacturer', 'Distributor']);
     *
     * // Which is equivalent to calling
     * $query->contain(['Products.Manufactures', 'Products.Distributors']);
     *
     * // For an author query, load his region, state and country
     * $query->contain('Regions.States.Countries');
     * ```
     *
     * It is possible to control the conditions and fields selected for each of the
     * contained associations:
     *
     * ### Example:
     *
     * ```
     * $query->contain(['Tags' => function ($q) {
     *     return $q->where(['Tags.is_popular' => true]);
     * }]);
     *
     * $query->contain(['Products.Manufactures' => function ($q) {
     *     return $q->select(['name'])->where(['Manufactures.active' => true]);
     * }]);
     * ```
     *
     * Each association might define special options when eager loaded, the allowed
     * options that can be set per association are:
     *
     * - `foreignKey`: Used to set a different field to match both tables, if set to false
     *   no join conditions will be generated automatically. `false` can only be used on
     *   joinable associations and cannot be used with hasMany or belongsToMany associations.
     * - `fields`: An array with the fields that should be fetched from the association.
     * - `finder`: The finder to use when loading associated records. Either the name of the
     *   finder as a string, or an array to define options to pass to the finder.
     * - `queryBuilder`: Equivalent to passing a callable instead of an options array.
     *
     * ### Example:
     *
     * ```
     * // Set options for the hasMany articles that will be eagerly loaded for an author
     * $query->contain([
     *     'Articles' => [
     *         'fields' => ['title', 'author_id']
     *     ]
     * ]);
     * ```
     *
     * Finders can be configured to use options.
     *
     * ```
     * // Retrieve translations for the articles, but only those for the `en` and `es` locales
     * $query->contain([
     *     'Articles' => [
     *         'finder' => [
     *             'translations' => [
     *                 'locales' => ['en', 'es']
     *             ]
     *         ]
     *     ]
     * ]);
     * ```
     *
     * When containing associations, it is important to include foreign key columns.
     * Failing to do so will trigger exceptions.
     *
     * ```
     * // Use a query builder to add conditions to the containment
     * $query->contain('Authors', function ($q) {
     *     return $q->where(...); // add conditions
     * });
     * // Use special join conditions for multiple containments in the same method call
     * $query->contain([
     *     'Authors' => [
     *         'foreignKey' => false,
     *         'queryBuilder' => function ($q) {
     *             return $q->where(...); // Add full filtering conditions
     *         }
     *     ],
     *     'Tags' => function ($q) {
     *         return $q->where(...); // add conditions
     *     }
     * ]);
     * ```
     *
     * If called with an empty first argument and `$override` is set to true, the
     * previous list will be emptied.
     *
     * @param array|string $associations List of table aliases to be queried.
     * @param callable|bool $override The query builder for the association, or
     *   if associations is an array, a bool on whether to override previous list
     *   with the one passed
     * defaults to merging previous list with the new one.
     * @return $this
     */
    public function contain($associations, $override = false)
    {
        $loader = $this->getEagerLoader();
        if ($override === true) {
            $this->clearContain();
        }

        $queryBuilder = null;
        if (is_callable($override)) {
            $queryBuilder = $override;
        }

        if ($associations) {
            $loader->contain($associations, $queryBuilder);
        }
        $this->_addAssociationsToTypeMap(
            $this->getRepository(),
            $this->getTypeMap(),
            $loader->getContain()
        );

        return $this;
    }

    /**
     * @return array
     */
    public function getContain(): array
    {
        return $this->getEagerLoader()->getContain();
    }

    /**
     * Clears the contained associations from the current query.
     *
     * @return $this
     */
    public function clearContain()
    {
        $this->getEagerLoader()->clearContain();
        $this->_dirty();

        return $this;
    }

    /**
     * Used to recursively add contained association column types to
     * the query.
     *
     * @param \Cake\ORM\Table $table The table instance to pluck associations from.
     * @param \Cake\Database\TypeMap $typeMap The typemap to check for columns in.
     *   This typemap is indirectly mutated via Cake\ORM\Query::addDefaultTypes()
     * @param array $associations The nested tree of associations to walk.
     * @return void
     */
    protected function _addAssociationsToTypeMap(Table $table, TypeMap $typeMap, array $associations): void
    {
        foreach ($associations as $name => $nested) {
            if (!$table->hasAssociation($name)) {
                continue;
            }
            $association = $table->getAssociation($name);
            $target = $association->getTarget();
            $primary = (array)$target->getPrimaryKey();
            if (empty($primary) || $typeMap->type($target->aliasField($primary[0])) === null) {
                $this->addDefaultTypes($target);
            }
            if (!empty($nested)) {
                $this->_addAssociationsToTypeMap($target, $typeMap, $nested);
            }
        }
    }

    /**
     * Adds filtering conditions to this query to only bring rows that have a relation
     * to another from an associated table, based on conditions in the associated table.
     *
     * This function will add entries in the `contain` graph.
     *
     * ### Example:
     *
     * ```
     * // Bring only articles that were tagged with 'cake'
     * $query->matching('Tags', function ($q) {
     *     return $q->where(['name' => 'cake']);
     * );
     * ```
     *
     * It is possible to filter by deep associations by using dot notation:
     *
     * ### Example:
     *
     * ```
     * // Bring only articles that were commented by 'markstory'
     * $query->matching('Comments.Users', function ($q) {
     *     return $q->where(['username' => 'markstory']);
     * );
     * ```
     *
     * As this function will create `INNER JOIN`, you might want to consider
     * calling `distinct` on this query as you might get duplicate rows if
     * your conditions don't filter them already. This might be the case, for example,
     * of the same user commenting more than once in the same article.
     *
     * ### Example:
     *
     * ```
     * // Bring unique articles that were commented by 'markstory'
     * $query->distinct(['Articles.id'])
     * ->matching('Comments.Users', function ($q) {
     *     return $q->where(['username' => 'markstory']);
     * );
     * ```
     *
     * Please note that the query passed to the closure will only accept calling
     * `select`, `where`, `andWhere` and `orWhere` on it. If you wish to
     * add more complex clauses you can do it directly in the main query.
     *
     * @param string $assoc The association to filter by
     * @param callable|null $builder a function that will receive a pre-made query object
     * that can be used to add custom conditions or selecting some fields
     * @return $this
     */
    public function matching(string $assoc, ?callable $builder = null)
    {
        $result = $this->getEagerLoader()->setMatching($assoc, $builder)->getMatching();
        $this->_addAssociationsToTypeMap($this->getRepository(), $this->getTypeMap(), $result);
        $this->_dirty();

        return $this;
    }

    /**
     * Creates a LEFT JOIN with the passed association table while preserving
     * the foreign key matching and the custom conditions that were originally set
     * for it.
     *
     * This function will add entries in the `contain` graph.
     *
     * ### Example:
     *
     * ```
     * // Get the count of articles per user
     * $usersQuery
     *     ->select(['total_articles' => $query->func()->count('Articles.id')])
     *     ->leftJoinWith('Articles')
     *     ->group(['Users.id'])
     *     ->enableAutoFields(true);
     * ```
     *
     * You can also customize the conditions passed to the LEFT JOIN:
     *
     * ```
     * // Get the count of articles per user with at least 5 votes
     * $usersQuery
     *     ->select(['total_articles' => $query->func()->count('Articles.id')])
     *     ->leftJoinWith('Articles', function ($q) {
     *         return $q->where(['Articles.votes >=' => 5]);
     *     })
     *     ->group(['Users.id'])
     *     ->enableAutoFields(true);
     * ```
     *
     * This will create the following SQL:
     *
     * ```
     * SELECT COUNT(Articles.id) AS total_articles, Users.*
     * FROM users Users
     * LEFT JOIN articles Articles ON Articles.user_id = Users.id AND Articles.votes >= 5
     * GROUP BY USers.id
     * ```
     *
     * It is possible to left join deep associations by using dot notation
     *
     * ### Example:
     *
     * ```
     * // Total comments in articles by 'markstory'
     * $query
     *  ->select(['total_comments' => $query->func()->count('Comments.id')])
     *  ->leftJoinWith('Comments.Users', function ($q) {
     *     return $q->where(['username' => 'markstory']);
     * )
     * ->group(['Users.id']);
     * ```
     *
     * Please note that the query passed to the closure will only accept calling
     * `select`, `where`, `andWhere` and `orWhere` on it. If you wish to
     * add more complex clauses you can do it directly in the main query.
     *
     * @param string $assoc The association to join with
     * @param callable|null $builder a function that will receive a pre-made query object
     * that can be used to add custom conditions or selecting some fields
     * @return $this
     */
    public function leftJoinWith(string $assoc, ?callable $builder = null)
    {
        $result = $this->getEagerLoader()
            ->setMatching($assoc, $builder, [
                'joinType' => Query::JOIN_TYPE_LEFT,
                'fields' => false,
            ])
            ->getMatching();
        $this->_addAssociationsToTypeMap($this->getRepository(), $this->getTypeMap(), $result);
        $this->_dirty();

        return $this;
    }

    /**
     * Creates an INNER JOIN with the passed association table while preserving
     * the foreign key matching and the custom conditions that were originally set
     * for it.
     *
     * This function will add entries in the `contain` graph.
     *
     * ### Example:
     *
     * ```
     * // Bring only articles that were tagged with 'cake'
     * $query->innerJoinWith('Tags', function ($q) {
     *     return $q->where(['name' => 'cake']);
     * );
     * ```
     *
     * This will create the following SQL:
     *
     * ```
     * SELECT Articles.*
     * FROM articles Articles
     * INNER JOIN tags Tags ON Tags.name = 'cake'
     * INNER JOIN articles_tags ArticlesTags ON ArticlesTags.tag_id = Tags.id
     *   AND ArticlesTags.articles_id = Articles.id
     * ```
     *
     * This function works the same as `matching()` with the difference that it
     * will select no fields from the association.
     *
     * @param string $assoc The association to join with
     * @param callable|null $builder a function that will receive a pre-made query object
     * that can be used to add custom conditions or selecting some fields
     * @return $this
     * @see \Cake\ORM\Query::matching()
     */
    public function innerJoinWith(string $assoc, ?callable $builder = null)
    {
        $result = $this->getEagerLoader()
            ->setMatching($assoc, $builder, [
                'joinType' => Query::JOIN_TYPE_INNER,
                'fields' => false,
            ])
            ->getMatching();
        $this->_addAssociationsToTypeMap($this->getRepository(), $this->getTypeMap(), $result);
        $this->_dirty();

        return $this;
    }

    /**
     * Adds filtering conditions to this query to only bring rows that have no match
     * to another from an associated table, based on conditions in the associated table.
     *
     * This function will add entries in the `contain` graph.
     *
     * ### Example:
     *
     * ```
     * // Bring only articles that were not tagged with 'cake'
     * $query->notMatching('Tags', function ($q) {
     *     return $q->where(['name' => 'cake']);
     * );
     * ```
     *
     * It is possible to filter by deep associations by using dot notation:
     *
     * ### Example:
     *
     * ```
     * // Bring only articles that weren't commented by 'markstory'
     * $query->notMatching('Comments.Users', function ($q) {
     *     return $q->where(['username' => 'markstory']);
     * );
     * ```
     *
     * As this function will create a `LEFT JOIN`, you might want to consider
     * calling `distinct` on this query as you might get duplicate rows if
     * your conditions don't filter them already. This might be the case, for example,
     * of the same article having multiple comments.
     *
     * ### Example:
     *
     * ```
     * // Bring unique articles that were commented by 'markstory'
     * $query->distinct(['Articles.id'])
     * ->notMatching('Comments.Users', function ($q) {
     *     return $q->where(['username' => 'markstory']);
     * );
     * ```
     *
     * Please note that the query passed to the closure will only accept calling
     * `select`, `where`, `andWhere` and `orWhere` on it. If you wish to
     * add more complex clauses you can do it directly in the main query.
     *
     * @param string $assoc The association to filter by
     * @param callable|null $builder a function that will receive a pre-made query object
     * that can be used to add custom conditions or selecting some fields
     * @return $this
     */
    public function notMatching(string $assoc, ?callable $builder = null)
    {
        $result = $this->getEagerLoader()
            ->setMatching($assoc, $builder, [
                'joinType' => Query::JOIN_TYPE_LEFT,
                'fields' => false,
                'negateMatch' => true,
            ])
            ->getMatching();
        $this->_addAssociationsToTypeMap($this->getRepository(), $this->getTypeMap(), $result);
        $this->_dirty();

        return $this;
    }

    /**
     * Populates or adds parts to current query clauses using an array.
     * This is handy for passing all query clauses at once. The option array accepts:
     *
     * - fields: Maps to the select method
     * - conditions: Maps to the where method
     * - limit: Maps to the limit method
     * - order: Maps to the order method
     * - offset: Maps to the offset method
     * - group: Maps to the group method
     * - having: Maps to the having method
     * - contain: Maps to the contain options for eager loading
     * - join: Maps to the join method
     * - page: Maps to the page method
     *
     * ### Example:
     *
     * ```
     * $query->applyOptions([
     *   'fields' => ['id', 'name'],
     *   'conditions' => [
     *     'created >=' => '2013-01-01'
     *   ],
     *   'limit' => 10
     * ]);
     * ```
     *
     * Is equivalent to:
     *
     * ```
     * $query
     *   ->select(['id', 'name'])
     *   ->where(['created >=' => '2013-01-01'])
     *   ->limit(10)
     * ```
     *
     * @param array $options the options to be applied
     * @return $this
     */
    public function applyOptions(array $options)
    {
        $valid = [
            'fields' => 'select',
            'conditions' => 'where',
            'join' => 'join',
            'order' => 'order',
            'limit' => 'limit',
            'offset' => 'offset',
            'group' => 'group',
            'having' => 'having',
            'contain' => 'contain',
            'page' => 'page',
        ];

        ksort($options);
        foreach ($options as $option => $values) {
            if (isset($valid[$option], $values)) {
                $this->{$valid[$option]}($values);
            } else {
                $this->_options[$option] = $values;
            }
        }

        return $this;
    }

    /**
     * Creates a copy of this current query, triggers beforeFind and resets some state.
     *
     * The following state will be cleared:
     *
     * - autoFields
     * - limit
     * - offset
     * - map/reduce functions
     * - result formatters
     * - order
     * - containments
     *
     * This method creates query clones that are useful when working with subqueries.
     *
     * @return static
     */
    public function cleanCopy()
    {
        $clone = clone $this;
        $clone->setEagerLoader(clone $this->getEagerLoader());
        $clone->triggerBeforeFind();
        $clone->enableAutoFields(false);
        $clone->limit(null);
        $clone->order([], true);
        $clone->offset(null);
        $clone->mapReduce(null, null, true);
        $clone->formatResults(null, true);
        $clone->setSelectTypeMap(new TypeMap());
        $clone->decorateResults(null, true);

        return $clone;
    }

    /**
     * Object clone hook.
     *
     * Destroys the clones inner iterator and clones the value binder, and eagerloader instances.
     *
     * @return void
     */
    public function __clone()
    {
        parent::__clone();
        if ($this->_eagerLoader !== null) {
            $this->_eagerLoader = clone $this->_eagerLoader;
        }
    }

    /**
     * {@inheritDoc}
     *
     * Returns the COUNT(*) for the query. If the query has not been
     * modified, and the count has already been performed the cached
     * value is returned
     */
    public function count(): int
    {
        if ($this->_resultsCount === null) {
            $this->_resultsCount = $this->_performCount();
        }

        return $this->_resultsCount;
    }

    /**
     * Performs and returns the COUNT(*) for the query.
     *
     * @return int
     */
    protected function _performCount(): int
    {
        $query = $this->cleanCopy();
        $counter = $this->_counter;
        if ($counter !== null) {
            $query->counter(null);

            return (int)$counter($query);
        }

        $complex = (
            $query->clause('distinct') ||
            count($query->clause('group')) ||
            count($query->clause('union')) ||
            $query->clause('having')
        );

        if (!$complex) {
            // Expression fields could have bound parameters.
            foreach ($query->clause('select') as $field) {
                if ($field instanceof ExpressionInterface) {
                    $complex = true;
                    break;
                }
            }
        }

        if (!$complex && $this->_valueBinder !== null) {
            $order = $this->clause('order');
            $complex = $order === null ? false : $order->hasNestedExpression();
        }

        $count = ['count' => $query->func()->count('*')];

        if (!$complex) {
            $query->getEagerLoader()->enableAutoFields(false);
            $statement = $query
                ->select($count, true)
                ->enableAutoFields(false)
                ->execute();
        } else {
            $statement = $this->getConnection()->newQuery()
                ->select($count)
                ->from(['count_source' => $query])
                ->execute();
        }

        $result = $statement->fetch('assoc')['count'];
        $statement->closeCursor();

        return (int)$result;
    }

    /**
     * Registers a callable function that will be executed when the `count` method in
     * this query is called. The return value for the function will be set as the
     * return value of the `count` method.
     *
     * This is particularly useful when you need to optimize a query for returning the
     * count, for example removing unnecessary joins, removing group by or just return
     * an estimated number of rows.
     *
     * The callback will receive as first argument a clone of this query and not this
     * query itself.
     *
     * If the first param is a null value, the built-in counter function will be called
     * instead
     *
     * @param callable|null $counter The counter value
     * @return $this
     */
    public function counter(?callable $counter)
    {
        $this->_counter = $counter;

        return $this;
    }

    /**
     * Toggle hydrating entities.
     *
     * If set to false array results will be returned for the query.
     *
     * @param bool $enable Use a boolean to set the hydration mode.
     * @return $this
     */
    public function enableHydration(bool $enable = true)
    {
        $this->_dirty();
        $this->_hydrate = (bool)$enable;

        return $this;
    }

    /**
     * Disable hydrating entities.
     *
     * Disabling hydration will cause array results to be returned for the query
     * instead of entities.
     *
     * @return $this
     */
    public function disableHydration()
    {
        $this->_dirty();
        $this->_hydrate = false;

        return $this;
    }

    /**
     * Returns the current hydration mode.
     *
     * @return bool
     */
    public function isHydrationEnabled(): bool
    {
        return $this->_hydrate;
    }

    /**
     * {@inheritDoc}
     *
     * @return $this
     * @throws \RuntimeException When you attempt to cache a non-select query.
     */
    public function cache(string $key, $config = 'default')
    {
        if ($this->_type !== 'select' && $this->_type !== null) {
            throw new RuntimeException('You cannot cache the results of non-select queries.');
        }

        return $this->_cache($key, $config);
    }

    /**
     * {@inheritDoc}
     *
     * @throws \RuntimeException if this method is called on a non-select Query.
     */
    public function all(): ResultSetInterface
    {
        if ($this->_type !== 'select' && $this->_type !== null) {
            throw new RuntimeException(
                'You cannot call all() on a non-select query. Use execute() instead.'
            );
        }

        return $this->_all();
    }

    /**
     * Trigger the beforeFind event on the query's repository object.
     *
     * Will not trigger more than once, and only for select queries.
     *
     * @return void
     */
    public function triggerBeforeFind(): void
    {
        if (!$this->_beforeFindFired && $this->_type === 'select') {
            $this->_beforeFindFired = true;

            /** @var \Cake\Event\EventDispatcherInterface $repository */
            $repository = $this->getRepository();
            $repository->dispatchEvent('Model.beforeFind', [
                $this,
                new ArrayObject($this->_options),
                !$this->isEagerLoaded(),
            ]);
        }
    }

    /**
     * @inheritDoc
     */
    public function sql(?ValueBinder $binder = null): string
    {
        $this->triggerBeforeFind();

        $this->_transformQuery();

        return parent::sql($binder);
    }

    /**
     * Executes this query and returns a ResultSet object containing the results.
     * This will also setup the correct statement class in order to eager load deep
     * associations.
     *
     * @return \Cake\Datasource\ResultSetInterface
     */
    protected function _execute(): ResultSetInterface
    {
        $this->triggerBeforeFind();
        if ($this->_results) {
            $decorator = $this->_decoratorClass();

            /** @var \Cake\Datasource\ResultSetInterface */
            return new $decorator($this->_results);
        }

        $statement = $this->getEagerLoader()->loadExternal($this, $this->execute());

        return new ResultSet($this, $statement);
    }

    /**
     * Applies some defaults to the query object before it is executed.
     *
     * Specifically add the FROM clause, adds default table fields if none are
     * specified and applies the joins required to eager load associations defined
     * using `contain`
     *
     * It also sets the default types for the columns in the select clause
     *
     * @see \Cake\Database\Query::execute()
     * @return void
     */
    protected function _transformQuery(): void
    {
        if (!$this->_dirty || $this->_type !== 'select') {
            return;
        }

        /** @var \Cake\ORM\Table $repository */
        $repository = $this->getRepository();

        if (empty($this->_parts['from'])) {
            $this->from([$repository->getAlias() => $repository->getTable()]);
        }
        $this->_addDefaultFields();
        $this->getEagerLoader()->attachAssociations($this, $repository, !$this->_hasFields);
        $this->_addDefaultSelectTypes();
    }

    /**
     * Inspects if there are any set fields for selecting, otherwise adds all
     * the fields for the default table.
     *
     * @return void
     */
    protected function _addDefaultFields(): void
    {
        $select = $this->clause('select');
        $this->_hasFields = true;

        /** @var \Cake\ORM\Table $repository */
        $repository = $this->getRepository();

        if (!count($select) || $this->_autoFields === true) {
            $this->_hasFields = false;
            $this->select($repository->getSchema()->columns());
            $select = $this->clause('select');
        }

        $aliased = $this->aliasFields($select, $repository->getAlias());
        $this->select($aliased, true);
    }

    /**
     * Sets the default types for converting the fields in the select clause
     *
     * @return void
     */
    protected function _addDefaultSelectTypes(): void
    {
        $typeMap = $this->getTypeMap()->getDefaults();
        $select = $this->clause('select');
        $types = [];

        foreach ($select as $alias => $value) {
            if (isset($typeMap[$alias])) {
                $types[$alias] = $typeMap[$alias];
                continue;
            }
            if (is_string($value) && isset($typeMap[$value])) {
                $types[$alias] = $typeMap[$value];
            }
            if ($value instanceof TypedResultInterface) {
                $types[$alias] = $value->getReturnType();
            }
        }
        $this->getSelectTypeMap()->addDefaults($types);
    }

    /**
     * {@inheritDoc}
     *
     * @see \Cake\ORM\Table::find()
     */
<<<<<<< HEAD
    public function find($finder, ...$args)
=======
    public function find(string $finder, array $options = [])
>>>>>>> 32faa982
    {
        /** @var \Cake\ORM\Table $table */
        $table = $this->getRepository();
        if (!$args) {
            $args[0] = [];
        }

        return $table->callFinder($finder, $this, ...$args);
    }

    /**
     * Marks a query as dirty, removing any preprocessed information
     * from in memory caching such as previous results
     *
     * @return void
     */
    protected function _dirty(): void
    {
        $this->_results = null;
        $this->_resultsCount = null;
        parent::_dirty();
    }

    /**
     * Create an update query.
     *
     * This changes the query type to be 'update'.
     * Can be combined with set() and where() methods to create update queries.
     *
     * @param string|\Cake\Database\ExpressionInterface|null $table Unused parameter.
     * @return $this
     */
    public function update($table = null)
    {
        if (!$table) {
            /** @var \Cake\ORM\Table $repository */
            $repository = $this->getRepository();
            $table = $repository->getTable();
        }

        return parent::update($table);
    }

    /**
     * Create a delete query.
     *
     * This changes the query type to be 'delete'.
     * Can be combined with the where() method to create delete queries.
     *
     * @param string|null $table Unused parameter.
     * @return $this
     */
    public function delete(?string $table = null)
    {
        /** @var \Cake\ORM\Table $repository */
        $repository = $this->getRepository();
        $this->from([$repository->getAlias() => $repository->getTable()]);

        // We do not pass $table to parent class here
        return parent::delete();
    }

    /**
     * Create an insert query.
     *
     * This changes the query type to be 'insert'.
     * Note calling this method will reset any data previously set
     * with Query::values()
     *
     * Can be combined with the where() method to create delete queries.
     *
     * @param array $columns The columns to insert into.
     * @param array $types A map between columns & their datatypes.
     * @return $this
     */
    public function insert(array $columns, array $types = [])
    {
        /** @var \Cake\ORM\Table $repository */
        $repository = $this->getRepository();
        $table = $repository->getTable();
        $this->into($table);

        return parent::insert($columns, $types);
    }

    /**
     * {@inheritDoc}
     *
     * @throws \BadMethodCallException if the method is called for a non-select query
     */
    public function __call($method, $arguments)
    {
        if ($this->type() === 'select') {
            return $this->_call($method, $arguments);
        }

        throw new BadMethodCallException(
            sprintf('Cannot call method "%s" on a "%s" query', $method, $this->type())
        );
    }

    /**
     * @inheritDoc
     */
    public function __debugInfo(): array
    {
        $eagerLoader = $this->getEagerLoader();

        return parent::__debugInfo() + [
            'hydrate' => $this->_hydrate,
            'buffered' => $this->_useBufferedResults,
            'formatters' => count($this->_formatters),
            'mapReducers' => count($this->_mapReduce),
            'contain' => $eagerLoader->getContain(),
            'matching' => $eagerLoader->getMatching(),
            'extraOptions' => $this->_options,
            'repository' => $this->_repository,
        ];
    }

    /**
     * Executes the query and converts the result set into JSON.
     *
     * Part of JsonSerializable interface.
     *
     * @return \Cake\Datasource\ResultSetInterface The data to convert to JSON.
     */
    public function jsonSerialize(): ResultSetInterface
    {
        return $this->all();
    }

    /**
     * Sets whether or not the ORM should automatically append fields.
     *
     * By default calling select() will disable auto-fields. You can re-enable
     * auto-fields with this method.
     *
     * @param bool $value Set true to enable, false to disable.
     * @return $this
     */
    public function enableAutoFields(bool $value = true)
    {
        $this->_autoFields = (bool)$value;

        return $this;
    }

    /**
     * Disables automatically appending fields.
     *
     * @return $this
     */
    public function disableAutoFields()
    {
        $this->_autoFields = false;

        return $this;
    }

    /**
     * Gets whether or not the ORM should automatically append fields.
     *
     * By default calling select() will disable auto-fields. You can re-enable
     * auto-fields with enableAutoFields().
     *
     * @return bool|null The current value.
     */
    public function isAutoFieldsEnabled(): ?bool
    {
        return $this->_autoFields;
    }

    /**
     * Decorates the results iterator with MapReduce routines and formatters
     *
     * @param \Traversable $result Original results
     * @return \Cake\Datasource\ResultSetInterface
     */
    protected function _decorateResults(Traversable $result): ResultSetInterface
    {
        $result = $this->_applyDecorators($result);

        if (!($result instanceof ResultSet) && $this->isBufferedResultsEnabled()) {
            $class = $this->_decoratorClass();
            /** @var \Cake\Datasource\ResultSetInterface $result */
            $result = new $class($result->buffered());
        }

        return $result;
    }
}<|MERGE_RESOLUTION|>--- conflicted
+++ resolved
@@ -1178,11 +1178,7 @@
      *
      * @see \Cake\ORM\Table::find()
      */
-<<<<<<< HEAD
-    public function find($finder, ...$args)
-=======
-    public function find(string $finder, array $options = [])
->>>>>>> 32faa982
+    public function find(string $finder, ...$args)
     {
         /** @var \Cake\ORM\Table $table */
         $table = $this->getRepository();
