<?php
/**
 * CakePHP(tm) : Rapid Development Framework (http://cakephp.org)
 * Copyright (c) Cake Software Foundation, Inc. (http://cakefoundation.org)
 *
 * Licensed under The MIT License
 * For full copyright and license information, please see the LICENSE.txt
 * Redistributions of files must retain the above copyright notice.
 *
 * @copyright     Copyright (c) Cake Software Foundation, Inc. (http://cakefoundation.org)
 * @link          http://cakephp.org CakePHP(tm) Project
 * @since         3.0.0
 * @license       http://www.opensource.org/licenses/mit-license.php MIT License
 */
namespace Cake\ORM;

use ArrayObject;
use Cake\Database\ExpressionInterface;
use Cake\Database\Query as DatabaseQuery;
use Cake\Database\ValueBinder;
use Cake\Datasource\QueryTrait;
use Cake\ORM\EagerLoader;
use Cake\ORM\ResultSet;
use Cake\ORM\Table;
use JsonSerializable;
use RuntimeException;

/**
 * Extends the base Query class to provide new methods related to association
 * loading, automatic fields selection, automatic type casting and to wrap results
 * into a specific iterator that will be responsible for hydrating results if
 * required.
 *
 */
class Query extends DatabaseQuery implements JsonSerializable
{

    use QueryTrait {
        cache as private _cache;
        all as private _all;
        _decorateResults as private _applyDecorators;
        __call as private _call;
    }

    /**
     * Indicates that the operation should append to the list
     *
     * @var int
     */
    const APPEND = 0;

    /**
     * Indicates that the operation should prepend to the list
     *
     * @var int
     */
    const PREPEND = 1;

    /**
     * Indicates that the operation should overwrite the list
     *
     * @var bool
     */
    const OVERWRITE = true;

    /**
     * Whether the user select any fields before being executed, this is used
     * to determined if any fields should be automatically be selected.
     *
     * @var bool
     */
    protected $_hasFields;

    /**
     * Tracks whether or not the original query should include
     * fields from the top level table.
     *
     * @var bool
     */
    protected $_autoFields;

    /**
     * Whether to hydrate results into entity objects
     *
     * @var bool
     */
    protected $_hydrate = true;

    /**
     * A callable function that can be used to calculate the total amount of
     * records this query will match when not using `limit`
     *
     * @var callable
     */
    protected $_counter;

    /**
     * Instance of a class responsible for storing association containments and
     * for eager loading them when this query is executed
     *
     * @var \Cake\ORM\EagerLoader
     */
    protected $_eagerLoader;

    /**
     * True if the beforeFind event has already been triggered for this query
     *
     * @var bool
     */
    protected $_beforeFindFired = false;

    /**
     * Constructor
     *
     * @param \Cake\Database\Connection $connection The connection object
     * @param \Cake\ORM\Table $table The table this query is starting on
     */
    public function __construct($connection, $table)
    {
        parent::__construct($connection);
        $this->repository($table);

        if ($this->_repository) {
            $this->addDefaultTypes($this->_repository);
        }
    }

    /**
     * {@inheritDoc}
     *
     * If you pass an instance of a `Cake\ORM\Table` or `Cake\ORM\Association` class,
     * all the fields in the schema of the table or the association will be added to
     * the select clause.
     *
     * @param array|ExpressionInterface|string|\Cake\ORM\Table|\Cake\ORM\Association $fields fields
     * to be added to the list.
     * @param bool $overwrite whether to reset fields with passed list or not
     */
    public function select($fields = [], $overwrite = false)
    {
        if ($fields instanceof Association) {
            $fields = $fields->target();
        }

        if ($fields instanceof Table) {
            $fields = $this->aliasFields($fields->schema()->columns(), $fields->alias());
        }

        return parent::select($fields, $overwrite);
    }

    /**
     * Hints this object to associate the correct types when casting conditions
     * for the database. This is done by extracting the field types from the schema
     * associated to the passed table object. This prevents the user from repeating
     * himself when specifying conditions.
     *
     * This method returns the same query object for chaining.
     *
     * @param \Cake\ORM\Table $table The table to pull types from
     * @return $this
     */
    public function addDefaultTypes(Table $table)
    {
        $alias = $table->alias();
        $schema = $table->schema();
        $fields = [];
        foreach ($schema->columns() as $f) {
            $fields[$f] = $fields[$alias . '.' . $f] = $schema->columnType($f);
        }
        $this->typeMap()->addDefaults($fields);

        return $this;
    }

    /**
     * Sets the instance of the eager loader class to use for loading associations
     * and storing containments. If called with no arguments, it will return the
     * currently configured instance.
     *
     * @param \Cake\ORM\EagerLoader $instance The eager loader to use. Pass null
     *   to get the current eagerloader.
     * @return \Cake\ORM\EagerLoader|$this
     */
    public function eagerLoader(EagerLoader $instance = null)
    {
        if ($instance === null) {
            if ($this->_eagerLoader === null) {
                $this->_eagerLoader = new EagerLoader;
            }
            return $this->_eagerLoader;
        }
        $this->_eagerLoader = $instance;
        return $this;
    }

    /**
     * Sets the list of associations that should be eagerly loaded along with this
     * query. The list of associated tables passed must have been previously set as
     * associations using the Table API.
     *
     * ### Example:
     *
     * ```
     *  // Bring articles' author information
     *  $query->contain('Author');
     *
     *  // Also bring the category and tags associated to each article
     *  $query->contain(['Category', 'Tag']);
     * ```
     *
     * Associations can be arbitrarily nested using dot notation or nested arrays,
     * this allows this object to calculate joins or any additional queries that
     * must be executed to bring the required associated data.
     *
     * ### Example:
     *
     * ```
     *  // Eager load the product info, and for each product load other 2 associations
     *  $query->contain(['Product' => ['Manufacturer', 'Distributor']);
     *
     *  // Which is equivalent to calling
     *  $query->contain(['Products.Manufactures', 'Products.Distributors']);
     *
     *  // For an author query, load his region, state and country
     *  $query->contain('Regions.States.Countries');
     * ```
     *
     * It is possible to control the conditions and fields selected for each of the
     * contained associations:
     *
     * ### Example:
     *
     * ```
     *  $query->contain(['Tags' => function ($q) {
     *      return $q->where(['Tags.is_popular' => true]);
     *  }]);
     *
     *  $query->contain(['Products.Manufactures' => function ($q) {
     *      return $q->select(['name'])->where(['Manufactures.active' => true]);
     *  }]);
     * ```
     *
     * Each association might define special options when eager loaded, the allowed
     * options that can be set per association are:
     *
     * - foreignKey: Used to set a different field to match both tables, if set to false
     *   no join conditions will be generated automatically. `false` can only be used on
     *   joinable associations and cannot be used with hasMany or belongsToMany associations.
     * - fields: An array with the fields that should be fetched from the association
     * - queryBuilder: Equivalent to passing a callable instead of an options array
     *
     * ### Example:
     *
     * ```
     * // Set options for the hasMany articles that will be eagerly loaded for an author
     * $query->contain([
     *   'Articles' => [
     *     'fields' => ['title', 'author_id']
     *   ]
     * ]);
     * ```
     *
     * When containing associations, it is important to include foreign key columns.
     * Failing to do so will trigger exceptions.
     *
     * ```
     * // Use special join conditions for getting an Articles's belongsTo 'authors'
     * $query->contain([
     *   'Authors' => [
     *     'foreignKey' => false,
     *     'queryBuilder' => function ($q) {
     *       return $q->where(...); // Add full filtering conditions
     *     }
     *   ]
     * ]);
     * ```
     *
     * If called with no arguments, this function will return an array with
     * with the list of previously configured associations to be contained in the
     * result.
     *
     * If called with an empty first argument and $override is set to true, the
     * previous list will be emptied.
     *
     * @param array|string $associations list of table aliases to be queried
     * @param bool $override whether override previous list with the one passed
     * defaults to merging previous list with the new one.
     * @return array|$this
     */
    public function contain($associations = null, $override = false)
    {
        if (empty($associations) && $override) {
            $this->_eagerLoader = null;
        }

        $result = $this->eagerLoader()->contain($associations);
        if ($associations !== null || $override) {
            $this->_dirty();
        }
        if ($associations === null) {
            return $result;
        }

        return $this;
    }

    /**
     * Adds filtering conditions to this query to only bring rows that have a relation
     * to another from an associated table, based on conditions in the associated table.
     *
     * This function will add entries in the `contain` graph.
     *
     * ### Example:
     *
     * ```
     *  // Bring only articles that were tagged with 'cake'
     *  $query->matching('Tags', function ($q) {
     *      return $q->where(['name' => 'cake']);
     *  );
     * ```
     *
     * It is possible to filter by deep associations by using dot notation:
     *
     * ### Example:
     *
     * ```
     *  // Bring only articles that were commented by 'markstory'
     *  $query->matching('Comments.Users', function ($q) {
     *      return $q->where(['username' => 'markstory']);
     *  );
     * ```
     *
     * As this function will create `INNER JOIN`, you might want to consider
     * calling `distinct` on this query as you might get duplicate rows if
     * your conditions don't filter them already. This might be the case, for example,
     * of the same user commenting more than once in the same article.
     *
     * ### Example:
     *
     * ```
     *  // Bring unique articles that were commented by 'markstory'
     *  $query->distinct(['Articles.id'])
     *  ->matching('Comments.Users', function ($q) {
     *      return $q->where(['username' => 'markstory']);
     *  );
     * ```
     *
     * Please note that the query passed to the closure will only accept calling
     * `select`, `where`, `andWhere` and `orWhere` on it. If you wish to
     * add more complex clauses you can do it directly in the main query.
     *
     * @param string $assoc The association to filter by
     * @param callable $builder a function that will receive a pre-made query object
     * that can be used to add custom conditions or selecting some fields
     * @return $this
     */
    public function matching($assoc, callable $builder = null)
    {
        $this->eagerLoader()->matching($assoc, $builder);
        $this->_dirty();
        return $this;
    }

    /**
     * Creates a LEFT JOIN with the passed association table while preserving
     * the foreign key matching and the custom conditions that were originally set
     * for it.
     *
     * This function will add entries in the `contain` graph.
     *
     * ### Example:
     *
     * ```
     *  // Get the count of articles per user
     *  $usersQuery
     *      ->select(['total_articles' => $query->func()->count('Articles.id')])
     *      ->leftJoinWith('Articles')
     *      ->group(['Users.id'])
     *      ->autoFields(true);
     * ```
     *
     * You can also customize the conditions passed to the LEFT JOIN:
     *
     * ```
     *  // Get the count of articles per user with at least 5 votes
     *  $usersQuery
     *      ->select(['total_articles' => $query->func()->count('Articles.id')])
     *      ->leftJoinWith('Articles', function ($q) {
     *          return $q->where(['Articles.votes >=' => 5]);
     *      })
     *      ->group(['Users.id'])
     *      ->autoFields(true);
     * ```
     *
     * This will create the following SQL:
     *
     * ```
     *  SELECT COUNT(Articles.id) AS total_articles, Users.*
     *  FROM users Users
     *  LEFT JOIN articles Articles ON Articles.user_id = Users.id AND Articles.votes >= 5
     *  GROUP BY USers.id
     * ```
     *
     * It is possible to left join deep associations by using dot notation
     *
     * ### Example:
     *
     * ```
     *  // Total comments in articles by 'markstory'
     *  $query
     *   ->select(['total_comments' => $query->func()->count('Comments.id')])
     *   ->leftJoinWith('Comments.Users', function ($q) {
     *      return $q->where(['username' => 'markstory']);
     *  )
     *  ->group(['Users.id']);
     * ```
     *
     * Please note that the query passed to the closure will only accept calling
     * `select`, `where`, `andWhere` and `orWhere` on it. If you wish to
     * add more complex clauses you can do it directly in the main query.
     *
     * @param string $assoc The association to join with
     * @param callable $builder a function that will receive a pre-made query object
     * that can be used to add custom conditions or selecting some fields
     * @return $this
     */
    public function leftJoinWith($assoc, callable $builder = null)
    {
        $this->eagerLoader()->matching($assoc, $builder, [
            'joinType' => 'LEFT',
            'fields' => false
        ]);
        $this->_dirty();
        return $this;
    }

    /**
     * Creates an INNER JOIN with the passed association table while preserving
     * the foreign key matching and the custom conditions that were originally set
     * for it.
     *
     * This function will add entries in the `contain` graph.
     *
     * ### Example:
     *
     * ```
     *  // Bring only articles that were tagged with 'cake'
     *  $query->innerJoinWith('Tags', function ($q) {
     *      return $q->where(['name' => 'cake']);
     *  );
     * ```
     *
     * This will create the following SQL:
     *
     * ```
     *  SELECT Articles.*
     *  FROM articles Articles
     *  INNER JOIN tags Tags ON Tags.name = 'cake'
     *  INNER JOIN articles_tags ArticlesTags ON ArticlesTags.tag_id = Tags.id
     *    AND ArticlesTags.articles_id = Articles.id
     * ```
     *
     * This function works the same as `matching()` with the difference that it
     * will select no fields from the association.
     *
     * @param string $assoc The association to join with
     * @param callable $builder a function that will receive a pre-made query object
     * that can be used to add custom conditions or selecting some fields
     * @return $this
     * @see \Cake\ORM\Query::matching()
     */
    public function innerJoinWith($assoc, callable $builder = null)
    {
        $this->eagerLoader()->matching($assoc, $builder, [
            'joinType' => 'INNER',
            'fields' => false
        ]);
        $this->_dirty();
        return $this;
    }

    /**
     * Adds filtering conditions to this query to only bring rows that have no match
     * to another from an associated table, based on conditions in the associated table.
     *
     * This function will add entries in the `contain` graph.
     *
     * ### Example:
     *
     * ```
     *  // Bring only articles that were not tagged with 'cake'
     *  $query->notMatching('Tags', function ($q) {
     *      return $q->where(['name' => 'cake']);
     *  );
     * ```
     *
     * It is possible to filter by deep associations by using dot notation:
     *
     * ### Example:
     *
     * ```
     *  // Bring only articles that weren't commented by 'markstory'
     *  $query->notMatching('Comments.Users', function ($q) {
     *      return $q->where(['username' => 'markstory']);
     *  );
     * ```
     *
     * As this function will create a `LEFT JOIN`, you might want to consider
     * calling `distinct` on this query as you might get duplicate rows if
     * your conditions don't filter them already. This might be the case, for example,
     * of the same article having multiple comments.
     *
     * ### Example:
     *
     * ```
     *  // Bring unique articles that were commented by 'markstory'
     *  $query->distinct(['Articles.id'])
     *  ->notMatching('Comments.Users', function ($q) {
     *      return $q->where(['username' => 'markstory']);
     *  );
     * ```
     *
     * Please note that the query passed to the closure will only accept calling
     * `select`, `where`, `andWhere` and `orWhere` on it. If you wish to
     * add more complex clauses you can do it directly in the main query.
     *
     * @param string $assoc The association to filter by
     * @param callable $builder a function that will receive a pre-made query object
     * that can be used to add custom conditions or selecting some fields
     * @return $this
     */
    public function notMatching($assoc, callable $builder = null)
    {
        $this->eagerLoader()->matching($assoc, $builder, [
            'joinType' => 'LEFT',
            'fields' => false,
            'negateMatch' => true
        ]);
        $this->_dirty();
        return $this;
    }

    /**
     * Returns a key => value array representing a single aliased field
     * that can be passed directly to the select() method.
     * The key will contain the alias and the value the actual field name.
     *
     * If the field is already aliased, then it will not be changed.
     * If no $alias is passed, the default table for this query will be used.
     *
     * @param string $field The field to alias
     * @param string $alias the alias used to prefix the field
     * @return array
     */
    public function aliasField($field, $alias = null)
    {
        $namespaced = strpos($field, '.') !== false;
        $aliasedField = $field;

        if ($namespaced) {
            list($alias, $field) = explode('.', $field);
        }

        if (!$alias) {
            $alias = $this->repository()->alias();
        }

        $key = sprintf('%s__%s', $alias, $field);
        if (!$namespaced) {
            $aliasedField = $alias . '.' . $field;
        }

        return [$key => $aliasedField];
    }

    /**
     * Runs `aliasField()` for each field in the provided list and returns
     * the result under a single array.
     *
     * @param array $fields The fields to alias
     * @param string|null $defaultAlias The default alias
     * @return array
     */
    public function aliasFields($fields, $defaultAlias = null)
    {
        $aliased = [];
        foreach ($fields as $alias => $field) {
            if (is_numeric($alias) && is_string($field)) {
                $aliased += $this->aliasField($field, $defaultAlias);
                continue;
            }
            $aliased[$alias] = $field;
        }

        return $aliased;
    }

    /**
     * Populates or adds parts to current query clauses using an array.
     * This is handy for passing all query clauses at once. The option array accepts:
     *
     * - fields: Maps to the select method
     * - conditions: Maps to the where method
     * - limit: Maps to the limit method
     * - order: Maps to the order method
     * - offset: Maps to the offset method
     * - group: Maps to the group method
     * - having: Maps to the having method
     * - contain: Maps to the contain options for eager loading
     * - join: Maps to the join method
     * - page: Maps to the page method
     *
     * ### Example:
     *
     * ```
     * $query->applyOptions([
     *   'fields' => ['id', 'name'],
     *   'conditions' => [
     *     'created >=' => '2013-01-01'
     *   ],
     *   'limit' => 10
     * ]);
     * ```
     *
     * Is equivalent to:
     *
     * ```
     *  $query
     *  ->select(['id', 'name'])
     *  ->where(['created >=' => '2013-01-01'])
     *  ->limit(10)
     * ```
     *
     * @param array $options list of query clauses to apply new parts to.
     * @return $this
     */
    public function applyOptions(array $options)
    {
        $valid = [
            'fields' => 'select',
            'conditions' => 'where',
            'join' => 'join',
            'order' => 'order',
            'limit' => 'limit',
            'offset' => 'offset',
            'group' => 'group',
            'having' => 'having',
            'contain' => 'contain',
            'page' => 'page',
        ];

        ksort($options);
        foreach ($options as $option => $values) {
            if (isset($valid[$option]) && isset($values)) {
                $this->{$valid[$option]}($values);
            } else {
                $this->_options[$option] = $values;
            }
        }

        return $this;
    }

    /**
     * Creates a copy of this current query, triggers beforeFind and resets some state.
     *
     * The following state will be cleared:
     *
     * - autoFields
     * - limit
     * - offset
     * - map/reduce functions
     * - result formatters
     * - order
     * - containments
     *
     * This method creates query clones that are useful when working with subqueries.
     *
     * @return \Cake\ORM\Query
     */
    public function cleanCopy()
    {
        return clone $this;
    }

    /**
     * Object clone hook.
     *
     * Destroys the clones inner iterator and clones the value binder, and eagerloader instances.
     *
     * @return void
     */
    public function __clone()
    {
        $this->_iterator = null;
        $this->triggerBeforeFind();
        $this->eagerLoader(clone $this->eagerLoader());
        $this->valueBinder(clone $this->valueBinder());
        $this->autoFields(false);
        $this->limit(null);
        $this->order([], true);
        $this->offset(null);
        $this->mapReduce(null, null, true);
        $this->formatResults(null, true);
    }

    /**
     * Returns the COUNT(*) for the query.
     *
     * @return int
     */
    public function count()
    {
        $query = $this->cleanCopy();
        $counter = $this->_counter;
        if ($counter) {
            $query->counter(null);
            return (int)$counter($query);
        }

        $complex = (
            $query->clause('distinct') ||
            count($query->clause('group')) ||
            count($query->clause('union'))
        );
        if (!$complex) {
            // Expression fields could have bound parameters.
            foreach ($query->clause('select') as $field) {
                if ($field instanceof ExpressionInterface) {
                    $complex = true;
                    break;
                }
            }
        }

        $count = ['count' => $query->func()->count('*')];
<<<<<<< HEAD
        $complex = count($query->clause('group')) || $query->clause('distinct') || $query->clause('having');
        $complex = $complex || count($query->clause('union'));
=======
>>>>>>> 2173112e

        if (!$complex) {
            $query->eagerLoader()->autoFields(false);
            $statement = $query
                ->select($count, true)
                ->autoFields(false)
                ->execute();
        } else {
            $statement = $this->connection()->newQuery()
                ->select($count)
                ->from(['count_source' => $query])
                ->execute();
        }

        $result = $statement->fetch('assoc')['count'];
        $statement->closeCursor();
        return (int)$result;
    }

    /**
     * Registers a callable function that will be executed when the `count` method in
     * this query is called. The return value for the function will be set as the
     * return value of the `count` method.
     *
     * This is particularly useful when you need to optimize a query for returning the
     * count, for example removing unnecessary joins, removing group by or just return
     * an estimated number of rows.
     *
     * The callback will receive as first argument a clone of this query and not this
     * query itself.
     *
     * @param callable $counter The counter value
     * @return $this
     */
    public function counter($counter)
    {
        $this->_counter = $counter;
        return $this;
    }

    /**
     * Toggle hydrating entities.
     *
     * If set to false array results will be returned
     *
     * @param bool|null $enable Use a boolean to set the hydration mode.
     *   Null will fetch the current hydration mode.
     * @return bool|$this A boolean when reading, and $this when setting the mode.
     */
    public function hydrate($enable = null)
    {
        if ($enable === null) {
            return $this->_hydrate;
        }

        $this->_dirty();
        $this->_hydrate = (bool)$enable;
        return $this;
    }

    /**
     * {@inheritDoc}
     *
     * @return $this
     * @throws \RuntimeException When you attempt to cache a non-select query.
     */
    public function cache($key, $config = 'default')
    {
        if ($this->_type !== 'select' && $this->_type !== null) {
            throw new RuntimeException('You cannot cache the results of non-select queries.');
        }
        return $this->_cache($key, $config);
    }

    /**
     * {@inheritDoc}
     *
     * @throws \RuntimeException if this method is called on a non-select Query.
     */
    public function all()
    {
        if ($this->_type !== 'select' && $this->_type !== null) {
            throw new RuntimeException(
                'You cannot call all() on a non-select query. Use execute() instead.'
            );
        }
        return $this->_all();
    }

    /**
     * Trigger the beforeFind event on the query's repository object.
     *
     * Will not trigger more than once, and only for select queries.
     *
     * @return void
     */
    public function triggerBeforeFind()
    {
        if (!$this->_beforeFindFired && $this->_type === 'select') {
            $table = $this->repository();
            $table->dispatchEvent('Model.beforeFind', [
                $this,
                new ArrayObject($this->_options),
                !$this->eagerLoaded()
            ]);
            $this->_beforeFindFired = true;
        }
    }

    /**
     * {@inheritDoc}
     */
    public function sql(ValueBinder $binder = null)
    {
        $this->triggerBeforeFind();

        $this->_transformQuery();
        $sql = parent::sql($binder);
        return $sql;
    }

    /**
     * Executes this query and returns a ResultSet object containing the results.
     * This will also setup the correct statement class in order to eager load deep
     * associations.
     *
     * @return \Cake\ORM\ResultSet
     */
    protected function _execute()
    {
        $this->triggerBeforeFind();
        if ($this->_results) {
            $decorator = $this->_decoratorClass();
            return new $decorator($this->_results);
        }
        $statement = $this->eagerLoader()->loadExternal($this, $this->execute());
        return new ResultSet($this, $statement);
    }

    /**
     * Applies some defaults to the query object before it is executed.
     *
     * Specifically add the FROM clause, adds default table fields if none are
     * specified and applies the joins required to eager load associations defined
     * using `contain`
     *
     * @see \Cake\Database\Query::execute()
     * @return void
     */
    protected function _transformQuery()
    {
        if (!$this->_dirty) {
            return;
        }

        if ($this->_type === 'select') {
            if (empty($this->_parts['from'])) {
                $this->from([$this->_repository->alias() => $this->_repository->table()]);
            }
            $this->_addDefaultFields();
            $this->eagerLoader()->attachAssociations($this, $this->_repository, !$this->_hasFields);
        }
    }

    /**
     * Inspects if there are any set fields for selecting, otherwise adds all
     * the fields for the default table.
     *
     * @return void
     */
    protected function _addDefaultFields()
    {
        $select = $this->clause('select');
        $this->_hasFields = true;

        if (!count($select) || $this->_autoFields === true) {
            $this->_hasFields = false;
            $this->select($this->repository()->schema()->columns());
            $select = $this->clause('select');
        }

        $aliased = $this->aliasFields($select, $this->repository()->alias());
        $this->select($aliased, true);
    }

    /**
     * Apply custom finds to against an existing query object.
     *
     * Allows custom find methods to be combined and applied to each other.
     *
     * ```
     * $table->find('all')->find('recent');
     * ```
     *
     * The above is an example of stacking multiple finder methods onto
     * a single query.
     *
     * @param string $finder The finder method to use.
     * @param array $options The options for the finder.
     * @return $this Returns a modified query.
     * @see \Cake\ORM\Table::find()
     */
    public function find($finder, array $options = [])
    {
        return $this->repository()->callFinder($finder, $this, $options);
    }

    /**
     * Marks a query as dirty, removing any preprocessed information
     * from in memory caching such as previous results
     *
     * @return void
     */
    protected function _dirty()
    {
        $this->_results = null;
        parent::_dirty();
    }

    /**
     * Create an update query.
     *
     * This changes the query type to be 'update'.
     * Can be combined with set() and where() methods to create update queries.
     *
     * @param string|null $table Unused parameter.
     * @return $this
     */
    public function update($table = null)
    {
        $table = $table ?: $this->repository()->table();
        return parent::update($table);
    }

    /**
     * Create a delete query.
     *
     * This changes the query type to be 'delete'.
     * Can be combined with the where() method to create delete queries.
     *
     * @param string|null $table Unused parameter.
     * @return $this
     */
    public function delete($table = null)
    {
        $repo = $this->repository();
        $this->from([$repo->alias() => $repo->table()]);
        return parent::delete();
    }

    /**
     * Create an insert query.
     *
     * This changes the query type to be 'insert'.
     * Note calling this method will reset any data previously set
     * with Query::values()
     *
     * Can be combined with the where() method to create delete queries.
     *
     * @param array $columns The columns to insert into.
     * @param array $types A map between columns & their datatypes.
     * @return $this
     */
    public function insert(array $columns, array $types = [])
    {
        $table = $this->repository()->table();
        $this->into($table);
        return parent::insert($columns, $types);
    }

    /**
     * {@inheritDoc}
     *
     * @throws \BadMethodCallException if the method is called for a non-select query
     */
    public function __call($method, $arguments)
    {
        if ($this->type() === 'select') {
            return $this->_call($method, $arguments);
        }

        throw new \BadMethodCallException(
            sprintf('Cannot call method "%s" on a "%s" query', $method, $this->type())
        );
    }

    /**
     * {@inheritDoc}
     */
    public function __debugInfo()
    {
        $eagerLoader = $this->eagerLoader();
        return parent::__debugInfo() + [
            'hydrate' => $this->_hydrate,
            'buffered' => $this->_useBufferedResults,
            'formatters' => count($this->_formatters),
            'mapReducers' => count($this->_mapReduce),
            'contain' => $eagerLoader->contain(),
            'matching' => $eagerLoader->matching(),
            'extraOptions' => $this->_options,
            'repository' => $this->_repository
        ];
    }

    /**
     * Executes the query and converts the result set into JSON.
     *
     * Part of JsonSerializable interface.
     *
     * @return \Cake\Datasource\ResultSetInterface The data to convert to JSON.
     */
    public function jsonSerialize()
    {
        return $this->all();
    }

    /**
     * Get/Set whether or not the ORM should automatically append fields.
     *
     * By default calling select() will disable auto-fields. You can re-enable
     * auto-fields with this method.
     *
     * @param bool|null $value The value to set or null to read the current value.
     * @return bool|$this Either the current value or the query object.
     */
    public function autoFields($value = null)
    {
        if ($value === null) {
            return $this->_autoFields;
        }
        $this->_autoFields = (bool)$value;
        return $this;
    }

    /**
     * Decorates the results iterator with MapReduce routines and formatters
     *
     * @param \Traversable $result Original results
     * @return \Cake\Datasource\ResultSetInterface
     */
    protected function _decorateResults($result)
    {
        $result = $this->_applyDecorators($result);

        if (!($result instanceof ResultSet) && $this->bufferResults()) {
            $class = $this->_decoratorClass();
            $result = new $class($result->buffered());
        }

        return $result;
    }
}<|MERGE_RESOLUTION|>--- conflicted
+++ resolved
@@ -722,7 +722,8 @@
         $complex = (
             $query->clause('distinct') ||
             count($query->clause('group')) ||
-            count($query->clause('union'))
+            count($query->clause('union')) ||
+            $query->clause('having')
         );
         if (!$complex) {
             // Expression fields could have bound parameters.
@@ -735,11 +736,6 @@
         }
 
         $count = ['count' => $query->func()->count('*')];
-<<<<<<< HEAD
-        $complex = count($query->clause('group')) || $query->clause('distinct') || $query->clause('having');
-        $complex = $complex || count($query->clause('union'));
-=======
->>>>>>> 2173112e
 
         if (!$complex) {
             $query->eagerLoader()->autoFields(false);
