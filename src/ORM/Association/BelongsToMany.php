<?php
declare(strict_types=1);

/**
 * CakePHP(tm) : Rapid Development Framework (https://cakephp.org)
 * Copyright (c) Cake Software Foundation, Inc. (https://cakefoundation.org)
 *
 * Licensed under The MIT License
 * For full copyright and license information, please see the LICENSE.txt
 * Redistributions of files must retain the above copyright notice.
 *
 * @copyright     Copyright (c) Cake Software Foundation, Inc. (https://cakefoundation.org)
 * @link          https://cakephp.org CakePHP(tm) Project
 * @since         3.0.0
 * @license       https://opensource.org/licenses/mit-license.php MIT License
 */
namespace Cake\ORM\Association;

use Cake\Core\App;
use Cake\Database\Expression\IdentifierExpression;
use Cake\Database\Expression\QueryExpression;
use Cake\Database\ExpressionInterface;
use Cake\Datasource\EntityInterface;
use Cake\ORM\Association;
use Cake\ORM\Association\Loader\SelectWithPivotLoader;
use Cake\ORM\Query;
use Cake\ORM\Table;
use Cake\Utility\Hash;
use Cake\Utility\Inflector;
use Closure;
use InvalidArgumentException;
use SplObjectStorage;

/**
 * Represents an M - N relationship where there exists a junction - or join - table
 * that contains the association fields between the source and the target table.
 *
 * An example of a BelongsToMany association would be Article belongs to many Tags.
 */
class BelongsToMany extends Association
{
    /**
     * Saving strategy that will only append to the links set
     *
     * @var string
     */
    public const SAVE_APPEND = 'append';

    /**
     * Saving strategy that will replace the links with the provided set
     *
     * @var string
     */
    public const SAVE_REPLACE = 'replace';

    /**
     * The type of join to be used when adding the association to a query
     *
     * @var string
     */
    protected string $_joinType = Query::JOIN_TYPE_INNER;

    /**
     * The strategy name to be used to fetch associated records.
     *
     * @var string
     */
    protected string $_strategy = self::STRATEGY_SELECT;

    /**
     * Junction table instance
     *
     * @var \Cake\ORM\Table
     */
    protected Table $_junctionTable;

    /**
     * Junction table name
     *
     * @var string
     */
    protected string $_junctionTableName;

    /**
     * The name of the hasMany association from the target table
     * to the junction table
     *
     * @var string
     */
    protected string $_junctionAssociationName;

    /**
     * The name of the property to be set containing data from the junction table
     * once a record from the target table is hydrated
     *
     * @var string
     */
    protected string $_junctionProperty = '_joinData';

    /**
     * Saving strategy to be used by this association
     *
     * @var string
     */
    protected string $_saveStrategy = self::SAVE_REPLACE;

    /**
     * The name of the field representing the foreign key to the target table
     *
     * @var array<string>|string|null
     */
    protected array|string|null $_targetForeignKey = null;

    /**
     * The table instance for the junction relation.
     *
     * @var \Cake\ORM\Table|string
     */
    protected Table|string $_through;

    /**
     * Valid strategies for this type of association
     *
     * @var array<string>
     */
    protected array $_validStrategies = [
        self::STRATEGY_SELECT,
        self::STRATEGY_SUBQUERY,
    ];

    /**
     * Whether the records on the joint table should be removed when a record
     * on the source table is deleted.
     *
     * Defaults to true for backwards compatibility.
     *
     * @var bool
     */
    protected bool $_dependent = true;

    /**
     * Filtered conditions that reference the target table.
     *
     * @var array|null
     */
    protected ?array $_targetConditions = null;

    /**
     * Filtered conditions that reference the junction table.
     *
     * @var array|null
     */
    protected ?array $_junctionConditions = null;

    /**
     * Order in which target records should be returned
     *
     * @var \Cake\Database\ExpressionInterface|\Closure|array<\Cake\Database\ExpressionInterface|string>|string|null
     */
    protected ExpressionInterface|Closure|array|string|null $_sort = null;

    /**
     * Sets the name of the field representing the foreign key to the target table.
     *
     * @param array<string>|string $key the key to be used to link both tables together
     * @return $this
     */
    public function setTargetForeignKey(array|string $key)
    {
        $this->_targetForeignKey = $key;

        return $this;
    }

    /**
     * Gets the name of the field representing the foreign key to the target table.
     *
     * @return array<string>|string
     */
    public function getTargetForeignKey(): array|string
    {
        if ($this->_targetForeignKey === null) {
            $this->_targetForeignKey = $this->_modelKey($this->getTarget()->getAlias());
        }

        return $this->_targetForeignKey;
    }

    /**
     * Whether this association can be expressed directly in a query join
     *
     * @param array<string, mixed> $options custom options key that could alter the return value
     * @return bool if the 'matching' key in $option is true then this function
     * will return true, false otherwise
     */
    public function canBeJoined(array $options = []): bool
    {
        return !empty($options['matching']);
    }

    /**
     * @inheritDoc
     */
    public function getForeignKey(): array|string|false
    {
        if (!isset($this->_foreignKey)) {
            $this->_foreignKey = $this->_modelKey($this->getSource()->getTable());
        }

        return $this->_foreignKey;
    }

    /**
     * Sets the sort order in which target records should be returned.
     *
     * @param \Cake\Database\ExpressionInterface|\Closure|array<\Cake\Database\ExpressionInterface|string>|string $sort A find() compatible order clause
     * @return $this
     */
    public function setSort(ExpressionInterface|Closure|array|string $sort)
    {
        $this->_sort = $sort;

        return $this;
    }

    /**
     * Gets the sort order in which target records should be returned.
     *
     * @return \Cake\Database\ExpressionInterface|\Closure|array<\Cake\Database\ExpressionInterface|string>|string|null
     */
    public function getSort(): ExpressionInterface|Closure|array|string|null
    {
        return $this->_sort;
    }

    /**
     * @inheritDoc
     */
    public function defaultRowValue(array $row, bool $joined): array
    {
        $sourceAlias = $this->getSource()->getAlias();
        if (isset($row[$sourceAlias])) {
            $row[$sourceAlias][$this->getProperty()] = $joined ? null : [];
        }

        return $row;
    }

    /**
     * Sets the table instance for the junction relation. If no arguments
     * are passed, the current configured table instance is returned
     *
     * @param \Cake\ORM\Table|string|null $table Name or instance for the join table
     * @return \Cake\ORM\Table
     * @throws \InvalidArgumentException If the expected associations are incompatible with existing associations.
     */
    public function junction(Table|string|null $table = null): Table
    {
        if ($table === null && isset($this->_junctionTable)) {
            return $this->_junctionTable;
        }

        $tableLocator = $this->getTableLocator();
        if ($table === null && isset($this->_through)) {
            $table = $this->_through;
        } elseif ($table === null) {
            $tableName = $this->_junctionTableName();
            $tableAlias = Inflector::camelize($tableName);

            $config = [];
            if (!$tableLocator->exists($tableAlias)) {
                $config = ['table' => $tableName, 'allowFallbackClass' => true];

                // Propagate the connection if we'll get an auto-model
                if (!App::className($tableAlias, 'Model/Table', 'Table')) {
                    $config['connection'] = $this->getSource()->getConnection();
                }
            }
            $table = $tableLocator->get($tableAlias, $config);
        }

        if (is_string($table)) {
            $table = $tableLocator->get($table);
        }

        $source = $this->getSource();
        $target = $this->getTarget();
        if ($source->getAlias() === $target->getAlias()) {
            throw new InvalidArgumentException(sprintf(
                'The `%s` association on `%s` cannot target the same table.',
                $this->getName(),
                $source->getAlias()
            ));
        }

        $this->_generateSourceAssociations($table, $source);
        $this->_generateTargetAssociations($table, $source, $target);
        $this->_generateJunctionAssociations($table, $source, $target);

        return $this->_junctionTable = $table;
    }

    /**
     * Generate reciprocal associations as necessary.
     *
     * Generates the following associations:
     *
     * - target hasMany junction e.g. Articles hasMany ArticlesTags
     * - target belongsToMany source e.g Articles belongsToMany Tags.
     *
     * You can override these generated associations by defining associations
     * with the correct aliases.
     *
     * @param \Cake\ORM\Table $junction The junction table.
     * @param \Cake\ORM\Table $source The source table.
     * @param \Cake\ORM\Table $target The target table.
     * @return void
     */
    protected function _generateTargetAssociations(Table $junction, Table $source, Table $target): void
    {
        $junctionAlias = $junction->getAlias();
        $sAlias = $source->getAlias();
        $tAlias = $target->getAlias();

        $targetBindingKey = null;
        if ($junction->hasAssociation($tAlias)) {
            $targetBindingKey = $junction->getAssociation($tAlias)->getBindingKey();
        }

        if (!$target->hasAssociation($junctionAlias)) {
            $target->hasMany($junctionAlias, [
                'targetTable' => $junction,
                'bindingKey' => $targetBindingKey,
                'foreignKey' => $this->getTargetForeignKey(),
                'strategy' => $this->_strategy,
            ]);
        }
        if (!$target->hasAssociation($sAlias)) {
            $target->belongsToMany($sAlias, [
                'sourceTable' => $target,
                'targetTable' => $source,
                'foreignKey' => $this->getTargetForeignKey(),
                'targetForeignKey' => $this->getForeignKey(),
                'through' => $junction,
                'conditions' => $this->getConditions(),
                'strategy' => $this->_strategy,
            ]);
        }
    }

    /**
     * Generate additional source table associations as necessary.
     *
     * Generates the following associations:
     *
     * - source hasMany junction e.g. Tags hasMany ArticlesTags
     *
     * You can override these generated associations by defining associations
     * with the correct aliases.
     *
     * @param \Cake\ORM\Table $junction The junction table.
     * @param \Cake\ORM\Table $source The source table.
     * @return void
     */
    protected function _generateSourceAssociations(Table $junction, Table $source): void
    {
        $junctionAlias = $junction->getAlias();
        $sAlias = $source->getAlias();

        $sourceBindingKey = null;
        if ($junction->hasAssociation($sAlias)) {
            $sourceBindingKey = $junction->getAssociation($sAlias)->getBindingKey();
        }

        if (!$source->hasAssociation($junctionAlias)) {
            $source->hasMany($junctionAlias, [
                'targetTable' => $junction,
                'bindingKey' => $sourceBindingKey,
                'foreignKey' => $this->getForeignKey(),
                'strategy' => $this->_strategy,
            ]);
        }
    }

    /**
     * Generate associations on the junction table as necessary
     *
     * Generates the following associations:
     *
     * - junction belongsTo source e.g. ArticlesTags belongsTo Tags
     * - junction belongsTo target e.g. ArticlesTags belongsTo Articles
     *
     * You can override these generated associations by defining associations
     * with the correct aliases.
     *
     * @param \Cake\ORM\Table $junction The junction table.
     * @param \Cake\ORM\Table $source The source table.
     * @param \Cake\ORM\Table $target The target table.
     * @return void
     * @throws \InvalidArgumentException If the expected associations are incompatible with existing associations.
     */
    protected function _generateJunctionAssociations(Table $junction, Table $source, Table $target): void
    {
        $tAlias = $target->getAlias();
        $sAlias = $source->getAlias();

        if (!$junction->hasAssociation($tAlias)) {
            $junction->belongsTo($tAlias, [
                'foreignKey' => $this->getTargetForeignKey(),
                'targetTable' => $target,
            ]);
        } else {
            $belongsTo = $junction->getAssociation($tAlias);
            if (
                $this->getTargetForeignKey() !== $belongsTo->getForeignKey() ||
                $target !== $belongsTo->getTarget()
            ) {
                throw new InvalidArgumentException(
                    "The existing `{$tAlias}` association on `{$junction->getAlias()}` " .
                    "is incompatible with the `{$this->getName()}` association on `{$source->getAlias()}`"
                );
            }
        }

        if (!$junction->hasAssociation($sAlias)) {
            $junction->belongsTo($sAlias, [
                'foreignKey' => $this->getForeignKey(),
                'targetTable' => $source,
            ]);
        }
    }

    /**
     * Alters a Query object to include the associated target table data in the final
     * result
     *
     * The options array accept the following keys:
     *
     * - includeFields: Whether to include target model fields in the result or not
     * - foreignKey: The name of the field to use as foreign key, if false none
     *   will be used
     * - conditions: array with a list of conditions to filter the join with
     * - fields: a list of fields in the target table to include in the result
     * - type: The type of join to be used (e.g. INNER)
     *
     * @param \Cake\ORM\Query $query the query to be altered to include the target table data
     * @param array<string, mixed> $options Any extra options or overrides to be taken in account
     * @return void
     */
    public function attachTo(Query $query, array $options = []): void
    {
        if (!empty($options['negateMatch'])) {
            $this->_appendNotMatching($query, $options);

            return;
        }

        $junction = $this->junction();
        $belongsTo = $junction->getAssociation($this->getSource()->getAlias());
        $cond = $belongsTo->_joinCondition(['foreignKey' => $belongsTo->getForeignKey()]);
        $cond += $this->junctionConditions();

        $includeFields = $options['includeFields'] ?? null;

        // Attach the junction table as well we need it to populate _joinData.
        $assoc = $this->getTarget()->getAssociation($junction->getAlias());
        $newOptions = array_intersect_key($options, ['joinType' => 1, 'fields' => 1]);
        $newOptions += [
            'conditions' => $cond,
            'includeFields' => $includeFields,
            'foreignKey' => false,
        ];
        $assoc->attachTo($query, $newOptions);
        $query->getEagerLoader()->addToJoinsMap($junction->getAlias(), $assoc, true);

        parent::attachTo($query, $options);

        $foreignKey = $this->getTargetForeignKey();
        $thisJoin = $query->clause('join')[$this->getName()];
        $thisJoin['conditions']->add($assoc->_joinCondition(['foreignKey' => $foreignKey]));
    }

    /**
     * @inheritDoc
     */
    protected function _appendNotMatching(Query $query, array $options): void
    {
        if (empty($options['negateMatch'])) {
            return;
        }
        $options['conditions'] = $options['conditions'] ?? [];
        $junction = $this->junction();
        $belongsTo = $junction->getAssociation($this->getSource()->getAlias());
        $conds = $belongsTo->_joinCondition(['foreignKey' => $belongsTo->getForeignKey()]);

        $subquery = $this->find()
            ->select(array_values($conds))
            ->where($options['conditions']);

        if (!empty($options['queryBuilder'])) {
            $subquery = $options['queryBuilder']($subquery);
        }

        $subquery = $this->_appendJunctionJoin($subquery);

        $query
            ->andWhere(function (QueryExpression $exp) use ($subquery, $conds) {
                $identifiers = [];
                foreach (array_keys($conds) as $field) {
                    $identifiers[] = new IdentifierExpression($field);
                }
                $identifiers = $subquery->newExpr()->add($identifiers)->setConjunction(',');
                $nullExp = clone $exp;

                return $exp
                    ->or([
                        $exp->notIn($identifiers, $subquery),
                        $nullExp->and(array_map([$nullExp, 'isNull'], array_keys($conds))),
                    ]);
            });
    }

    /**
     * Get the relationship type.
     *
     * @return string
     */
    public function type(): string
    {
        return self::MANY_TO_MANY;
    }

    /**
     * Return false as join conditions are defined in the junction table
     *
     * @param array<string, mixed> $options list of options passed to attachTo method
     * @return array
     */
    protected function _joinCondition(array $options): array
    {
        return [];
    }

    /**
     * @inheritDoc
     */
    public function eagerLoader(array $options): Closure
    {
        $name = $this->_junctionAssociationName();
        $loader = new SelectWithPivotLoader([
            'alias' => $this->getAlias(),
            'sourceAlias' => $this->getSource()->getAlias(),
            'targetAlias' => $this->getTarget()->getAlias(),
            'foreignKey' => $this->getForeignKey(),
            'bindingKey' => $this->getBindingKey(),
            'strategy' => $this->getStrategy(),
            'associationType' => $this->type(),
            'sort' => $this->getSort(),
            'junctionAssociationName' => $name,
            'junctionProperty' => $this->_junctionProperty,
            'junctionAssoc' => $this->getTarget()->getAssociation($name),
            'junctionConditions' => $this->junctionConditions(),
            'finder' => function () {
                return $this->_appendJunctionJoin($this->find(), []);
            },
        ]);

        return $loader->buildEagerLoader($options);
    }

    /**
     * Clear out the data in the junction table for a given entity.
     *
     * @param \Cake\Datasource\EntityInterface $entity The entity that started the cascading delete.
     * @param array<string, mixed> $options The options for the original delete.
     * @return bool Success.
     */
    public function cascadeDelete(EntityInterface $entity, array $options = []): bool
    {
        if (!$this->getDependent()) {
            return true;
        }
        $foreignKey = (array)$this->getForeignKey();
        $bindingKey = (array)$this->getBindingKey();
        $conditions = [];

        if (!empty($bindingKey)) {
            /** @psalm-suppress InvalidScalarArgument getForeignKey() returns false */
            $conditions = array_combine($foreignKey, $entity->extract($bindingKey));
        }

        $table = $this->junction();
        $hasMany = $this->getSource()->getAssociation($table->getAlias());
        if ($this->_cascadeCallbacks) {
            foreach ($hasMany->find('all')->where($conditions)->all()->toList() as $related) {
                $success = $table->delete($related, $options);
                if (!$success) {
                    return false;
                }
            }

            return true;
        }

        $assocConditions = $hasMany->getConditions();
        if (is_array($assocConditions)) {
            $conditions = array_merge($conditions, $assocConditions);
        } else {
            $conditions[] = $assocConditions;
        }

        $table->deleteAll($conditions);

        return true;
    }

    /**
     * Returns boolean true, as both of the tables 'own' rows in the other side
     * of the association via the joint table.
     *
     * @param \Cake\ORM\Table $side The potential Table with ownership
     * @return bool
     */
    public function isOwningSide(Table $side): bool
    {
        return true;
    }

    /**
     * Sets the strategy that should be used for saving.
     *
     * @param string $strategy the strategy name to be used
     * @throws \InvalidArgumentException if an invalid strategy name is passed
     * @return $this
     */
    public function setSaveStrategy(string $strategy)
    {
        if (!in_array($strategy, [self::SAVE_APPEND, self::SAVE_REPLACE], true)) {
            $msg = sprintf('Invalid save strategy "%s"', $strategy);
            throw new InvalidArgumentException($msg);
        }

        $this->_saveStrategy = $strategy;

        return $this;
    }

    /**
     * Gets the strategy that should be used for saving.
     *
     * @return string the strategy to be used for saving
     */
    public function getSaveStrategy(): string
    {
        return $this->_saveStrategy;
    }

    /**
     * Takes an entity from the source table and looks if there is a field
     * matching the property name for this association. The found entity will be
     * saved on the target table for this association by passing supplied
     * `$options`
     *
     * When using the 'append' strategy, this function will only create new links
     * between each side of this association. It will not destroy existing ones even
     * though they may not be present in the array of entities to be saved.
     *
     * When using the 'replace' strategy, existing links will be removed and new links
     * will be created in the joint table. If there exists links in the database to some
     * of the entities intended to be saved by this method, they will be updated,
     * not deleted.
     *
     * @param \Cake\Datasource\EntityInterface $entity an entity from the source table
     * @param array<string, mixed> $options options to be passed to the save method in the target table
     * @throws \InvalidArgumentException if the property representing the association
     * in the parent entity cannot be traversed
     * @return \Cake\Datasource\EntityInterface|false false if $entity could not be saved, otherwise it returns
     * the saved entity
     * @see \Cake\ORM\Table::save()
     * @see \Cake\ORM\Association\BelongsToMany::replaceLinks()
     */
    public function saveAssociated(EntityInterface $entity, array $options = []): EntityInterface|false
    {
        $targetEntity = $entity->get($this->getProperty());
        $strategy = $this->getSaveStrategy();

        $isEmpty = in_array($targetEntity, [null, [], '', false], true);
        if ($isEmpty && $entity->isNew()) {
            return $entity;
        }
        if ($isEmpty) {
            $targetEntity = [];
        }

        if ($strategy === self::SAVE_APPEND) {
            return $this->_saveTarget($entity, $targetEntity, $options);
        }

        if ($this->replaceLinks($entity, $targetEntity, $options)) {
            return $entity;
        }

        return false;
    }

    /**
     * Persists each of the entities into the target table and creates links between
     * the parent entity and each one of the saved target entities.
     *
     * @param \Cake\Datasource\EntityInterface $parentEntity the source entity containing the target
     * entities to be saved.
     * @param array $entities list of entities to persist in target table and to
     * link to the parent entity
     * @param array<string, mixed> $options list of options accepted by `Table::save()`
     * @throws \InvalidArgumentException if the property representing the association
     * in the parent entity cannot be traversed
     * @return \Cake\Datasource\EntityInterface|false The parent entity after all links have been
     * created if no errors happened, false otherwise
     */
    protected function _saveTarget(
        EntityInterface $parentEntity,
        array $entities,
        array $options
    ): EntityInterface|false {
        $joinAssociations = false;
        if (isset($options['associated']) && is_array($options['associated'])) {
            if (!empty($options['associated'][$this->_junctionProperty]['associated'])) {
                $joinAssociations = $options['associated'][$this->_junctionProperty]['associated'];
            }
            unset($options['associated'][$this->_junctionProperty]);
        }

        $table = $this->getTarget();
        $original = $entities;
        $persisted = [];

        foreach ($entities as $k => $entity) {
            if (!($entity instanceof EntityInterface)) {
                break;
            }

            if (!empty($options['atomic'])) {
                $entity = clone $entity;
            }

            $saved = $table->save($entity, $options);
            if ($saved) {
                $entities[$k] = $entity;
                $persisted[] = $entity;
                continue;
            }

            // Saving the new linked entity failed, copy errors back into the
            // original entity if applicable and abort.
            if (!empty($options['atomic'])) {
                $original[$k]->setErrors($entity->getErrors());
            }

            return false;
        }

        $options['associated'] = $joinAssociations;
        $success = $this->_saveLinks($parentEntity, $persisted, $options);
        if (!$success && !empty($options['atomic'])) {
            $parentEntity->set($this->getProperty(), $original);

            return false;
        }

        $parentEntity->set($this->getProperty(), $entities);

        return $parentEntity;
    }

    /**
     * Creates links between the source entity and each of the passed target entities
     *
     * @param \Cake\Datasource\EntityInterface $sourceEntity the entity from source table in this
     * association
     * @param array<\Cake\Datasource\EntityInterface> $targetEntities list of entities to link to link to the source entity using the
     * junction table
     * @param array<string, mixed> $options list of options accepted by `Table::save()`
     * @return bool success
     */
    protected function _saveLinks(EntityInterface $sourceEntity, array $targetEntities, array $options): bool
    {
        $target = $this->getTarget();
        $junction = $this->junction();
        $entityClass = $junction->getEntityClass();
        $belongsTo = $junction->getAssociation($target->getAlias());
        $foreignKey = (array)$this->getForeignKey();
        $assocForeignKey = (array)$belongsTo->getForeignKey();
        $targetBindingKey = (array)$belongsTo->getBindingKey();
        $bindingKey = (array)$this->getBindingKey();
        $jointProperty = $this->_junctionProperty;
        $junctionRegistryAlias = $junction->getRegistryAlias();

        foreach ($targetEntities as $e) {
            $joint = $e->get($jointProperty);
            if (!$joint || !($joint instanceof EntityInterface)) {
                $joint = new $entityClass([], ['markNew' => true, 'source' => $junctionRegistryAlias]);
            }
            /** @psalm-suppress InvalidScalarArgument getForeignKey() returns false */
            $sourceKeys = array_combine($foreignKey, $sourceEntity->extract($bindingKey));
            /** @psalm-suppress InvalidScalarArgument getForeignKey() returns false */
            $targetKeys = array_combine($assocForeignKey, $e->extract($targetBindingKey));

            /** @psalm-suppress InvalidScalarArgument getForeignKey() returns false */
            $changedKeys = $sourceKeys !== $joint->extract($foreignKey) ||
                $targetKeys !== $joint->extract($assocForeignKey);

            // Keys were changed, the junction table record _could_ be
            // new. By clearing the primary key values, and marking the entity
            // as new, we let save() sort out whether we have a new link
            // or if we are updating an existing link.
            if ($changedKeys) {
                $joint->setNew(true);
                $joint->unset($junction->getPrimaryKey())
                    ->set(array_merge($sourceKeys, $targetKeys), ['guard' => false]);
            }
            $saved = $junction->save($joint, $options);

            if (!$saved && !empty($options['atomic'])) {
                return false;
            }

            $e->set($jointProperty, $joint);
            $e->setDirty($jointProperty, false);
        }

        return true;
    }

    /**
     * Associates the source entity to each of the target entities provided by
     * creating links in the junction table. Both the source entity and each of
     * the target entities are assumed to be already persisted, if they are marked
     * as new or their status is unknown then an exception will be thrown.
     *
     * When using this method, all entities in `$targetEntities` will be appended to
     * the source entity's property corresponding to this association object.
     *
     * This method does not check link uniqueness.
     *
     * ### Example:
     *
     * ```
     * $newTags = $tags->find('relevant')->toArray();
     * $articles->getAssociation('tags')->link($article, $newTags);
     * ```
     *
     * `$article->get('tags')` will contain all tags in `$newTags` after liking
     *
     * @param \Cake\Datasource\EntityInterface $sourceEntity the row belonging to the `source` side
     *   of this association
     * @param array<\Cake\Datasource\EntityInterface> $targetEntities list of entities belonging to the `target` side
     *   of this association
     * @param array<string, mixed> $options list of options to be passed to the internal `save` call
     * @throws \InvalidArgumentException when any of the values in $targetEntities is
     *   detected to not be already persisted
     * @return bool true on success, false otherwise
     */
    public function link(EntityInterface $sourceEntity, array $targetEntities, array $options = []): bool
    {
        $this->_checkPersistenceStatus($sourceEntity, $targetEntities);
        $property = $this->getProperty();
        $links = $sourceEntity->get($property) ?: [];
        $links = array_merge($links, $targetEntities);
        $sourceEntity->set($property, $links);

        return $this->junction()->getConnection()->transactional(
            function () use ($sourceEntity, $targetEntities, $options) {
                return $this->_saveLinks($sourceEntity, $targetEntities, $options);
            }
        );
    }

    /**
     * Removes all links between the passed source entity and each of the provided
     * target entities. This method assumes that all passed objects are already persisted
     * in the database and that each of them contain a primary key value.
     *
     * ### Options
     *
     * Additionally to the default options accepted by `Table::delete()`, the following
     * keys are supported:
     *
     * - cleanProperty: Whether to remove all the objects in `$targetEntities` that
     * are stored in `$sourceEntity` (default: true)
     *
     * By default this method will unset each of the entity objects stored inside the
     * source entity.
     *
     * ### Example:
     *
     * ```
     * $article->tags = [$tag1, $tag2, $tag3, $tag4];
     * $tags = [$tag1, $tag2, $tag3];
     * $articles->getAssociation('tags')->unlink($article, $tags);
     * ```
     *
     * `$article->get('tags')` will contain only `[$tag4]` after deleting in the database
     *
     * @param \Cake\Datasource\EntityInterface $sourceEntity An entity persisted in the source table for
     *   this association.
     * @param array<\Cake\Datasource\EntityInterface> $targetEntities List of entities persisted in the target table for
     *   this association.
     * @param array<string>|bool $options List of options to be passed to the internal `delete` call,
     *   or a `boolean` as `cleanProperty` key shortcut.
     * @throws \InvalidArgumentException If non persisted entities are passed or if
     *   any of them is lacking a primary key value.
     * @return bool Success
     */
    public function unlink(EntityInterface $sourceEntity, array $targetEntities, array|bool $options = []): bool
    {
        if (is_bool($options)) {
            $options = [
                'cleanProperty' => $options,
            ];
        } else {
            $options += ['cleanProperty' => true];
        }

        $this->_checkPersistenceStatus($sourceEntity, $targetEntities);
        $property = $this->getProperty();

        $this->junction()->getConnection()->transactional(
            function () use ($sourceEntity, $targetEntities, $options): void {
                $links = $this->_collectJointEntities($sourceEntity, $targetEntities);
                foreach ($links as $entity) {
                    $this->_junctionTable->delete($entity, $options);
                }
            }
        );

        /** @var array<\Cake\Datasource\EntityInterface> $existing */
        $existing = $sourceEntity->get($property) ?: [];
        if (!$options['cleanProperty'] || empty($existing)) {
            return true;
        }

        /** @var \SplObjectStorage<\Cake\Datasource\EntityInterface, null> $storage */
        $storage = new SplObjectStorage();
        foreach ($targetEntities as $e) {
            $storage->attach($e);
        }

        foreach ($existing as $k => $e) {
            if ($storage->contains($e)) {
                unset($existing[$k]);
            }
        }

        $sourceEntity->set($property, array_values($existing));
        $sourceEntity->setDirty($property, false);

        return true;
    }

    /**
     * @inheritDoc
     */
    public function setConditions(Closure|array $conditions)
    {
        parent::setConditions($conditions);
        $this->_targetConditions = $this->_junctionConditions = null;

        return $this;
    }

    /**
     * Sets the current join table, either the name of the Table instance or the instance itself.
     *
     * @param \Cake\ORM\Table|string $through Name of the Table instance or the instance itself
     * @return $this
     */
    public function setThrough(Table|string $through)
    {
        $this->_through = $through;

        return $this;
    }

    /**
     * Gets the current join table, either the name of the Table instance or the instance itself.
     *
     * @return \Cake\ORM\Table|string
     */
    public function getThrough(): Table|string
    {
        return $this->_through;
    }

    /**
     * Returns filtered conditions that reference the target table.
     *
     * Any string expressions, or expression objects will
     * also be returned in this list.
     *
     * @return \Closure|array|null Generally an array. If the conditions
     *   are not an array, the association conditions will be
     *   returned unmodified.
     */
    protected function targetConditions(): mixed
    {
        if ($this->_targetConditions !== null) {
            return $this->_targetConditions;
        }
        $conditions = $this->getConditions();
        if (!is_array($conditions)) {
            return $conditions;
        }
        $matching = [];
        $alias = $this->getAlias() . '.';
        foreach ($conditions as $field => $value) {
            if (is_string($field) && str_starts_with($field, $alias)) {
                $matching[$field] = $value;
            } elseif (is_int($field) || $value instanceof ExpressionInterface) {
                $matching[$field] = $value;
            }
        }

        return $this->_targetConditions = $matching;
    }

    /**
     * Returns filtered conditions that specifically reference
     * the junction table.
     *
     * @return array
     */
    protected function junctionConditions(): array
    {
        if ($this->_junctionConditions !== null) {
            return $this->_junctionConditions;
        }
        $matching = [];
        $conditions = $this->getConditions();
        if (!is_array($conditions)) {
            return $matching;
        }
        $alias = $this->_junctionAssociationName() . '.';
        foreach ($conditions as $field => $value) {
            $isString = is_string($field);
            if ($isString && str_starts_with($field, $alias)) {
                $matching[$field] = $value;
            }
            // Assume that operators contain junction conditions.
            // Trying to manage complex conditions could result in incorrect queries.
            if ($isString && in_array(strtoupper($field), ['OR', 'NOT', 'AND', 'XOR'], true)) {
                $matching[$field] = $value;
            }
        }

        return $this->_junctionConditions = $matching;
    }

    /**
     * Proxies the finding operation to the target table's find method
     * and modifies the query accordingly based of this association
     * configuration.
     *
     * If your association includes conditions or a finder, the junction table will be
     * included in the query's contained associations.
     *
     * @param array<string, mixed>|string|null $type the type of query to perform, if an array is passed,
     *   it will be interpreted as the `$options` parameter
     * @param array<string, mixed> $options The options to for the find
     * @see \Cake\ORM\Table::find()
     * @return \Cake\ORM\Query
     */
    public function find(array|string|null $type = null, array $options = []): Query
    {
        $type = $type ?: $this->getFinder();
        [$type, $opts] = $this->_extractFinder($type);
        $query = $this->getTarget()
            ->find($type, $options + $opts)
            ->where($this->targetConditions())
            ->addDefaultTypes($this->getTarget());

        if ($this->junctionConditions()) {
            return $this->_appendJunctionJoin($query);
        }

        return $query;
    }

    /**
     * Append a join to the junction table.
     *
     * @param \Cake\ORM\Query $query The query to append.
     * @param array|null $conditions The query conditions to use.
     * @return \Cake\ORM\Query The modified query.
     */
    protected function _appendJunctionJoin(Query $query, ?array $conditions = null): Query
    {
        $junctionTable = $this->junction();
        if ($conditions === null) {
            $belongsTo = $junctionTable->getAssociation($this->getTarget()->getAlias());
            $conditions = $belongsTo->_joinCondition([
                'foreignKey' => $this->getTargetForeignKey(),
            ]);
            $conditions += $this->junctionConditions();
        }

        $name = $this->_junctionAssociationName();
        /** @var array $joins */
        $joins = $query->clause('join');
        $matching = [
            $name => [
                'table' => $junctionTable->getTable(),
                'conditions' => $conditions,
                'type' => Query::JOIN_TYPE_INNER,
            ],
        ];

        $query
            ->addDefaultTypes($junctionTable)
            ->join($matching + $joins, [], true);

        return $query;
    }

    /**
     * Replaces existing association links between the source entity and the target
     * with the ones passed. This method does a smart cleanup, links that are already
     * persisted and present in `$targetEntities` will not be deleted, new links will
     * be created for the passed target entities that are not already in the database
     * and the rest will be removed.
     *
     * For example, if an article is linked to tags 'cake' and 'framework' and you pass
     * to this method an array containing the entities for tags 'cake', 'php' and 'awesome',
     * only the link for cake will be kept in database, the link for 'framework' will be
     * deleted and the links for 'php' and 'awesome' will be created.
     *
     * Existing links are not deleted and created again, they are either left untouched
     * or updated so that potential extra information stored in the joint row is not
     * lost. Updating the link row can be done by making sure the corresponding passed
     * target entity contains the joint property with its primary key and any extra
     * information to be stored.
     *
     * On success, the passed `$sourceEntity` will contain `$targetEntities` as value
     * in the corresponding property for this association.
     *
     * This method assumes that links between both the source entity and each of the
     * target entities are unique. That is, for any given row in the source table there
     * can only be one link in the junction table pointing to any other given row in
     * the target table.
     *
     * Additional options for new links to be saved can be passed in the third argument,
     * check `Table::save()` for information on the accepted options.
     *
     * ### Example:
     *
     * ```
     * $article->tags = [$tag1, $tag2, $tag3, $tag4];
     * $articles->save($article);
     * $tags = [$tag1, $tag3];
     * $articles->getAssociation('tags')->replaceLinks($article, $tags);
     * ```
     *
     * `$article->get('tags')` will contain only `[$tag1, $tag3]` at the end
     *
     * @param \Cake\Datasource\EntityInterface $sourceEntity an entity persisted in the source table for
     *   this association
     * @param array $targetEntities list of entities from the target table to be linked
     * @param array<string, mixed> $options list of options to be passed to the internal `save`/`delete` calls
     *   when persisting/updating new links, or deleting existing ones
     * @throws \InvalidArgumentException if non persisted entities are passed or if
     *   any of them is lacking a primary key value
     * @return bool success
     */
    public function replaceLinks(EntityInterface $sourceEntity, array $targetEntities, array $options = []): bool
    {
        $bindingKey = (array)$this->getBindingKey();
        $primaryValue = $sourceEntity->extract($bindingKey);

        if (count(Hash::filter($primaryValue)) !== count($bindingKey)) {
            $message = 'Could not find primary key value for source entity';
            throw new InvalidArgumentException($message);
        }

        return $this->junction()->getConnection()->transactional(
            function () use ($sourceEntity, $targetEntities, $primaryValue, $options) {
                $junction = $this->junction();
                $target = $this->getTarget();

                $foreignKey = (array)$this->getForeignKey();
                /** @psalm-suppress PossiblyFalseArgument getForeignKey() returns false */
                $prefixedForeignKey = array_map([$junction, 'aliasField'], $foreignKey);

                $junctionPrimaryKey = (array)$junction->getPrimaryKey();
<<<<<<< HEAD
                $assocForeignKey = (array)$junction->getAssociation($target->getAlias())->getForeignKey();

                /** @psalm-suppress InvalidScalarArgument getForeignKey() returns false */
                $keys = array_combine($foreignKey, $prefixedForeignKey);
                foreach (array_merge($assocForeignKey, $junctionPrimaryKey) as $key) {
                    /** @psalm-suppress PossiblyFalseArgument getForeignKey() returns false */
                    $keys[$key] = $junction->aliasField($key);
=======
                $junctionQueryAlias = $junction->getAlias() . '__matches';

                $keys = $matchesConditions = [];
                foreach (array_merge($assocForeignKey, $junctionPrimaryKey) as $key) {
                    $aliased = $junction->aliasField($key);
                    $keys[$key] = $aliased;
                    $matchesConditions[$aliased] = new IdentifierExpression($junctionQueryAlias . '.' . $key);
>>>>>>> 4ddb2d8a
                }

                // Use association to create row selection
                // with finders & association conditions.
                $matches = $this->_appendJunctionJoin($this->find())
                    ->select($keys)
                    ->where(array_combine($prefixedForeignKey, $primaryValue));

                // Create a subquery join to ensure we get
                // the correct entity passed to callbacks.
                $existing = $junction->query()
                    ->from([$junctionQueryAlias => $matches])
                    ->innerJoin(
                        [$junction->getAlias() => $junction->getTable()],
                        $matchesConditions
                    );

                $jointEntities = $this->_collectJointEntities($sourceEntity, $targetEntities);
                $inserts = $this->_diffLinks($existing, $jointEntities, $targetEntities, $options);
                if ($inserts === false) {
                    return false;
                }

                if ($inserts && !$this->_saveTarget($sourceEntity, $inserts, $options)) {
                    return false;
                }

                $property = $this->getProperty();

                if (count($inserts)) {
                    $inserted = array_combine(
                        array_keys($inserts),
                        (array)$sourceEntity->get($property)
                    ) ?: [];
                    $targetEntities = $inserted + $targetEntities;
                }

                ksort($targetEntities);
                $sourceEntity->set($property, array_values($targetEntities));
                $sourceEntity->setDirty($property, false);

                return true;
            }
        );
    }

    /**
     * Helper method used to delete the difference between the links passed in
     * `$existing` and `$jointEntities`. This method will return the values from
     * `$targetEntities` that were not deleted from calculating the difference.
     *
     * @param \Cake\ORM\Query $existing a query for getting existing links
     * @param array<\Cake\Datasource\EntityInterface> $jointEntities link entities that should be persisted
     * @param array $targetEntities entities in target table that are related to
     * the `$jointEntities`
     * @param array<string, mixed> $options list of options accepted by `Table::delete()`
     * @return array|false Array of entities not deleted or false in case of deletion failure for atomic saves.
     */
    protected function _diffLinks(
        Query $existing,
        array $jointEntities,
        array $targetEntities,
        array $options = []
    ): array|false {
        $junction = $this->junction();
        $target = $this->getTarget();
        $belongsTo = $junction->getAssociation($target->getAlias());
        $foreignKey = (array)$this->getForeignKey();
        $assocForeignKey = (array)$belongsTo->getForeignKey();

        /** @var array<string> $keys */
        $keys = array_merge($foreignKey, $assocForeignKey);
        $deletes = $indexed = $present = [];

        foreach ($jointEntities as $i => $entity) {
            /** @psalm-suppress InvalidScalarArgument getForeignKey() returns false */
            $indexed[$i] = $entity->extract($keys);
            /** @psalm-suppress InvalidScalarArgument getForeignKey() returns false */
            $present[$i] = array_values($entity->extract($assocForeignKey));
        }

        /** @var \Cake\Datasource\EntityInterface $result */
        foreach ($existing as $result) {
            $fields = $result->extract($keys);
            $found = false;
            foreach ($indexed as $i => $data) {
                if ($fields === $data) {
                    unset($indexed[$i]);
                    $found = true;
                    break;
                }
            }

            if (!$found) {
                $deletes[] = $result;
            }
        }

        $primary = (array)$target->getPrimaryKey();
        $jointProperty = $this->_junctionProperty;
        foreach ($targetEntities as $k => $entity) {
            if (!($entity instanceof EntityInterface)) {
                continue;
            }
            $key = array_values($entity->extract($primary));
            foreach ($present as $i => $data) {
                if ($key === $data && !$entity->get($jointProperty)) {
                    unset($targetEntities[$k], $present[$i]);
                    break;
                }
            }
        }

        foreach ($deletes as $entity) {
            if (!$junction->delete($entity, $options) && !empty($options['atomic'])) {
                return false;
            }
        }

        return $targetEntities;
    }

    /**
     * Throws an exception should any of the passed entities is not persisted.
     *
     * @param \Cake\Datasource\EntityInterface $sourceEntity the row belonging to the `source` side
     *   of this association
     * @param array<\Cake\Datasource\EntityInterface> $targetEntities list of entities belonging to the `target` side
     *   of this association
     * @return bool
     * @throws \InvalidArgumentException
     */
    protected function _checkPersistenceStatus(EntityInterface $sourceEntity, array $targetEntities): bool
    {
        if ($sourceEntity->isNew()) {
            $error = 'Source entity needs to be persisted before links can be created or removed.';
            throw new InvalidArgumentException($error);
        }

        foreach ($targetEntities as $entity) {
            if ($entity->isNew()) {
                $error = 'Cannot link entities that have not been persisted yet.';
                throw new InvalidArgumentException($error);
            }
        }

        return true;
    }

    /**
     * Returns the list of joint entities that exist between the source entity
     * and each of the passed target entities
     *
     * @param \Cake\Datasource\EntityInterface $sourceEntity The row belonging to the source side
     *   of this association.
     * @param array $targetEntities The rows belonging to the target side of this
     *   association.
     * @throws \InvalidArgumentException if any of the entities is lacking a primary
     *   key value
     * @return array<\Cake\Datasource\EntityInterface>
     */
    protected function _collectJointEntities(EntityInterface $sourceEntity, array $targetEntities): array
    {
        $target = $this->getTarget();
        $source = $this->getSource();
        $junction = $this->junction();
        $jointProperty = $this->_junctionProperty;
        $primary = (array)$target->getPrimaryKey();

        $result = [];
        $missing = [];

        foreach ($targetEntities as $entity) {
            if (!($entity instanceof EntityInterface)) {
                continue;
            }
            $joint = $entity->get($jointProperty);

            if (!$joint || !($joint instanceof EntityInterface)) {
                $missing[] = $entity->extract($primary);
                continue;
            }

            $result[] = $joint;
        }

        if (empty($missing)) {
            return $result;
        }

        $belongsTo = $junction->getAssociation($target->getAlias());
        $hasMany = $source->getAssociation($junction->getAlias());
        $foreignKey = (array)$this->getForeignKey();
        $foreignKey = array_map(function ($key) {
            /** @psalm-suppress PossiblyFalseOperand getForeignKey() returns false */
            return $key . ' IS';
        }, $foreignKey);
        $assocForeignKey = (array)$belongsTo->getForeignKey();
        $assocForeignKey = array_map(function ($key) {
            /** @psalm-suppress PossiblyFalseOperand getForeignKey() returns false */
            return $key . ' IS';
        }, $assocForeignKey);
        $sourceKey = $sourceEntity->extract((array)$source->getPrimaryKey());

        $unions = [];
        foreach ($missing as $key) {
            $unions[] = $hasMany->find()
                ->where(array_combine($foreignKey, $sourceKey))
                ->where(array_combine($assocForeignKey, $key));
        }

        $query = array_shift($unions);
        foreach ($unions as $q) {
            $query->union($q);
        }

        return array_merge($result, $query->toArray());
    }

    /**
     * Returns the name of the association from the target table to the junction table,
     * this name is used to generate alias in the query and to later on retrieve the
     * results.
     *
     * @return string
     */
    protected function _junctionAssociationName(): string
    {
        if (!isset($this->_junctionAssociationName)) {
            $this->_junctionAssociationName = $this->getTarget()
                ->getAssociation($this->junction()->getAlias())
                ->getName();
        }

        return $this->_junctionAssociationName;
    }

    /**
     * Sets the name of the junction table.
     * If no arguments are passed the current configured name is returned. A default
     * name based of the associated tables will be generated if none found.
     *
     * @param string|null $name The name of the junction table.
     * @return string
     */
    protected function _junctionTableName(?string $name = null): string
    {
        if ($name === null) {
            if (empty($this->_junctionTableName)) {
                $tablesNames = array_map('Cake\Utility\Inflector::underscore', [
                    $this->getSource()->getTable(),
                    $this->getTarget()->getTable(),
                ]);
                sort($tablesNames);
                $this->_junctionTableName = implode('_', $tablesNames);
            }

            return $this->_junctionTableName;
        }

        return $this->_junctionTableName = $name;
    }

    /**
     * Parse extra options passed in the constructor.
     *
     * @param array<string, mixed> $options original list of options passed in constructor
     * @return void
     */
    protected function _options(array $options): void
    {
        if (!empty($options['targetForeignKey'])) {
            $this->setTargetForeignKey($options['targetForeignKey']);
        }
        if (!empty($options['joinTable'])) {
            $this->_junctionTableName($options['joinTable']);
        }
        if (!empty($options['through'])) {
            $this->setThrough($options['through']);
        }
        if (!empty($options['saveStrategy'])) {
            $this->setSaveStrategy($options['saveStrategy']);
        }
        if (isset($options['sort'])) {
            $this->setSort($options['sort']);
        }
    }
}<|MERGE_RESOLUTION|>--- conflicted
+++ resolved
@@ -1186,19 +1186,10 @@
                 $target = $this->getTarget();
 
                 $foreignKey = (array)$this->getForeignKey();
-                /** @psalm-suppress PossiblyFalseArgument getForeignKey() returns false */
+                $assocForeignKey = (array)$junction->getAssociation($target->getAlias())->getForeignKey();
                 $prefixedForeignKey = array_map([$junction, 'aliasField'], $foreignKey);
 
                 $junctionPrimaryKey = (array)$junction->getPrimaryKey();
-<<<<<<< HEAD
-                $assocForeignKey = (array)$junction->getAssociation($target->getAlias())->getForeignKey();
-
-                /** @psalm-suppress InvalidScalarArgument getForeignKey() returns false */
-                $keys = array_combine($foreignKey, $prefixedForeignKey);
-                foreach (array_merge($assocForeignKey, $junctionPrimaryKey) as $key) {
-                    /** @psalm-suppress PossiblyFalseArgument getForeignKey() returns false */
-                    $keys[$key] = $junction->aliasField($key);
-=======
                 $junctionQueryAlias = $junction->getAlias() . '__matches';
 
                 $keys = $matchesConditions = [];
@@ -1206,7 +1197,6 @@
                     $aliased = $junction->aliasField($key);
                     $keys[$key] = $aliased;
                     $matchesConditions[$aliased] = new IdentifierExpression($junctionQueryAlias . '.' . $key);
->>>>>>> 4ddb2d8a
                 }
 
                 // Use association to create row selection
