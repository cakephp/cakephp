--- conflicted
+++ resolved
@@ -151,9 +151,6 @@
      *
      * @var string
      */
-<<<<<<< HEAD
-    public const RULES_CLASS = 'Cake\ORM\RulesChecker';
-=======
     const RULES_CLASS = RulesChecker::class;
 
     /**
@@ -162,7 +159,6 @@
      * @var string
      */
     const IS_UNIQUE_CLASS = IsUnique::class;
->>>>>>> 9f0d448d
 
     /**
      * Name of the table as it can be found in the database
