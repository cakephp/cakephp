--- conflicted
+++ resolved
@@ -55,14 +55,7 @@
 use Closure;
 use Exception;
 use InvalidArgumentException;
-<<<<<<< HEAD
-=======
-use ReflectionMethod;
-use RuntimeException;
-use function Cake\Core\deprecationWarning;
-use function Cake\Core\getTypeName;
 use function Cake\Core\namespaceSplit;
->>>>>>> cf65a26c
 
 /**
  * Represents a single database table.
