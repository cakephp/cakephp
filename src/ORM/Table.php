--- conflicted
+++ resolved
@@ -476,32 +476,10 @@
      *
      * @return \Cake\Database\Connection
      */
-<<<<<<< HEAD
     public function getConnection(): Connection
-=======
-    public function getConnection()
     {
         if (!$this->_connection) {
             $this->_connection = ConnectionManager::get(static::defaultConnectionName());
-        }
-
-        return $this->_connection;
-    }
-
-    /**
-     * Returns the connection instance or sets a new one
-     *
-     * @deprecated 3.4.0 Use setConnection()/getConnection() instead.
-     * @param \Cake\Datasource\ConnectionInterface|null $connection The new connection instance
-     * @return \Cake\Datasource\ConnectionInterface
-     */
-    public function connection(ConnectionInterface $connection = null)
->>>>>>> aa9e2c0e
-    {
-        if (!$this->_connection) {
-            /** @var \Cake\Database\Connection $connection */
-            $connection = ConnectionManager::get(static::defaultConnectionName());
-            $this->_connection = $connection;
         }
 
         return $this->_connection;
