--- conflicted
+++ resolved
@@ -58,11 +58,7 @@
      * Build the map of property => association names.
      *
      * @param array $options List of options containing the 'associated' key.
-<<<<<<< HEAD
-     * @throws \InvalidArgumentException
-=======
-     * @throws \RuntimeException When associations do not exist.
->>>>>>> 4ff1c3e5
+     * @throws \InvalidArgumentException When associations do not exist.
      * @return array
      */
     protected function _buildPropertyMap($options)
@@ -79,11 +75,7 @@
                 $key = $nested;
                 $nested = [];
             }
-            if ($key === '_joinData') {
-                continue;
-            }
             $assoc = $this->_table->association($key);
-<<<<<<< HEAD
             if ($assoc) {
                 $map[$assoc->property()] = ['association' => $assoc] + $nested + ['associated' => []];
                 continue;
@@ -92,19 +84,11 @@
             // it is a missing association that we should error on.
             if (substr($key, 0, 1) !== "_") {
                 throw new \InvalidArgumentException(sprintf(
-                    "'%s' is not associated with '%s'",
-                    $this->_table->alias(),
-                    $key
-=======
-            if (!$assoc) {
-                throw new RuntimeException(sprintf(
                     'Cannot marshal data for "%s" association. It is not associated with "%s".',
                     $key,
                     $this->_table->alias()
->>>>>>> 4ff1c3e5
                 ));
             }
-            $map[$assoc->property()] = ['association' => $assoc] + $nested + ['associated' => []];
         }
 
         return $map;
