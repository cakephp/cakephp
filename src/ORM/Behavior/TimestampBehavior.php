<?php
/**
 * CakePHP(tm) : Rapid Development Framework (https://cakephp.org)
 * Copyright (c) Cake Software Foundation, Inc. (https://cakefoundation.org)
 *
 * Licensed under The MIT License
 * For full copyright and license information, please see the LICENSE.txt
 * Redistributions of files must retain the above copyright notice.
 *
 * @copyright     Copyright (c) Cake Software Foundation, Inc. (https://cakefoundation.org)
 * @link          https://cakephp.org CakePHP(tm) Project
 * @since         3.0.0
 * @license       https://opensource.org/licenses/mit-license.php MIT License
 */
namespace Cake\ORM\Behavior;

use Cake\Database\Type;
use Cake\Datasource\EntityInterface;
use Cake\Event\Event;
use Cake\I18n\Time;
use Cake\ORM\Behavior;
use DateTime;
use UnexpectedValueException;

class TimestampBehavior extends Behavior
{

    /**
     * Default config
     *
     * These are merged with user-provided config when the behavior is used.
     *
     * events - an event-name keyed array of which fields to update, and when, for a given event
     * possible values for when a field will be updated are "always", "new" or "existing", to set
     * the field value always, only when a new record or only when an existing record.
     *
     * refreshTimestamp - if true (the default) the timestamp used will be the current time when
     * the code is executed, to set to an explicit date time value - set refreshTimetamp to false
     * and call setTimestamp() on the behavior class before use.
     *
     * @var array
     */
    protected $_defaultConfig = [
        'implementedFinders' => [],
        'implementedMethods' => [
            'timestamp' => 'timestamp',
            'touch' => 'touch'
        ],
        'events' => [
            'Model.beforeSave' => [
                'created' => 'new',
                'modified' => 'always'
            ]
        ],
        'refreshTimestamp' => true
    ];

    /**
     * Current timestamp
     *
     * @var \DateTime
     */
    protected $_ts;

    /**
     * Initialize hook
     *
     * If events are specified - do *not* merge them with existing events,
     * overwrite the events to listen on
     *
     * @param array $config The config for this behavior.
     * @return void
     */
    public function initialize(array $config)
    {
        if (isset($config['events'])) {
            $this->setConfig('events', $config['events'], false);
        }
    }

    /**
     * There is only one event handler, it can be configured to be called for any event
     *
     * @param \Cake\Event\Event $event Event instance.
     * @param \Cake\Datasource\EntityInterface $entity Entity instance.
     * @throws \UnexpectedValueException if a field's when value is misdefined
     * @return bool Returns true irrespective of the behavior logic, the save will not be prevented.
     * @throws \UnexpectedValueException When the value for an event is not 'always', 'new' or 'existing'
     */
    public function handleEvent(Event $event, EntityInterface $entity)
    {
        $eventName = $event->getName();
        $events = $this->_config['events'];

        $new = $entity->isNew() !== false;
        $refresh = $this->_config['refreshTimestamp'];

        foreach ($events[$eventName] as $field => $when) {
            if (!in_array($when, ['always', 'new', 'existing'])) {
                throw new UnexpectedValueException(
                    sprintf('When should be one of "always", "new" or "existing". The passed value "%s" is invalid', $when)
                );
            }
            if ($when === 'always' ||
                ($when === 'new' && $new) ||
                ($when === 'existing' && !$new)
            ) {
                $this->_updateField($entity, $field, $refresh);
            }
        }

        return true;
    }

    /**
     * implementedEvents
     *
     * The implemented events of this behavior depend on configuration
     *
     * @return array
     */
    public function implementedEvents()
    {
        return array_fill_keys(array_keys($this->_config['events']), 'handleEvent');
    }

    /**
     * Get or set the timestamp to be used
     *
     * Set the timestamp to the given DateTime object, or if not passed a new DateTime object
     * If an explicit date time is passed, the config option `refreshTimestamp` is
     * automatically set to false.
     *
     * @param \DateTime|null $ts Timestamp
     * @param bool $refreshTimestamp If true timestamp is refreshed.
     * @return \DateTime
     */
    public function timestamp(DateTime $ts = null, $refreshTimestamp = false)
    {
        if ($ts) {
            if ($this->_config['refreshTimestamp']) {
                $this->_config['refreshTimestamp'] = false;
            }
            $this->_ts = new Time($ts);
        } elseif ($this->_ts === null || $refreshTimestamp) {
            $this->_ts = new Time();
        }

        return $this->_ts;
    }

    /**
     * Touch an entity
     *
     * Bumps timestamp fields for an entity. For any fields configured to be updated
     * "always" or "existing", update the timestamp value. This method will overwrite
     * any pre-existing value.
     *
     * @param \Cake\Datasource\EntityInterface $entity Entity instance.
     * @param string $eventName Event name.
     * @return bool true if a field is updated, false if no action performed
     */
    public function touch(EntityInterface $entity, $eventName = 'Model.beforeSave')
    {
        $events = $this->_config['events'];
        if (empty($events[$eventName])) {
            return false;
        }

        $return = false;
        $refresh = $this->_config['refreshTimestamp'];

        foreach ($events[$eventName] as $field => $when) {
            if (in_array($when, ['always', 'existing'])) {
                $return = true;
                $entity->setDirty($field, false);
                $this->_updateField($entity, $field, $refresh);
            }
        }

        return $return;
    }

    /**
     * Update a field, if it hasn't been updated already
     *
     * @param \Cake\Datasource\EntityInterface $entity Entity instance.
     * @param string $field Field name
     * @param bool $refreshTimestamp Whether to refresh timestamp.
     * @return void
     */
    protected function _updateField($entity, $field, $refreshTimestamp)
    {
        if ($entity->isDirty($field)) {
            return;
        }

        $ts = $this->timestamp(null, $refreshTimestamp);

        $columnType = $this->getTable()->getSchema()->getColumnType($field);
        if (!$columnType) {
            return;
        }

        /** @var \Cake\Database\Type\DateTimeType $type */
        $type = Type::build($columnType);
<<<<<<< HEAD
=======

        if (!$type instanceof Type\DateTimeType) {
            deprecationWarning('TimestampBehavior support for column types other than DateTimeType will be removed in 4.0.');
            $entity->set($field, (string)$ts);

            return;
        }

>>>>>>> 4d00d70e
        $class = $type->getDateTimeClassName();

        $entity->set($field, new $class($ts));
    }
}<|MERGE_RESOLUTION|>--- conflicted
+++ resolved
@@ -204,8 +204,6 @@
 
         /** @var \Cake\Database\Type\DateTimeType $type */
         $type = Type::build($columnType);
-<<<<<<< HEAD
-=======
 
         if (!$type instanceof Type\DateTimeType) {
             deprecationWarning('TimestampBehavior support for column types other than DateTimeType will be removed in 4.0.');
@@ -214,7 +212,6 @@
             return;
         }
 
->>>>>>> 4d00d70e
         $class = $type->getDateTimeClassName();
 
         $entity->set($field, new $class($ts));
