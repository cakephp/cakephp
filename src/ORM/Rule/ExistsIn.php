--- conflicted
+++ resolved
@@ -78,15 +78,6 @@
             return true;
         }
 
-<<<<<<< HEAD
-        $alias = $this->_repository->alias();
-        $primary = array_map(
-            function ($key) use ($alias) {
-                return "$alias.$key";
-            },
-            (array)$this->_repository->primaryKey()
-        );
-=======
         $nulls = 0;
         $schema = $this->_repository->schema();
         foreach ($this->_fields as $field) {
@@ -98,7 +89,13 @@
             return true;
         }
 
->>>>>>> f786cbc6
+        $alias = $this->_repository->alias();
+        $primary = array_map(
+            function ($key) use ($alias) {
+                return "$alias.$key";
+            },
+            (array)$this->_repository->primaryKey()
+        );
         $conditions = array_combine(
             $primary,
             $entity->extract($this->_fields)
