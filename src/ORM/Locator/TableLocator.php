<?php
declare(strict_types=1);

/**
 * CakePHP(tm) : Rapid Development Framework (https://cakephp.org)
 * Copyright (c) Cake Software Foundation, Inc. (https://cakefoundation.org)
 *
 * Licensed under The MIT License
 * For full copyright and license information, please see the LICENSE.txt
 * Redistributions of files must retain the above copyright notice.
 *
 * @copyright     Copyright (c) Cake Software Foundation, Inc. (https://cakefoundation.org)
 * @link          https://cakephp.org CakePHP(tm) Project
 * @since         3.1.0
 * @license       https://opensource.org/licenses/mit-license.php MIT License
 */
namespace Cake\ORM\Locator;

use Cake\Core\App;
use Cake\Database\Exception\DatabaseException;
use Cake\Datasource\ConnectionManager;
use Cake\Datasource\Locator\AbstractLocator;
use Cake\Datasource\RepositoryInterface;
use Cake\ORM\AssociationCollection;
use Cake\ORM\Exception\MissingTableClassException;
use Cake\ORM\Query\QueryFactory;
use Cake\ORM\Table;
use Cake\Utility\Inflector;
<<<<<<< HEAD
=======
use RuntimeException;
use function Cake\Core\pluginSplit;
>>>>>>> cf65a26c

/**
 * Provides a default registry/factory for Table objects.
 */
class TableLocator extends AbstractLocator implements LocatorInterface
{
    /**
     * Contains a list of locations where table classes should be looked for.
     *
     * @var array<string>
     */
    protected array $locations = [];

    /**
     * Configuration for aliases.
     *
     * @var array<string, array|null>
     */
    protected array $_config = [];

    /**
     * Instances that belong to the registry.
     *
     * @var array<string, \Cake\ORM\Table>
     * @psalm-suppress NonInvariantDocblockPropertyType
     */
    protected array $instances = [];

    /**
     * Contains a list of Table objects that were created out of the
     * built-in Table class. The list is indexed by table alias
     *
     * @var array<\Cake\ORM\Table>
     */
    protected array $_fallbacked = [];

    /**
     * Fallback class to use
     *
     * @var string
     * @psalm-var class-string<\Cake\ORM\Table>
     */
    protected string $fallbackClassName = Table::class;

    /**
     * Whether fallback class should be used if a table class could not be found.
     *
     * @var bool
     */
    protected bool $allowFallbackClass = true;

    protected QueryFactory $queryFactory;

    /**
     * Constructor.
     *
     * @param array<string>|null $locations Locations where tables should be looked for.
     *   If none provided, the default `Model\Table` under your app's namespace is used.
     */
    public function __construct(?array $locations = null, ?QueryFactory $queryFactory = null)
    {
        if ($locations === null) {
            $locations = [
                'Model/Table',
            ];
        }

        foreach ($locations as $location) {
            $this->addLocation($location);
        }

        $this->queryFactory = $queryFactory ?: new QueryFactory();
    }

    /**
     * Set if fallback class should be used.
     *
     * Controls whether a fallback class should be used to create a table
     * instance if a concrete class for alias used in `get()` could not be found.
     *
     * @param bool $allow Flag to enable or disable fallback
     * @return $this
     */
    public function allowFallbackClass(bool $allow)
    {
        $this->allowFallbackClass = $allow;

        return $this;
    }

    /**
     * Set fallback class name.
     *
     * The class that should be used to create a table instance if a concrete
     * class for alias used in `get()` could not be found. Defaults to
     * `Cake\ORM\Table`.
     *
     * @param string $className Fallback class name
     * @return $this
     * @psalm-param class-string<\Cake\ORM\Table> $className
     */
    public function setFallbackClassName(string $className)
    {
        $this->fallbackClassName = $className;

        return $this;
    }

    /**
     * @inheritDoc
     */
    public function setConfig(array|string $alias, ?array $options = null)
    {
        if (!is_string($alias)) {
            $this->_config = $alias;

            return $this;
        }

        if (isset($this->instances[$alias])) {
            throw new DatabaseException(sprintf(
                'You cannot configure `%s`, it has already been constructed.',
                $alias
            ));
        }

        $this->_config[$alias] = $options;

        return $this;
    }

    /**
     * @inheritDoc
     */
    public function getConfig(?string $alias = null): array
    {
        if ($alias === null) {
            return $this->_config;
        }

        return $this->_config[$alias] ?? [];
    }

    /**
     * Get a table instance from the registry.
     *
     * Tables are only created once until the registry is flushed.
     * This means that aliases must be unique across your application.
     * This is important because table associations are resolved at runtime
     * and cyclic references need to be handled correctly.
     *
     * The options that can be passed are the same as in {@link \Cake\ORM\Table::__construct()}, but the
     * `className` key is also recognized.
     *
     * ### Options
     *
     * - `className` Define the specific class name to use. If undefined, CakePHP will generate the
     *   class name based on the alias. For example 'Users' would result in
     *   `App\Model\Table\UsersTable` being used. If this class does not exist,
     *   then the default `Cake\ORM\Table` class will be used. By setting the `className`
     *   option you can define the specific class to use. The className option supports
     *   plugin short class references {@link \Cake\Core\App::shortName()}.
     * - `table` Define the table name to use. If undefined, this option will default to the underscored
     *   version of the alias name.
     * - `connection` Inject the specific connection object to use. If this option and `connectionName` are undefined,
     *   The table class' `defaultConnectionName()` method will be invoked to fetch the connection name.
     * - `connectionName` Define the connection name to use. The named connection will be fetched from
     *   {@link \Cake\Datasource\ConnectionManager}.
     *
     * *Note* If your `$alias` uses plugin syntax only the name part will be used as
     * key in the registry. This means that if two plugins, or a plugin and app provide
     * the same alias, the registry will only store the first instance.
     *
     * @param string $alias The alias name you want to get. Should be in CamelCase format.
     * @param array<string, mixed> $options The options you want to build the table with.
     *   If a table has already been loaded the options will be ignored.
     * @return \Cake\ORM\Table
     * @throws \RuntimeException When you try to configure an alias that already exists.
     */
    public function get(string $alias, array $options = []): Table
    {
        /** @var \Cake\ORM\Table */
        return parent::get($alias, $options);
    }

    /**
     * @inheritDoc
     */
    protected function createInstance(string $alias, array $options): Table
    {
        if (!str_contains($alias, '\\')) {
            [, $classAlias] = pluginSplit($alias);
            $options = ['alias' => $classAlias] + $options;
        } elseif (!isset($options['alias'])) {
            $options['className'] = $alias;
        }

        if (isset($this->_config[$alias])) {
            $options += $this->_config[$alias];
        }

        $allowFallbackClass = $options['allowFallbackClass'] ?? $this->allowFallbackClass;
        $className = $this->_getClassName($alias, $options);
        if ($className) {
            $options['className'] = $className;
        } elseif ($allowFallbackClass) {
            if (empty($options['className'])) {
                $options['className'] = $alias;
            }
            if (!isset($options['table']) && !str_contains($options['className'], '\\')) {
                [, $table] = pluginSplit($options['className']);
                $options['table'] = Inflector::underscore($table);
            }
            $options['className'] = $this->fallbackClassName;
        } else {
            $message = $options['className'] ?? $alias;
            $message = '`' . $message . '`';
            if (!str_contains($message, '\\')) {
                $message = 'for alias ' . $message;
            }
            throw new MissingTableClassException([$message]);
        }

        if (empty($options['connection'])) {
            if (!empty($options['connectionName'])) {
                $connectionName = $options['connectionName'];
            } else {
                /** @var \Cake\ORM\Table $className */
                $className = $options['className'];
                $connectionName = $className::defaultConnectionName();
            }
            $options['connection'] = ConnectionManager::get($connectionName);
        }
        if (empty($options['associations'])) {
            $associations = new AssociationCollection($this);
            $options['associations'] = $associations;
        }
        if (empty($options['queryFactory'])) {
            $options['queryFactory'] = $this->queryFactory;
        }

        $options['registryAlias'] = $alias;
        $instance = $this->_create($options);

        if ($options['className'] === $this->fallbackClassName) {
            $this->_fallbacked[$alias] = $instance;
        }

        return $instance;
    }

    /**
     * Gets the table class name.
     *
     * @param string $alias The alias name you want to get. Should be in CamelCase format.
     * @param array<string, mixed> $options Table options array.
     * @return string|null
     */
    protected function _getClassName(string $alias, array $options = []): ?string
    {
        if (empty($options['className'])) {
            $options['className'] = $alias;
        }

        if (str_contains($options['className'], '\\') && class_exists($options['className'])) {
            return $options['className'];
        }

        foreach ($this->locations as $location) {
            $class = App::className($options['className'], $location, 'Table');
            if ($class !== null) {
                return $class;
            }
        }

        return null;
    }

    /**
     * Wrapper for creating table instances
     *
     * @param array<string, mixed> $options The alias to check for.
     * @return \Cake\ORM\Table
     */
    protected function _create(array $options): Table
    {
        /** @var class-string<\Cake\ORM\Table> $class */
        $class = $options['className'];

        return new $class($options);
    }

    /**
     * Set a Table instance.
     *
     * @param string $alias The alias to set.
     * @param \Cake\ORM\Table $repository The Table to set.
     * @return \Cake\ORM\Table
     * @psalm-suppress MoreSpecificImplementedParamType
     */
    public function set(string $alias, RepositoryInterface $repository): Table
    {
        return $this->instances[$alias] = $repository;
    }

    /**
     * @inheritDoc
     */
    public function clear(): void
    {
        parent::clear();

        $this->_fallbacked = [];
        $this->_config = [];
    }

    /**
     * Returns the list of tables that were created by this registry that could
     * not be instantiated from a specific subclass. This method is useful for
     * debugging common mistakes when setting up associations or created new table
     * classes.
     *
     * @return array<\Cake\ORM\Table>
     */
    public function genericInstances(): array
    {
        return $this->_fallbacked;
    }

    /**
     * @inheritDoc
     */
    public function remove(string $alias): void
    {
        parent::remove($alias);

        unset($this->_fallbacked[$alias]);
    }

    /**
     * Adds a location where tables should be looked for.
     *
     * @param string $location Location to add.
     * @return $this
     * @since 3.8.0
     */
    public function addLocation(string $location)
    {
        $location = str_replace('\\', '/', $location);
        $this->locations[] = trim($location, '/');

        return $this;
    }
}<|MERGE_RESOLUTION|>--- conflicted
+++ resolved
@@ -26,11 +26,7 @@
 use Cake\ORM\Query\QueryFactory;
 use Cake\ORM\Table;
 use Cake\Utility\Inflector;
-<<<<<<< HEAD
-=======
-use RuntimeException;
 use function Cake\Core\pluginSplit;
->>>>>>> cf65a26c
 
 /**
  * Provides a default registry/factory for Table objects.
