--- conflicted
+++ resolved
@@ -864,15 +864,8 @@
     /**
      * Proxies the update operation to the target `Table::updateAll()` method
      *
-<<<<<<< HEAD
      * @param \Cake\Database\Expression\QueryExpression|\Closure|array|string $fields A hash of field => new value.
      * @param \Cake\Database\Expression\QueryExpression|\Closure|array|string|null $conditions Conditions to be used, accepts anything Query::where()
-=======
-     * @param array $fields A hash of field => new value.
-     * @param \Cake\Database\ExpressionInterface|\Closure|array|string|null $conditions Conditions to be used, accepts anything Query::where()
-     * can take.
-     * @see \Cake\ORM\Table::updateAll()
->>>>>>> 926e6ea1
      * @return int Count Returns the affected rows.
      * @see \Cake\ORM\Table::updateAll()
      */
@@ -890,11 +883,7 @@
     /**
      * Proxies the delete operation to the target `Table::deleteAll()` method
      *
-<<<<<<< HEAD
      * @param \Cake\Database\Expression\QueryExpression|\Closure|array|string|null $conditions Conditions to be used, accepts anything Query::where()
-=======
-     * @param \Cake\Database\ExpressionInterface|\Closure|array|string|null $conditions Conditions to be used, accepts anything Query::where()
->>>>>>> 926e6ea1
      * can take.
      * @return int Returns the number of affected rows.
      * @see \Cake\ORM\Table::deleteAll()
