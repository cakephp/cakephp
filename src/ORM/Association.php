--- conflicted
+++ resolved
@@ -253,16 +253,7 @@
      */
     public function setName(string $name)
     {
-<<<<<<< HEAD
         if (isset($this->_targetTable)) {
-=======
-        deprecationWarning(
-            'Changing the association name after object creation is no longer supported.'
-            . ' The name should only be set through the constructor'
-        );
-
-        if ($this->_targetTable !== null) {
->>>>>>> 7e01c92b
             $alias = $this->_targetTable->getAlias();
             if ($alias !== $name) {
                 throw new InvalidArgumentException(sprintf(
