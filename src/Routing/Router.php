<?php
/**
 * CakePHP(tm) : Rapid Development Framework (http://cakephp.org)
 * Copyright (c) Cake Software Foundation, Inc. (http://cakefoundation.org)
 *
 * Licensed under The MIT License
 * For full copyright and license information, please see the LICENSE.txt
 * Redistributions of files must retain the above copyright notice.
 *
 * @copyright     Copyright (c) Cake Software Foundation, Inc. (http://cakefoundation.org)
 * @link          http://cakephp.org CakePHP(tm) Project
 * @since         0.2.9
 * @license       http://www.opensource.org/licenses/mit-license.php MIT License
 */
namespace Cake\Routing;

use Cake\Core\Configure;
use Cake\Network\Request;
use Cake\Utility\Inflector;

/**
 * Parses the request URL into controller, action, and parameters. Uses the connected routes
 * to match the incoming URL string to parameters that will allow the request to be dispatched. Also
 * handles converting parameter lists into URL strings, using the connected routes. Routing allows you to decouple
 * the way the world interacts with your application (URLs) and the implementation (controllers and actions).
 *
 * ### Connecting routes
 *
 * Connecting routes is done using Router::connect(). When parsing incoming requests or reverse matching
 * parameters, routes are enumerated in the order they were connected. For more information on routes and
 * how to connect them see Router::connect().
 */
class Router
{

    /**
     * Have routes been loaded
     *
     * @var bool
     */
    public static $initialized = false;

    /**
     * Default route class.
     *
     * @var bool
     */
    protected static $_defaultRouteClass = 'Cake\Routing\Route\Route';

    /**
     * Contains the base string that will be applied to all generated URLs
     * For example `https://example.com`
     *
     * @var string
     */
    protected static $_fullBaseUrl;

    /**
     * Regular expression for action names
     *
     * @var string
     */
    const ACTION = 'index|show|add|create|edit|update|remove|del|delete|view|item';

    /**
     * Regular expression for years
     *
     * @var string
     */
    const YEAR = '[12][0-9]{3}';

    /**
     * Regular expression for months
     *
     * @var string
     */
    const MONTH = '0[1-9]|1[012]';

    /**
     * Regular expression for days
     *
     * @var string
     */
    const DAY = '0[1-9]|[12][0-9]|3[01]';

    /**
     * Regular expression for auto increment IDs
     *
     * @var string
     */
    const ID = '[0-9]+';

    /**
     * Regular expression for UUIDs
     *
     * @var string
     */
    const UUID = '[A-Fa-f0-9]{8}-[A-Fa-f0-9]{4}-[A-Fa-f0-9]{4}-[A-Fa-f0-9]{4}-[A-Fa-f0-9]{12}';

    /**
     * The route collection routes would be added to.
     *
     * @var \Cake\Routing\RouteCollection
     */
    protected static $_collection;

    /**
     * A hash of request context data.
     *
     * @var array
     */
    protected static $_requestContext = [];

    /**
     * Named expressions
     *
     * @var array
     */
    protected static $_namedExpressions = [
        'Action' => Router::ACTION,
        'Year' => Router::YEAR,
        'Month' => Router::MONTH,
        'Day' => Router::DAY,
        'ID' => Router::ID,
        'UUID' => Router::UUID
    ];

    /**
     * Maintains the request object stack for the current request.
     * This will contain more than one request object when requestAction is used.
     *
     * @var array
     */
    protected static $_requests = [];

    /**
     * Initial state is populated the first time reload() is called which is at the bottom
     * of this file. This is a cheat as get_class_vars() returns the value of static vars even if they
     * have changed.
     *
     * @var array
     */
    protected static $_initialState = [];

    /**
     * The stack of URL filters to apply against routing URLs before passing the
     * parameters to the route collection.
     *
     * @var array
     */
    protected static $_urlFilters = [];

    /**
     * Default extensions defined with Router::extensions()
     *
     * @var array
     */
    protected static $_defaultExtensions = [];

    /**
     * Get or set default route class.
     *
     * @param string|null $routeClass Class name.
     * @return string|null
     */
    public static function defaultRouteClass($routeClass = null)
    {
        if ($routeClass === null) {
            return static::$_defaultRouteClass;
        }
        static::$_defaultRouteClass = $routeClass;
    }

    /**
     * Gets the named route patterns for use in config/routes.php
     *
     * @return array Named route elements
     * @see \Cake\Routing\Router::$_namedExpressions
     */
    public static function getNamedExpressions()
    {
        return static::$_namedExpressions;
    }

    /**
     * Connects a new Route in the router.
     *
     * Compatibility proxy to \Cake\Routing\RouteBuilder::connect() in the `/` scope.
     *
     * @param string $route A string describing the template of the route
     * @param array $defaults An array describing the default route parameters. These parameters will be used by default
     *   and can supply routing parameters that are not dynamic. See above.
     * @param array $options An array matching the named elements in the route to regular expressions which that
     *   element should match. Also contains additional parameters such as which routed parameters should be
     *   shifted into the passed arguments, supplying patterns for routing parameters and supplying the name of a
     *   custom routing class.
     * @return void
     * @throws \Cake\Core\Exception\Exception
     * @see \Cake\Routing\RouteBuilder::connect()
     * @see \Cake\Routing\Router::scope()
     */
    public static function connect($route, $defaults = [], $options = [])
    {
        static::$initialized = true;
        static::scope('/', function ($routes) use ($route, $defaults, $options) {
            $routes->connect($route, $defaults, $options);
        });
    }

    /**
     * Connects a new redirection Route in the router.
     *
     * Compatibility proxy to \Cake\Routing\RouteBuilder::redirect() in the `/` scope.
     *
     * @param string $route A string describing the template of the route
     * @param array $url An URL to redirect to. Can be a string or a Cake array-based URL
     * @param array $options An array matching the named elements in the route to regular expressions which that
     *   element should match. Also contains additional parameters such as which routed parameters should be
     *   shifted into the passed arguments. As well as supplying patterns for routing parameters.
     * @return void
     * @see \Cake\Routing\RouteBuilder::redirect()
     * @deprecated 3.3.0 Use Router::scope() and RouteBuilder::redirect() instead.
     */
    public static function redirect($route, $url, $options = [])
    {
        $options += ['routeClass' => 'Cake\Routing\Route\RedirectRoute'];
        if (is_string($url)) {
            $url = ['redirect' => $url];
        }
        static::connect($route, $url, $options);
    }

    /**
     * Generate REST resource routes for the given controller(s).
     *
     * Compatibility proxy to \Cake\Routing\RouteBuilder::resources(). Additional, compatibility
     * around prefixes and plugins and prefixes is handled by this method.
     *
     * A quick way to generate a default routes to a set of REST resources (controller(s)).
     *
     * ### Usage
     *
     * Connect resource routes for an app controller:
     *
     * ```
     * Router::mapResources('Posts');
     * ```
     *
     * Connect resource routes for the Comment controller in the
     * Comments plugin:
     *
     * ```
     * Router::mapResources('Comments.Comment');
     * ```
     *
     * Plugins will create lower_case underscored resource routes. e.g
     * `/comments/comment`
     *
     * Connect resource routes for the Posts controller in the
     * Admin prefix:
     *
     * ```
     * Router::mapResources('Posts', ['prefix' => 'admin']);
     * ```
     *
     * Prefixes will create lower_case underscored resource routes. e.g
     * `/admin/posts`
     *
     * ### Options:
     *
     * - 'id' - The regular expression fragment to use when matching IDs. By default, matches
     *    integer values and UUIDs.
     * - 'prefix' - Routing prefix to use for the generated routes. Defaults to ''.
     *   Using this option will create prefixed routes, similar to using Routing.prefixes.
     * - 'only' - Only connect the specific list of actions.
     * - 'actions' - Override the method names used for connecting actions.
     * - 'map' - Additional resource routes that should be connected. If you define 'only' and 'map',
     *   make sure that your mapped methods are also in the 'only' list.
     *
     * @param string|array $controller A controller name or array of controller names (i.e. "Posts" or "ListItems")
     * @param array $options Options to use when generating REST routes
     * @see \Cake\Routing\RouteBuilder::resources()
     * @deprecated 3.3.0 Use Router::scope() and RouteBuilder::resources() instead.
     * @return void
     */
    public static function mapResources($controller, $options = [])
    {
        foreach ((array)$controller as $name) {
            list($plugin, $name) = pluginSplit($name);

            $prefix = $pluginUrl = false;
            if (!empty($options['prefix'])) {
                $prefix = $options['prefix'];
                unset($options['prefix']);
            }
            if ($plugin) {
                $pluginUrl = Inflector::underscore($plugin);
            }

            $callback = function ($routes) use ($name, $options) {
                $routes->resources($name, $options);
            };

            if ($plugin && $prefix) {
                $path = '/' . implode('/', [$prefix, $pluginUrl]);
                $params = ['prefix' => $prefix, 'plugin' => $plugin];
                static::scope($path, $params, $callback);

                return;
            }

            if ($prefix) {
                static::prefix($prefix, $callback);

                return;
            }

            if ($plugin) {
                static::plugin($plugin, $callback);

                return;
            }

            static::scope('/', $callback);

            return;
        }
    }

    /**
     * Parses given URL string. Returns 'routing' parameters for that URL.
     *
     * @param string $url URL to be parsed.
     * @param string $method The HTTP method being used.
     * @return array Parsed elements from URL.
     * @throws \Cake\Routing\Exception\MissingRouteException When a route cannot be handled
     */
    public static function parse($url, $method = '')
    {
        if (!static::$initialized) {
            static::_loadRoutes();
        }
        if (strpos($url, '/') !== 0) {
            $url = '/' . $url;
        }
<<<<<<< HEAD
        return static::$_collection->parse($url, $method);
=======

        return static::$_collection->parse($url);
>>>>>>> 33f702f0
    }

    /**
     * Takes parameter and path information back from the Dispatcher, sets these
     * parameters as the current request parameters that are merged with URL arrays
     * created later in the request.
     *
     * Nested requests will create a stack of requests. You can remove requests using
     * Router::popRequest(). This is done automatically when using Object::requestAction().
     *
     * Will accept either a Cake\Network\Request object or an array of arrays. Support for
     * accepting arrays may be removed in the future.
     *
     * @param \Cake\Network\Request|array $request Parameters and path information or a Cake\Network\Request object.
     * @return void
     */
    public static function setRequestInfo($request)
    {
        if ($request instanceof Request) {
            static::pushRequest($request);
        } else {
            $requestData = $request;
            $requestData += [[], []];
            $requestData[0] += [
                'controller' => false,
                'action' => false,
                'plugin' => null
            ];
            $request = new Request();
            $request->addParams($requestData[0])->addPaths($requestData[1]);
            static::pushRequest($request);
        }
    }

    /**
     * Push a request onto the request stack. Pushing a request
     * sets the request context used when generating URLs.
     *
     * @param \Cake\Network\Request $request Request instance.
     * @return void
     */
    public static function pushRequest(Request $request)
    {
        static::$_requests[] = $request;
        static::_setContext($request);
    }

    /**
     * Store the request context for a given request.
     *
     * @param \Cake\Network\Request $request The request instance.
     * @return void
     */
    protected static function _setContext($request)
    {
        static::$_requestContext = [
            '_base' => $request->base,
            '_port' => $request->port(),
            '_scheme' => $request->scheme(),
            '_host' => $request->host()
        ];
    }

    /**
     * Pops a request off of the request stack.  Used when doing requestAction
     *
     * @return \Cake\Network\Request The request removed from the stack.
     * @see \Cake\Routing\Router::pushRequest()
     * @see \Cake\Routing\RequestActionTrait::requestAction()
     */
    public static function popRequest()
    {
        $removed = array_pop(static::$_requests);
        $last = end(static::$_requests);
        if ($last) {
            static::_setContext($last);
            reset(static::$_requests);
        }

        return $removed;
    }

    /**
     * Get the current request object, or the first one.
     *
     * @param bool $current True to get the current request, or false to get the first one.
     * @return \Cake\Network\Request|null
     */
    public static function getRequest($current = false)
    {
        if ($current) {
            return end(static::$_requests);
        }

        return isset(static::$_requests[0]) ? static::$_requests[0] : null;
    }

    /**
     * Reloads default Router settings. Resets all class variables and
     * removes all connected routes.
     *
     * @return void
     */
    public static function reload()
    {
        if (empty(static::$_initialState)) {
            static::$_collection = new RouteCollection();
            static::$_initialState = get_class_vars(get_called_class());

            return;
        }
        foreach (static::$_initialState as $key => $val) {
            if ($key !== '_initialState') {
                static::${$key} = $val;
            }
        }
        static::$_collection = new RouteCollection();
    }

    /**
     * Add a URL filter to Router.
     *
     * URL filter functions are applied to every array $url provided to
     * Router::url() before the URLs are sent to the route collection.
     *
     * Callback functions should expect the following parameters:
     *
     * - `$params` The URL params being processed.
     * - `$request` The current request.
     *
     * The URL filter function should *always* return the params even if unmodified.
     *
     * ### Usage
     *
     * URL filters allow you to easily implement features like persistent parameters.
     *
     * ```
     * Router::addUrlFilter(function ($params, $request) {
     *  if (isset($request->params['lang']) && !isset($params['lang'])) {
     *    $params['lang'] = $request->params['lang'];
     *  }
     *  return $params;
     * });
     * ```
     *
     * @param callable $function The function to add
     * @return void
     */
    public static function addUrlFilter(callable $function)
    {
        static::$_urlFilters[] = $function;
    }

    /**
     * Applies all the connected URL filters to the URL.
     *
     * @param array $url The URL array being modified.
     * @return array The modified URL.
     * @see \Cake\Routing\Router::url()
     * @see \Cake\Routing\Router::addUrlFilter()
     */
    protected static function _applyUrlFilters($url)
    {
        $request = static::getRequest(true);
        foreach (static::$_urlFilters as $filter) {
            $url = $filter($url, $request);
        }

        return $url;
    }

    /**
     * Finds URL for specified action.
     *
     * Returns an URL pointing to a combination of controller and action.
     *
     * ### Usage
     *
     * - `Router::url('/posts/edit/1');` Returns the string with the base dir prepended.
     *   This usage does not use reverser routing.
     * - `Router::url(['controller' => 'posts', 'action' => 'edit']);` Returns a URL
     *   generated through reverse routing.
     * - `Router::url(['_name' => 'custom-name', ...]);` Returns a URL generated
     *   through reverse routing. This form allows you to leverage named routes.
     *
     * There are a few 'special' parameters that can change the final URL string that is generated
     *
     * - `_base` - Set to false to remove the base path from the generated URL. If your application
     *   is not in the root directory, this can be used to generate URLs that are 'cake relative'.
     *   cake relative URLs are required when using requestAction.
     * - `_scheme` - Set to create links on different schemes like `webcal` or `ftp`. Defaults
     *   to the current scheme.
     * - `_host` - Set the host to use for the link.  Defaults to the current host.
     * - `_port` - Set the port if you need to create links on non-standard ports.
     * - `_full` - If true output of `Router::fullBaseUrl()` will be prepended to generated URLs.
     * - `#` - Allows you to set URL hash fragments.
     * - `_ssl` - Set to true to convert the generated URL to https, or false to force http.
     * - `_name` - Name of route. If you have setup named routes you can use this key
     *   to specify it.
     *
     * @param string|array|null $url An array specifying any of the following:
     *   'controller', 'action', 'plugin' additionally, you can provide routed
     *   elements or query string parameters. If string it can be name any valid url
     *   string.
     * @param bool $full If true, the full base URL will be prepended to the result.
     *   Default is false.
     * @return string Full translated URL with base path.
     * @throws \Cake\Core\Exception\Exception When the route name is not found
     */
    public static function url($url = null, $full = false)
    {
        if (!static::$initialized) {
            static::_loadRoutes();
        }

        $params = [
            'plugin' => null,
            'controller' => null,
            'action' => 'index',
            '_ext' => null,
        ];
        $here = $base = $output = $frag = null;

        $request = static::getRequest(true);
        if ($request) {
            $params = $request->params;
            $here = $request->here;
            $base = $request->base;
        }
        if (!isset($base)) {
            $base = Configure::read('App.base');
        }

        if (empty($url)) {
            $output = isset($here) ? $here : $base . '/';
            if ($full) {
                $output = static::fullBaseUrl() . $output;
            }

            return $output;
        }
        if (is_array($url)) {
            if (isset($url['_full']) && $url['_full'] === true) {
                $full = true;
                unset($url['_full']);
            }
            if (isset($url['#'])) {
                $frag = '#' . $url['#'];
                unset($url['#']);
            }
            if (isset($url['_ssl'])) {
                $url['_scheme'] = ($url['_ssl'] === true) ? 'https' : 'http';
                unset($url['_ssl']);
            }

            $url = static::_applyUrlFilters($url);

            if (!isset($url['_name'])) {
                // Copy the current action if the controller is the current one.
                if (empty($url['action']) &&
                    (empty($url['controller']) || $params['controller'] === $url['controller'])
                ) {
                    $url['action'] = $params['action'];
                }

                // Keep the current prefix around if none set.
                if (isset($params['prefix']) && !isset($url['prefix'])) {
                    $url['prefix'] = $params['prefix'];
                }

                $url += [
                    'plugin' => $params['plugin'],
                    'controller' => $params['controller'],
                    'action' => 'index',
                    '_ext' => null
                ];
            }

            $output = static::$_collection->match($url, static::$_requestContext + ['params' => $params]);
        } else {
            $plainString = (
                strpos($url, 'javascript:') === 0 ||
                strpos($url, 'mailto:') === 0 ||
                strpos($url, 'tel:') === 0 ||
                strpos($url, 'sms:') === 0 ||
                strpos($url, '#') === 0 ||
                strpos($url, '?') === 0 ||
                strpos($url, '//') === 0 ||
                strpos($url, '://') !== false
            );

            if ($plainString) {
                return $url;
            }
            $output = $base . $url;
        }
        $protocol = preg_match('#^[a-z][a-z0-9+\-.]*\://#i', $output);
        if ($protocol === 0) {
            $output = str_replace('//', '/', '/' . $output);
            if ($full) {
                $output = static::fullBaseUrl() . $output;
            }
        }

        return $output . $frag;
    }

    /**
     * Sets the full base URL that will be used as a prefix for generating
     * fully qualified URLs for this application. If not parameters are passed,
     * the currently configured value is returned.
     *
     * ### Note:
     *
     * If you change the configuration value `App.fullBaseUrl` during runtime
     * and expect the router to produce links using the new setting, you are
     * required to call this method passing such value again.
     *
     * @param string|null $base the prefix for URLs generated containing the domain.
     * For example: `http://example.com`
     * @return string
     */
    public static function fullBaseUrl($base = null)
    {
        if ($base !== null) {
            static::$_fullBaseUrl = $base;
            Configure::write('App.fullBaseUrl', $base);
        }
        if (empty(static::$_fullBaseUrl)) {
            static::$_fullBaseUrl = Configure::read('App.fullBaseUrl');
        }

        return static::$_fullBaseUrl;
    }

    /**
     * Reverses a parsed parameter array into a string.
     *
     * Works similarly to Router::url(), but since parsed URL's contain additional
     * 'pass' as well as 'url.url' keys. Those keys need to be specially
     * handled in order to reverse a params array into a string URL.
     *
     * This will strip out 'autoRender', 'bare', 'requested', and 'return' param names as those
     * are used for CakePHP internals and should not normally be part of an output URL.
     *
     * @param \Cake\Network\Request|array $params The params array or
     *     Cake\Network\Request object that needs to be reversed.
     * @param bool $full Set to true to include the full URL including the
     *     protocol when reversing the URL.
     * @return string The string that is the reversed result of the array
     */
    public static function reverse($params, $full = false)
    {
        $url = [];
        if ($params instanceof Request) {
            $url = $params->query;
            $params = $params->params;
        } elseif (isset($params['url'])) {
            $url = $params['url'];
        }
        $pass = isset($params['pass']) ? $params['pass'] : [];

        unset(
            $params['pass'],
            $params['paging'],
            $params['models'],
            $params['url'],
            $url['url'],
            $params['autoRender'],
            $params['bare'],
            $params['requested'],
            $params['return'],
            $params['_Token'],
            $params['_matchedRoute']
        );
        $params = array_merge($params, $pass);
        if (!empty($url)) {
            $params['?'] = $url;
        }

        return Router::url($params, $full);
    }

    /**
     * Normalizes an URL for purposes of comparison.
     *
     * Will strip the base path off and replace any double /'s.
     * It will not unify the casing and underscoring of the input value.
     *
     * @param array|string $url URL to normalize Either an array or a string URL.
     * @return string Normalized URL
     */
    public static function normalize($url = '/')
    {
        if (is_array($url)) {
            $url = Router::url($url);
        }
        if (preg_match('/^[a-z\-]+:\/\//', $url)) {
            return $url;
        }
        $request = Router::getRequest();

        if (!empty($request->base) && stristr($url, $request->base)) {
            $url = preg_replace('/^' . preg_quote($request->base, '/') . '/', '', $url, 1);
        }
        $url = '/' . $url;

        while (strpos($url, '//') !== false) {
            $url = str_replace('//', '/', $url);
        }
        $url = preg_replace('/(?:(\/$))/', '', $url);

        if (empty($url)) {
            return '/';
        }

        return $url;
    }

    /**
     * Get or set valid extensions for all routes connected later.
     *
     * Instructs the router to parse out file extensions
     * from the URL. For example, http://example.com/posts.rss would yield a file
     * extension of "rss". The file extension itself is made available in the
     * controller as `$this->request->params['_ext']`, and is used by the RequestHandler
     * component to automatically switch to alternate layouts and templates, and
     * load helpers corresponding to the given content, i.e. RssHelper. Switching
     * layouts and helpers requires that the chosen extension has a defined mime type
     * in `Cake\Network\Response`.
     *
     * A string or an array of valid extensions can be passed to this method.
     * If called without any parameters it will return current list of set extensions.
     *
     * @param array|string|null $extensions List of extensions to be added.
     * @param bool $merge Whether to merge with or override existing extensions.
     *   Defaults to `true`.
     * @return array Array of extensions Router is configured to parse.
     */
    public static function extensions($extensions = null, $merge = true)
    {
        $collection = static::$_collection;
        if ($extensions === null) {
            if (!static::$initialized) {
                static::_loadRoutes();
            }

            return array_unique(array_merge(static::$_defaultExtensions, $collection->extensions()));
        }
        $extensions = (array)$extensions;
        if ($merge) {
            $extensions = array_unique(array_merge(static::$_defaultExtensions, $extensions));
        }

        return static::$_defaultExtensions = $extensions;
    }

    /**
     * Provides legacy support for named parameters on incoming URLs.
     *
     * Checks the passed parameters for elements containing `$options['separator']`
     * Those parameters are split and parsed as if they were old style named parameters.
     *
     * The parsed parameters will be moved from params['pass'] to params['named'].
     *
     * ### Options
     *
     * - `separator` The string to use as a separator.  Defaults to `:`.
     *
     * @param \Cake\Network\Request $request The request object to modify.
     * @param array $options The array of options.
     * @return \Cake\Network\Request The modified request
     * @deprecated 3.3.0 Named parameter backwards compatibility will be removed in 4.0.
     */
    public static function parseNamedParams(Request $request, array $options = [])
    {
        $options += ['separator' => ':'];
        if (empty($request->params['pass'])) {
            $request->params['named'] = [];

            return $request;
        }
        $named = [];
        foreach ($request->params['pass'] as $key => $value) {
            if (strpos($value, $options['separator']) === false) {
                continue;
            }
            unset($request->params['pass'][$key]);
            list($key, $value) = explode($options['separator'], $value, 2);

            if (preg_match_all('/\[([A-Za-z0-9_-]+)?\]/', $key, $matches, PREG_SET_ORDER)) {
                $matches = array_reverse($matches);
                $parts = explode('[', $key);
                $key = array_shift($parts);
                $arr = $value;
                foreach ($matches as $match) {
                    if (empty($match[1])) {
                        $arr = [$arr];
                    } else {
                        $arr = [
                            $match[1] => $arr
                        ];
                    }
                }
                $value = $arr;
            }
            $named = array_merge_recursive($named, [$key => $value]);
        }
        $request->params['named'] = $named;

        return $request;
    }

    /**
     * Create a routing scope.
     *
     * Routing scopes allow you to keep your routes DRY and avoid repeating
     * common path prefixes, and or parameter sets.
     *
     * Scoped collections will be indexed by path for faster route parsing. If you
     * re-open or re-use a scope the connected routes will be merged with the
     * existing ones.
     *
     * ### Example
     *
     * ```
     * Router::scope('/blog', ['plugin' => 'Blog'], function ($routes) {
     *    $routes->connect('/', ['controller' => 'Articles']);
     * });
     * ```
     *
     * The above would result in a `/blog/` route being created, with both the
     * plugin & controller default parameters set.
     *
     * You can use Router::plugin() and Router::prefix() as shortcuts to creating
     * specific kinds of scopes.
     *
     * Routing scopes will inherit the globally set extensions configured with
     * Router::extensions(). You can also set valid extensions using
     * `$routes->extensions()` in your closure.
     *
     * @param string $path The path prefix for the scope. This path will be prepended
     *   to all routes connected in the scoped collection.
     * @param array|callable $params An array of routing defaults to add to each connected route.
     *   If you have no parameters, this argument can be a callable.
     * @param callable|null $callback The callback to invoke with the scoped collection.
     * @throws \InvalidArgumentException When an invalid callable is provided.
     * @return void
     */
    public static function scope($path, $params = [], $callback = null)
    {
        $builder = new RouteBuilder(static::$_collection, '/', [], [
            'routeClass' => static::defaultRouteClass(),
            'extensions' => static::$_defaultExtensions,
        ]);
        $builder->scope($path, $params, $callback);
    }

    /**
     * Create prefixed routes.
     *
     * This method creates a scoped route collection that includes
     * relevant prefix information.
     *
     * The path parameter is used to generate the routing parameter name.
     * For example a path of `admin` would result in `'prefix' => 'admin'` being
     * applied to all connected routes.
     *
     * You can re-open a prefix as many times as necessary, as well as nest prefixes.
     * Nested prefixes will result in prefix values like `admin/api` which translates
     * to the `Controller\Admin\Api\` namespace.
     *
     * @param string $name The prefix name to use.
     * @param array|callable $params An array of routing defaults to add to each connected route.
     *   If you have no parameters, this argument can be a callable.
     * @param callable|null $callback The callback to invoke that builds the prefixed routes.
     * @return void
     */
    public static function prefix($name, $params = [], $callback = null)
    {
        if ($callback === null) {
            $callback = $params;
            $params = [];
        }
        $name = Inflector::underscore($name);
        $path = '/' . $name;
        $params = array_merge($params, ['prefix' => $name]);
        static::scope($path, $params, $callback);
    }

    /**
     * Add plugin routes.
     *
     * This method creates a scoped route collection that includes
     * relevant plugin information.
     *
     * The plugin name will be inflected to the underscore version to create
     * the routing path. If you want a custom path name, use the `path` option.
     *
     * Routes connected in the scoped collection will have the correct path segment
     * prepended, and have a matching plugin routing key set.
     *
     * @param string $name The plugin name to build routes for
     * @param array|callable $options Either the options to use, or a callback
     * @param callable|null $callback The callback to invoke that builds the plugin routes.
     *   Only required when $options is defined
     * @return void
     */
    public static function plugin($name, $options = [], $callback = null)
    {
        if ($callback === null) {
            $callback = $options;
            $options = [];
        }
        $params = ['plugin' => $name];
        if (empty($options['path'])) {
            $options['path'] = '/' . Inflector::underscore($name);
        }
        if (isset($options['_namePrefix'])) {
            $params['_namePrefix'] = $options['_namePrefix'];
        }
        static::scope($options['path'], $params, $callback);
    }

    /**
     * Get the route scopes and their connected routes.
     *
     * @return array
     */
    public static function routes()
    {
        if (!static::$initialized) {
            static::_loadRoutes();
        }

        return static::$_collection->routes();
    }

    /**
     * Loads route configuration
     *
     * @return void
     */
    protected static function _loadRoutes()
    {
        static::$initialized = true;
        include CONFIG . 'routes.php';
    }
}<|MERGE_RESOLUTION|>--- conflicted
+++ resolved
@@ -343,12 +343,8 @@
         if (strpos($url, '/') !== 0) {
             $url = '/' . $url;
         }
-<<<<<<< HEAD
+
         return static::$_collection->parse($url, $method);
-=======
-
-        return static::$_collection->parse($url);
->>>>>>> 33f702f0
     }
 
     /**
