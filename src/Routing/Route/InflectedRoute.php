<?php
declare(strict_types=1);

/**
 * CakePHP(tm) : Rapid Development Framework (https://cakephp.org)
 * Copyright (c) Cake Software Foundation, Inc. (https://cakefoundation.org)
 *
 * Licensed under The MIT License
 * For full copyright and license information, please see the LICENSE.txt
 * Redistributions of files must retain the above copyright notice.
 *
 * @copyright     Copyright (c) Cake Software Foundation, Inc. (https://cakefoundation.org)
 * @link          https://cakephp.org CakePHP(tm) Project
 * @since         3.0.0
 * @license       https://opensource.org/licenses/mit-license.php MIT License
 */
namespace Cake\Routing\Route;

use Cake\Utility\Inflector;

/**
 * This route class will transparently inflect the controller and plugin routing
 * parameters, so that requesting `/my_controller` is parsed as `['controller' => 'MyController']`
 */
class InflectedRoute extends Route
{
    /**
     * Flag for tracking whether the defaults have been inflected.
     *
     * Default values need to be inflected so that they match the inflections that match()
     * will create.
     *
     * @var array|null
     */
<<<<<<< HEAD
    protected bool $_inflectedDefaults = false;
=======
    protected $_inflectedDefaults;
>>>>>>> e3348f3a

    /**
     * Parses a string URL into an array. If it matches, it will convert the prefix, controller and
     * plugin keys to their camelized form.
     *
     * @param string $url The URL to parse
     * @param string $method The HTTP method being matched.
     * @return array|null An array of request parameters, or null on failure.
     */
    public function parse(string $url, string $method = ''): ?array
    {
        $params = parent::parse($url, $method);
        if (!$params) {
            return null;
        }
        if (!empty($params['controller'])) {
            $params['controller'] = Inflector::camelize($params['controller']);
        }
        if (!empty($params['plugin'])) {
            if (!str_contains($params['plugin'], '/')) {
                $params['plugin'] = Inflector::camelize($params['plugin']);
            } else {
                [$vendor, $plugin] = explode('/', $params['plugin'], 2);
                $params['plugin'] = Inflector::camelize($vendor) . '/' . Inflector::camelize($plugin);
            }
        }

        return $params;
    }

    /**
     * Underscores the prefix, controller and plugin params before passing them on to the
     * parent class
     *
     * @param array $url Array of parameters to convert to a string.
     * @param array $context An array of the current request context.
     *   Contains information such as the current host, scheme, port, and base
     *   directory.
     * @return string|null Either a string URL for the parameters if they match or null.
     */
    public function match(array $url, array $context = []): ?string
    {
        $url = $this->_underscore($url);
        if ($this->_inflectedDefaults === null) {
            $this->compile();
            $this->_inflectedDefaults = $this->_underscore($this->defaults);
        }
        $restore = $this->defaults;
        try {
            $this->defaults = $this->_inflectedDefaults;

            return parent::match($url, $context);
        } finally {
            $this->defaults = $restore;
        }
    }

    /**
     * Helper method for underscoring keys in a URL array.
     *
     * @param array $url An array of URL keys.
     * @return array
     */
    protected function _underscore(array $url): array
    {
        if (!empty($url['controller'])) {
            $url['controller'] = Inflector::underscore($url['controller']);
        }
        if (!empty($url['plugin'])) {
            $url['plugin'] = Inflector::underscore($url['plugin']);
        }

        return $url;
    }
}<|MERGE_RESOLUTION|>--- conflicted
+++ resolved
@@ -32,11 +32,7 @@
      *
      * @var array|null
      */
-<<<<<<< HEAD
-    protected bool $_inflectedDefaults = false;
-=======
-    protected $_inflectedDefaults;
->>>>>>> e3348f3a
+    protected ?array $_inflectedDefaults = null;
 
     /**
      * Parses a string URL into an array. If it matches, it will convert the prefix, controller and
