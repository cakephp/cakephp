--- conflicted
+++ resolved
@@ -697,11 +697,7 @@
      * present in most shells. Using Shell::QUIET for a message means it will always display.
      * While using Shell::VERBOSE means it will only display when verbose output is toggled.
      *
-<<<<<<< HEAD
-     * @param string|array $message A string or an array of strings to output
-=======
-     * @param string|string[]|null $message A string or an array of strings to output
->>>>>>> 26125981
+     * @param string|string[] $message A string or an array of strings to output
      * @param int $newlines Number of newlines to append
      * @param int $level The message's output level, see above.
      * @return int|null The number of bytes returned from writing to stdout.
@@ -716,11 +712,7 @@
      * Outputs a single or multiple error messages to stderr. If no parameters
      * are passed outputs just a newline.
      *
-<<<<<<< HEAD
-     * @param string|array $message A string or an array of strings to output
-=======
-     * @param string|string[]|null $message A string or an array of strings to output
->>>>>>> 26125981
+     * @param string|string[] $message A string or an array of strings to output
      * @param int $newlines Number of newlines to append
      * @return int The number of bytes returned from writing to stderr.
      */
@@ -732,11 +724,7 @@
     /**
      * Convenience method for out() that wraps message between <info /> tag
      *
-<<<<<<< HEAD
-     * @param string|array $message A string or an array of strings to output
-=======
-     * @param string|string[]|null $message A string or an array of strings to output
->>>>>>> 26125981
+     * @param string|string[] $message A string or an array of strings to output
      * @param int $newlines Number of newlines to append
      * @param int $level The message's output level, see above.
      * @return int|null The number of bytes returned from writing to stdout.
@@ -750,11 +738,7 @@
     /**
      * Convenience method for err() that wraps message between <warning /> tag
      *
-<<<<<<< HEAD
-     * @param string|array $message A string or an array of strings to output
-=======
-     * @param string|string[]|null $message A string or an array of strings to output
->>>>>>> 26125981
+     * @param string|string[] $message A string or an array of strings to output
      * @param int $newlines Number of newlines to append
      * @return int The number of bytes returned from writing to stderr.
      * @see https://book.cakephp.org/3.0/en/console-and-shells.html#Shell::err
@@ -767,11 +751,7 @@
     /**
      * Convenience method for out() that wraps message between <success /> tag
      *
-<<<<<<< HEAD
-     * @param string|array $message A string or an array of strings to output
-=======
-     * @param string|string[]|null $message A string or an array of strings to output
->>>>>>> 26125981
+     * @param string|string[] $message A string or an array of strings to output
      * @param int $newlines Number of newlines to append
      * @param int $level The message's output level, see above.
      * @return int|null The number of bytes returned from writing to stdout.
