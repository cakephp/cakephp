<?php
declare(strict_types=1);

/**
 * CakePHP(tm) : Rapid Development Framework (https://cakephp.org)
 * Copyright (c) Cake Software Foundation, Inc. (https://cakefoundation.org)
 *
 * Licensed under The MIT License
 * For full copyright and license information, please see the LICENSE.txt
 * Redistributions of files must retain the above copyright notice.
 *
 * @copyright     Copyright (c) Cake Software Foundation, Inc. (https://cakefoundation.org)
 * @link          https://cakephp.org CakePHP(tm) Project
 * @since         2.0.0
 * @license       https://opensource.org/licenses/mit-license.php MIT License
 */
namespace Cake\Console;

use InvalidArgumentException;

/**
 * Object wrapper for outputting information from a shell application.
 * Can be connected to any stream resource that can be used with fopen()
 *
 * Can generate colorized output on consoles that support it. There are a few
 * built in styles
 *
 * - `error` Error messages.
 * - `warning` Warning messages.
 * - `info` Informational messages.
 * - `comment` Additional text.
 * - `question` Magenta text used for user prompts
 *
 * By defining styles with addStyle() you can create custom console styles.
 *
 * ### Using styles in output
 *
 * You can format console output using tags with the name of the style to apply. From inside a shell object
 *
 * ```
 * $this->out('<warning>Overwrite:</warning> foo.php was overwritten.');
 * ```
 *
 * This would create orange 'Overwrite:' text, while the rest of the text would remain the normal color.
 * See ConsoleOutput::styles() to learn more about defining your own styles. Nested styles are not supported
 * at this time.
 */
class ConsoleOutput
{
    /**
     * Raw output constant - no modification of output text.
     *
     * @var int
     */
    public const RAW = 0;

    /**
     * Plain output - tags will be stripped.
     *
     * @var int
     */
    public const PLAIN = 1;

    /**
     * Color output - Convert known tags in to ANSI color escape codes.
     *
     * @var int
     */
    public const COLOR = 2;

    /**
     * Constant for a newline.
     *
     * @var string
     */
    public const LF = PHP_EOL;

    /**
     * File handle for output.
     *
     * @var resource
     */
    protected $_output;

    /**
<<<<<<< HEAD
     * The current output type. Manipulated with ConsoleOutput::setOutputAs();
=======
     * The current output type.
>>>>>>> b9b9a38b
     *
     * @see setOutputAs() For manipulation.
     * @var int
     */
    protected $_outputAs = self::COLOR;

    /**
     * text colors used in colored output.
     *
     * @var array
     */
    protected static $_foregroundColors = [
        'black' => 30,
        'red' => 31,
        'green' => 32,
        'yellow' => 33,
        'blue' => 34,
        'magenta' => 35,
        'cyan' => 36,
        'white' => 37,
    ];

    /**
     * background colors used in colored output.
     *
     * @var array
     */
    protected static $_backgroundColors = [
        'black' => 40,
        'red' => 41,
        'green' => 42,
        'yellow' => 43,
        'blue' => 44,
        'magenta' => 45,
        'cyan' => 46,
        'white' => 47,
    ];

    /**
     * Formatting options for colored output.
     *
     * @var array
     */
    protected static $_options = [
        'bold' => 1,
        'underline' => 4,
        'blink' => 5,
        'reverse' => 7,
    ];

    /**
     * Styles that are available as tags in console output.
     * You can modify these styles with ConsoleOutput::styles()
     *
     * @var array
     */
    protected static $_styles = [
        'emergency' => ['text' => 'red'],
        'alert' => ['text' => 'red'],
        'critical' => ['text' => 'red'],
        'error' => ['text' => 'red'],
        'warning' => ['text' => 'yellow'],
        'info' => ['text' => 'cyan'],
        'debug' => ['text' => 'yellow'],
        'success' => ['text' => 'green'],
        'comment' => ['text' => 'blue'],
        'question' => ['text' => 'magenta'],
        'notice' => ['text' => 'cyan'],
    ];

    /**
     * Construct the output object.
     *
     * Checks for a pretty console environment. Ansicon and ConEmu allows
     *  pretty consoles on windows, and is supported.
     *
     * @param string $stream The identifier of the stream to write output to.
     */
    public function __construct(string $stream = 'php://stdout')
    {
        $this->_output = fopen($stream, 'wb');

        if ((DIRECTORY_SEPARATOR === '\\' && !(bool)env('ANSICON') && env('ConEmuANSI') !== 'ON') ||
            (function_exists('posix_isatty') && !posix_isatty($this->_output))
        ) {
            $this->_outputAs = self::PLAIN;
        }
    }

    /**
     * Outputs a single or multiple messages to stdout or stderr. If no parameters
     * are passed, outputs just a newline.
     *
     * @param string|array $message A string or an array of strings to output
     * @param int $newlines Number of newlines to append
     * @return int The number of bytes returned from writing to output.
     */
    public function write($message, int $newlines = 1): int
    {
        if (is_array($message)) {
            $message = implode(static::LF, $message);
        }

        return $this->_write($this->styleText($message . str_repeat(static::LF, $newlines)));
    }

    /**
     * Apply styling to text.
     *
     * @param string $text Text with styling tags.
     * @return string String with color codes added.
     */
    public function styleText(string $text): string
    {
        if ($this->_outputAs === static::RAW) {
            return $text;
        }
        if ($this->_outputAs === static::PLAIN) {
            $tags = implode('|', array_keys(static::$_styles));

            return preg_replace('#</?(?:' . $tags . ')>#', '', $text);
        }

        return preg_replace_callback(
            '/<(?P<tag>[a-z0-9-_]+)>(?P<text>.*?)<\/(\1)>/ims',
            [$this, '_replaceTags'],
            $text
        );
    }

    /**
     * Replace tags with color codes.
     *
     * @param array $matches An array of matches to replace.
     * @return string
     */
    protected function _replaceTags(array $matches): string
    {
        /** @var array $style */
        $style = $this->styles($matches['tag']);
        if (empty($style)) {
            return '<' . $matches['tag'] . '>' . $matches['text'] . '</' . $matches['tag'] . '>';
        }

        $styleInfo = [];
        if (!empty($style['text']) && isset(static::$_foregroundColors[$style['text']])) {
            $styleInfo[] = static::$_foregroundColors[$style['text']];
        }
        if (!empty($style['background']) && isset(static::$_backgroundColors[$style['background']])) {
            $styleInfo[] = static::$_backgroundColors[$style['background']];
        }
        unset($style['text'], $style['background']);
        foreach ($style as $option => $value) {
            if ($value) {
                $styleInfo[] = static::$_options[$option];
            }
        }

        return "\033[" . implode(';', $styleInfo) . 'm' . $matches['text'] . "\033[0m";
    }

    /**
     * Writes a message to the output stream.
     *
     * @param string $message Message to write.
     * @return int The number of bytes returned from writing to output.
     */
    protected function _write(string $message): int
    {
        return (int)fwrite($this->_output, $message);
    }

    /**
     * Get the current styles offered, or append new ones in.
     *
     * ### Get a style definition
     *
     * ```
     * $output->styles('error');
     * ```
     *
     * ### Get all the style definitions
     *
     * ```
     * $output->styles();
     * ```
     *
     * ### Create or modify an existing style
     *
     * ```
     * $output->styles('annoy', ['text' => 'purple', 'background' => 'yellow', 'blink' => true]);
     * ```
     *
     * ### Remove a style
     *
     * ```
     * $this->output->styles('annoy', false);
     * ```
     *
     * @param string|null $style The style to get or create.
     * @param array|false|null $definition The array definition of the style to change or create a style
     *   or false to remove a style.
     * @return array|true|null If you are getting styles, the style or null will be returned. If you are creating/modifying
     *   styles true will be returned.
     */
    public function styles(?string $style = null, $definition = null)
    {
        if ($style === null && $definition === null) {
            return static::$_styles;
        }
        if ($definition === null) {
            return static::$_styles[$style] ?? null;
        }
        if ($definition === false) {
            unset(static::$_styles[$style]);

            return true;
        }
        static::$_styles[$style] = $definition;

        return true;
    }

    /**
     * Get the output type on how formatting tags are treated.
     *
     * @return int
     */
    public function getOutputAs(): int
    {
        return $this->_outputAs;
    }

    /**
     * Set the output type on how formatting tags are treated.
     *
     * @param int $type The output type to use. Should be one of the class constants.
     * @return void
     * @throws \InvalidArgumentException in case of a not supported output type.
     */
    public function setOutputAs(int $type): void
    {
        if (!in_array($type, [self::RAW, self::PLAIN, self::COLOR], true)) {
            throw new InvalidArgumentException(sprintf('Invalid output type "%s".', $type));
        }

        $this->_outputAs = $type;
    }

    /**
     * Clean up and close handles
     */
    public function __destruct()
    {
        if (is_resource($this->_output)) {
            fclose($this->_output);
        }
    }
}<|MERGE_RESOLUTION|>--- conflicted
+++ resolved
@@ -83,11 +83,7 @@
     protected $_output;
 
     /**
-<<<<<<< HEAD
-     * The current output type. Manipulated with ConsoleOutput::setOutputAs();
-=======
      * The current output type.
->>>>>>> b9b9a38b
      *
      * @see setOutputAs() For manipulation.
      * @var int
