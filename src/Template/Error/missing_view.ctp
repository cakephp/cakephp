<?php
/**
 * CakePHP(tm) : Rapid Development Framework (http://cakephp.org)
 * Copyright (c) Cake Software Foundation, Inc. (http://cakefoundation.org)
 *
 * Licensed under The MIT License
 * For full copyright and license information, please see the LICENSE.txt
 * Redistributions of files must retain the above copyright notice.
 *
 * @copyright     Copyright (c) Cake Software Foundation, Inc. (http://cakefoundation.org)
 * @link          http://cakephp.org CakePHP(tm) Project
 * @since         0.10.0
 * @license       http://www.opensource.org/licenses/mit-license.php MIT License
 */
use Cake\Utility\Inflector;
?>
<h2>Missing View</h2>
<p class="error">
	<strong>Error: </strong>
	<?= sprintf('The view for <em>%sController::%s()</em> was not found.', h(Inflector::camelize($this->request->controller)), h($this->request->action)) ?>
</p>

<p>
<<<<<<< HEAD
	<?= sprintf('Confirm you have created the file: %s', h($file)); ?>
=======
	<?= sprintf('Confirm you have created the file: "%s"', h($file)) ?>
>>>>>>> becc9aad
	in one of the following paths:
</p>
<ul>
<?php
	$paths = $this->_paths($this->plugin);
	foreach ($paths as $path):
		if (strpos($path, CORE_PATH) !== false) {
			continue;
		}
		echo sprintf('<li>%s%s</li>', h($path), h($file));
	endforeach;
?>
</ul>

<p class="notice">
	<strong>Notice: </strong>
	<?= sprintf('If you want to customize this error message, create %s', APP_DIR . DS . 'Template' . DS . 'Error' . DS . 'missing_view.ctp') ?>
</p>

<?= $this->element('exception_stack_trace'); ?><|MERGE_RESOLUTION|>--- conflicted
+++ resolved
@@ -17,15 +17,11 @@
 <h2>Missing View</h2>
 <p class="error">
 	<strong>Error: </strong>
-	<?= sprintf('The view for <em>%sController::%s()</em> was not found.', h(Inflector::camelize($this->request->controller)), h($this->request->action)) ?>
+	<?= sprintf('The view for <em>%sController::%s()</em> was not found.', h(Inflector::camelize($this->request->controller)), h($this->request->action)); ?>
 </p>
 
 <p>
-<<<<<<< HEAD
-	<?= sprintf('Confirm you have created the file: %s', h($file)); ?>
-=======
 	<?= sprintf('Confirm you have created the file: "%s"', h($file)) ?>
->>>>>>> becc9aad
 	in one of the following paths:
 </p>
 <ul>
