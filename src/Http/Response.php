<?php
declare(strict_types=1);

/**
 * CakePHP(tm) : Rapid Development Framework (https://cakephp.org)
 * Copyright (c) Cake Software Foundation, Inc. (https://cakefoundation.org)
 *
 * Licensed under The MIT License
 * For full copyright and license information, please see the LICENSE.txt
 * Redistributions of files must retain the above copyright notice.
 *
 * @copyright     Copyright (c) Cake Software Foundation, Inc. (https://cakefoundation.org)
 * @link          https://cakephp.org CakePHP(tm) Project
 * @since         2.0.0
 * @license       https://opensource.org/licenses/mit-license.php MIT License
 */
namespace Cake\Http;

use Cake\Core\Configure;
use Cake\Http\Cookie\CookieCollection;
use Cake\Http\Cookie\CookieInterface;
use Cake\Http\Exception\NotFoundException;
use DateTime;
use DateTimeInterface;
use DateTimeZone;
use InvalidArgumentException;
use Psr\Http\Message\ResponseInterface;
use Psr\Http\Message\StreamInterface;
use SplFileInfo;
use Zend\Diactoros\MessageTrait;
use Zend\Diactoros\Stream;

/**
 * Responses contain the response text, status and headers of a HTTP response.
 *
 * There are external packages such as `fig/http-message-util` that provide HTTP
 * status code constants. These can be used with any method that accepts or
 * returns a status code integer. Keep in mind that these consants might
 * include status codes that are now allowed which will throw an
 * `\InvalidArgumentException`.
 *
 */
class Response implements ResponseInterface
{
    use MessageTrait;

    /**
     * Allowed HTTP status codes and their default description.
     *
     * @var string[]
     */
    protected $_statusCodes = [
        100 => 'Continue',
        101 => 'Switching Protocols',
        102 => 'Processing',
        200 => 'OK',
        201 => 'Created',
        202 => 'Accepted',
        203 => 'Non-Authoritative Information',
        204 => 'No Content',
        205 => 'Reset Content',
        206 => 'Partial Content',
        207 => 'Multi-status',
        208 => 'Already Reported',
        226 => 'IM used',
        300 => 'Multiple Choices',
        301 => 'Moved Permanently',
        302 => 'Found',
        303 => 'See Other',
        304 => 'Not Modified',
        305 => 'Use Proxy',
        306 => '(Unused)',
        307 => 'Temporary Redirect',
        308 => 'Permanent Redirect',
        400 => 'Bad Request',
        401 => 'Unauthorized',
        402 => 'Payment Required',
        403 => 'Forbidden',
        404 => 'Not Found',
        405 => 'Method Not Allowed',
        406 => 'Not Acceptable',
        407 => 'Proxy Authentication Required',
        408 => 'Request Timeout',
        409 => 'Conflict',
        410 => 'Gone',
        411 => 'Length Required',
        412 => 'Precondition Failed',
        413 => 'Request Entity Too Large',
        414 => 'Request-URI Too Large',
        415 => 'Unsupported Media Type',
        416 => 'Requested range not satisfiable',
        417 => 'Expectation Failed',
        418 => 'I\'m a teapot',
        421 => 'Misdirected Request',
        422 => 'Unprocessable Entity',
        423 => 'Locked',
        424 => 'Failed Dependency',
        425 => 'Unordered Collection',
        426 => 'Upgrade Required',
        428 => 'Precondition Required',
        429 => 'Too Many Requests',
        431 => 'Request Header Fields Too Large',
        444 => 'Connection Closed Without Response',
        451 => 'Unavailable For Legal Reasons',
        499 => 'Client Closed Request',
        500 => 'Internal Server Error',
        501 => 'Not Implemented',
        502 => 'Bad Gateway',
        503 => 'Service Unavailable',
        504 => 'Gateway Timeout',
        505 => 'Unsupported Version',
        506 => 'Variant Also Negotiates',
        507 => 'Insufficient Storage',
        508 => 'Loop Detected',
        510 => 'Not Extended',
        511 => 'Network Authentication Required',
        599 => 'Network Connect Timeout Error',
    ];

    /**
     * Holds type key to mime type mappings for known mime types.
     *
     * @var array
     */
    protected $_mimeTypes = [
        'html' => ['text/html', '*/*'],
        'json' => 'application/json',
        'xml' => ['application/xml', 'text/xml'],
        'xhtml' => ['application/xhtml+xml', 'application/xhtml', 'text/xhtml'],
        'webp' => 'image/webp',
        'rss' => 'application/rss+xml',
        'ai' => 'application/postscript',
        'bcpio' => 'application/x-bcpio',
        'bin' => 'application/octet-stream',
        'ccad' => 'application/clariscad',
        'cdf' => 'application/x-netcdf',
        'class' => 'application/octet-stream',
        'cpio' => 'application/x-cpio',
        'cpt' => 'application/mac-compactpro',
        'csh' => 'application/x-csh',
        'csv' => ['text/csv', 'application/vnd.ms-excel'],
        'dcr' => 'application/x-director',
        'dir' => 'application/x-director',
        'dms' => 'application/octet-stream',
        'doc' => 'application/msword',
        'docx' => 'application/vnd.openxmlformats-officedocument.wordprocessingml.document',
        'drw' => 'application/drafting',
        'dvi' => 'application/x-dvi',
        'dwg' => 'application/acad',
        'dxf' => 'application/dxf',
        'dxr' => 'application/x-director',
        'eot' => 'application/vnd.ms-fontobject',
        'eps' => 'application/postscript',
        'exe' => 'application/octet-stream',
        'ez' => 'application/andrew-inset',
        'flv' => 'video/x-flv',
        'gtar' => 'application/x-gtar',
        'gz' => 'application/x-gzip',
        'bz2' => 'application/x-bzip',
        '7z' => 'application/x-7z-compressed',
        'hdf' => 'application/x-hdf',
        'hqx' => 'application/mac-binhex40',
        'ico' => 'image/x-icon',
        'ips' => 'application/x-ipscript',
        'ipx' => 'application/x-ipix',
        'js' => 'application/javascript',
        'jsonapi' => 'application/vnd.api+json',
        'latex' => 'application/x-latex',
        'lha' => 'application/octet-stream',
        'lsp' => 'application/x-lisp',
        'lzh' => 'application/octet-stream',
        'man' => 'application/x-troff-man',
        'me' => 'application/x-troff-me',
        'mif' => 'application/vnd.mif',
        'ms' => 'application/x-troff-ms',
        'nc' => 'application/x-netcdf',
        'oda' => 'application/oda',
        'otf' => 'font/otf',
        'pdf' => 'application/pdf',
        'pgn' => 'application/x-chess-pgn',
        'pot' => 'application/vnd.ms-powerpoint',
        'pps' => 'application/vnd.ms-powerpoint',
        'ppt' => 'application/vnd.ms-powerpoint',
        'pptx' => 'application/vnd.openxmlformats-officedocument.presentationml.presentation',
        'ppz' => 'application/vnd.ms-powerpoint',
        'pre' => 'application/x-freelance',
        'prt' => 'application/pro_eng',
        'ps' => 'application/postscript',
        'roff' => 'application/x-troff',
        'scm' => 'application/x-lotusscreencam',
        'set' => 'application/set',
        'sh' => 'application/x-sh',
        'shar' => 'application/x-shar',
        'sit' => 'application/x-stuffit',
        'skd' => 'application/x-koan',
        'skm' => 'application/x-koan',
        'skp' => 'application/x-koan',
        'skt' => 'application/x-koan',
        'smi' => 'application/smil',
        'smil' => 'application/smil',
        'sol' => 'application/solids',
        'spl' => 'application/x-futuresplash',
        'src' => 'application/x-wais-source',
        'step' => 'application/STEP',
        'stl' => 'application/SLA',
        'stp' => 'application/STEP',
        'sv4cpio' => 'application/x-sv4cpio',
        'sv4crc' => 'application/x-sv4crc',
        'svg' => 'image/svg+xml',
        'svgz' => 'image/svg+xml',
        'swf' => 'application/x-shockwave-flash',
        't' => 'application/x-troff',
        'tar' => 'application/x-tar',
        'tcl' => 'application/x-tcl',
        'tex' => 'application/x-tex',
        'texi' => 'application/x-texinfo',
        'texinfo' => 'application/x-texinfo',
        'tr' => 'application/x-troff',
        'tsp' => 'application/dsptype',
        'ttc' => 'font/ttf',
        'ttf' => 'font/ttf',
        'unv' => 'application/i-deas',
        'ustar' => 'application/x-ustar',
        'vcd' => 'application/x-cdlink',
        'vda' => 'application/vda',
        'xlc' => 'application/vnd.ms-excel',
        'xll' => 'application/vnd.ms-excel',
        'xlm' => 'application/vnd.ms-excel',
        'xls' => 'application/vnd.ms-excel',
        'xlsx' => 'application/vnd.openxmlformats-officedocument.spreadsheetml.sheet',
        'xlw' => 'application/vnd.ms-excel',
        'zip' => 'application/zip',
        'aif' => 'audio/x-aiff',
        'aifc' => 'audio/x-aiff',
        'aiff' => 'audio/x-aiff',
        'au' => 'audio/basic',
        'kar' => 'audio/midi',
        'mid' => 'audio/midi',
        'midi' => 'audio/midi',
        'mp2' => 'audio/mpeg',
        'mp3' => 'audio/mpeg',
        'mpga' => 'audio/mpeg',
        'ogg' => 'audio/ogg',
        'oga' => 'audio/ogg',
        'spx' => 'audio/ogg',
        'ra' => 'audio/x-realaudio',
        'ram' => 'audio/x-pn-realaudio',
        'rm' => 'audio/x-pn-realaudio',
        'rpm' => 'audio/x-pn-realaudio-plugin',
        'snd' => 'audio/basic',
        'tsi' => 'audio/TSP-audio',
        'wav' => 'audio/x-wav',
        'aac' => 'audio/aac',
        'asc' => 'text/plain',
        'c' => 'text/plain',
        'cc' => 'text/plain',
        'css' => 'text/css',
        'etx' => 'text/x-setext',
        'f' => 'text/plain',
        'f90' => 'text/plain',
        'h' => 'text/plain',
        'hh' => 'text/plain',
        'htm' => ['text/html', '*/*'],
        'ics' => 'text/calendar',
        'm' => 'text/plain',
        'rtf' => 'text/rtf',
        'rtx' => 'text/richtext',
        'sgm' => 'text/sgml',
        'sgml' => 'text/sgml',
        'tsv' => 'text/tab-separated-values',
        'tpl' => 'text/template',
        'txt' => 'text/plain',
        'text' => 'text/plain',
        'avi' => 'video/x-msvideo',
        'fli' => 'video/x-fli',
        'mov' => 'video/quicktime',
        'movie' => 'video/x-sgi-movie',
        'mpe' => 'video/mpeg',
        'mpeg' => 'video/mpeg',
        'mpg' => 'video/mpeg',
        'qt' => 'video/quicktime',
        'viv' => 'video/vnd.vivo',
        'vivo' => 'video/vnd.vivo',
        'ogv' => 'video/ogg',
        'webm' => 'video/webm',
        'mp4' => 'video/mp4',
        'm4v' => 'video/mp4',
        'f4v' => 'video/mp4',
        'f4p' => 'video/mp4',
        'm4a' => 'audio/mp4',
        'f4a' => 'audio/mp4',
        'f4b' => 'audio/mp4',
        'gif' => 'image/gif',
        'ief' => 'image/ief',
        'jpg' => 'image/jpeg',
        'jpeg' => 'image/jpeg',
        'jpe' => 'image/jpeg',
        'pbm' => 'image/x-portable-bitmap',
        'pgm' => 'image/x-portable-graymap',
        'png' => 'image/png',
        'pnm' => 'image/x-portable-anymap',
        'ppm' => 'image/x-portable-pixmap',
        'ras' => 'image/cmu-raster',
        'rgb' => 'image/x-rgb',
        'tif' => 'image/tiff',
        'tiff' => 'image/tiff',
        'xbm' => 'image/x-xbitmap',
        'xpm' => 'image/x-xpixmap',
        'xwd' => 'image/x-xwindowdump',
        'psd' => [
            'application/photoshop',
            'application/psd',
            'image/psd',
            'image/x-photoshop',
            'image/photoshop',
            'zz-application/zz-winassoc-psd',
        ],
        'ice' => 'x-conference/x-cooltalk',
        'iges' => 'model/iges',
        'igs' => 'model/iges',
        'mesh' => 'model/mesh',
        'msh' => 'model/mesh',
        'silo' => 'model/mesh',
        'vrml' => 'model/vrml',
        'wrl' => 'model/vrml',
        'mime' => 'www/mime',
        'pdb' => 'chemical/x-pdb',
        'xyz' => 'chemical/x-pdb',
        'javascript' => 'application/javascript',
        'form' => 'application/x-www-form-urlencoded',
        'file' => 'multipart/form-data',
        'xhtml-mobile' => 'application/vnd.wap.xhtml+xml',
        'atom' => 'application/atom+xml',
        'amf' => 'application/x-amf',
        'wap' => ['text/vnd.wap.wml', 'text/vnd.wap.wmlscript', 'image/vnd.wap.wbmp'],
        'wml' => 'text/vnd.wap.wml',
        'wmlscript' => 'text/vnd.wap.wmlscript',
        'wbmp' => 'image/vnd.wap.wbmp',
        'woff' => 'application/x-font-woff',
        'appcache' => 'text/cache-manifest',
        'manifest' => 'text/cache-manifest',
        'htc' => 'text/x-component',
        'rdf' => 'application/xml',
        'crx' => 'application/x-chrome-extension',
        'oex' => 'application/x-opera-extension',
        'xpi' => 'application/x-xpinstall',
        'safariextz' => 'application/octet-stream',
        'webapp' => 'application/x-web-app-manifest+json',
        'vcf' => 'text/x-vcard',
        'vtt' => 'text/vtt',
        'mkv' => 'video/x-matroska',
        'pkpass' => 'application/vnd.apple.pkpass',
        'ajax' => 'text/html',
        'bmp' => 'image/bmp',
    ];

    /**
     * Status code to send to the client
     *
     * @var int
     */
    protected $_status = 200;

    /**
     * Content type to send. This can be an 'extension' that will be transformed using the $_mimetypes array
     * or a complete mime-type
     *
     * @var string
     */
    protected $_contentType = 'text/html';

    /**
     * File object for file to be read out as response
     *
     * @var \SplFileInfo|null
     */
    protected $_file;

    /**
     * File range. Used for requesting ranges of files.
     *
     * @var array
     */
    protected $_fileRange = [];

    /**
     * The charset the response body is encoded with
     *
     * @var string
     */
    protected $_charset = 'UTF-8';

    /**
     * Holds all the cache directives that will be converted
     * into headers when sending the request
     *
     * @var array
     */
    protected $_cacheDirectives = [];

    /**
     * Collection of cookies to send to the client
     *
     * @var \Cake\Http\Cookie\CookieCollection
     */
    protected $_cookies;

    /**
     * Reason Phrase
     *
     * @var string
     */
    protected $_reasonPhrase = 'OK';

    /**
     * Stream mode options.
     *
     * @var string
     */
    protected $_streamMode = 'wb+';

    /**
     * Stream target or resource object.
     *
     * @var string|resource
     */
    protected $_streamTarget = 'php://memory';

    /**
     * Constructor
     *
     * @param array $options list of parameters to setup the response. Possible values are:
     *  - body: the response text that should be sent to the client
     *  - status: the HTTP status code to respond with
     *  - type: a complete mime-type string or an extension mapped in this class
     *  - charset: the charset for the response body
     * @throws \InvalidArgumentException
     */
    public function __construct(array $options = [])
    {
        if (isset($options['streamTarget'])) {
            $this->_streamTarget = $options['streamTarget'];
        }
        if (isset($options['streamMode'])) {
            $this->_streamMode = $options['streamMode'];
        }
        if (isset($options['stream'])) {
            if (!$options['stream'] instanceof StreamInterface) {
                throw new InvalidArgumentException('Stream option must be an object that implements StreamInterface');
            }
            $this->stream = $options['stream'];
        } else {
            $this->_createStream();
        }
        if (isset($options['body'])) {
            $this->stream->write($options['body']);
        }
        if (isset($options['status'])) {
            $this->_setStatus($options['status']);
        }
        if (!isset($options['charset'])) {
            $options['charset'] = Configure::read('App.encoding');
        }
        $this->_charset = $options['charset'];
        if (isset($options['type'])) {
            $this->_contentType = $this->resolveType($options['type']);
        }
        $this->_setContentType();
        $this->_cookies = new CookieCollection();
    }

    /**
     * Creates the stream object.
     *
     * @return void
     */
    protected function _createStream(): void
    {
        $this->stream = new Stream($this->_streamTarget, $this->_streamMode);
    }

    /**
     * Formats the Content-Type header based on the configured contentType and charset
     * the charset will only be set in the header if the response is of type text/*
     *
     * @return void
     */
    protected function _setContentType(): void
    {
        if (in_array($this->_status, [304, 204], true)) {
            $this->_clearHeader('Content-Type');

            return;
        }
        $whitelist = [
            'application/javascript', 'application/xml', 'application/rss+xml',
        ];

        $charset = false;
        if (
            $this->_charset &&
            (
                strpos($this->_contentType, 'text/') === 0 ||
                in_array($this->_contentType, $whitelist, true)
            )
        ) {
            $charset = true;
        }

        if ($charset) {
            $this->_setHeader('Content-Type', "{$this->_contentType}; charset={$this->_charset}");
        } else {
            $this->_setHeader('Content-Type', (string)$this->_contentType);
        }
    }

    /**
     * Return an instance with an updated location header.
     *
     * If the current status code is 200, it will be replaced
     * with 302.
     *
     * @param string $url The location to redirect to.
     * @return static A new response with the Location header set.
     */
    public function withLocation(string $url)
    {
        $new = $this->withHeader('Location', $url);
        if ($new->_status === 200) {
            $new->_status = 302;
        }

        return $new;
    }

    /**
     * Sets a header.
     *
     * @param string $header Header key.
     * @param string $value Header value.
     * @return void
     */
    protected function _setHeader(string $header, string $value): void
    {
        $normalized = strtolower($header);
        $this->headerNames[$normalized] = $header;
        $this->headers[$header] = [$value];
    }

    /**
     * Clear header
     *
     * @param string $header Header key.
     * @return void
     */
    protected function _clearHeader(string $header): void
    {
        $normalized = strtolower($header);
        if (!isset($this->headerNames[$normalized])) {
            return;
        }
        $original = $this->headerNames[$normalized];
        unset($this->headerNames[$normalized], $this->headers[$original]);
    }

    /**
<<<<<<< HEAD
=======
     * Buffers the response message to be sent
     * if $content is null the current buffer is returned
     *
     * @param string|callable|null $content the string or callable message to be sent
     * @return string|null Current message buffer if $content param is passed as null
     * @deprecated 3.4.0 Mutable response methods are deprecated. Use `withBody()`/`withStringBody()` and `getBody()` instead.
     */
    public function body($content = null)
    {
        deprecationWarning(
            'Response::body() is deprecated. ' .
            'Mutable response methods are deprecated. Use `withBody()` and `getBody()` instead.'
        );

        if ($content === null) {
            if ($this->stream->isSeekable()) {
                $this->stream->rewind();
            }
            $result = $this->stream->getContents();
            if (strlen($result) === 0) {
                return null;
            }

            return $result;
        }

        // Compatibility with closure/streaming responses
        if (!is_string($content) && is_callable($content)) {
            $this->stream = new CallbackStream($content);
        } else {
            $this->_createStream();
            $this->stream->write($content);
        }

        return $content;
    }

    /**
     * Handles the callable body for backward compatibility reasons.
     *
     * @param callable $content Callable content.
     * @return string
     */
    protected function _handleCallableBody(callable $content)
    {
        ob_start();
        $result1 = $content();
        $result2 = ob_get_contents();
        ob_get_clean();

        if ($result1) {
            return $result1;
        }

        return $result2;
    }

    /**
     * Sets the HTTP status code to be sent.
     * If $code is null the current code is returned
     *
     * If the status code is 304 or 204, the existing Content-Type header
     * will be cleared, as these response codes have no body.
     *
     * @param int|null $code the HTTP status code
     * @return int Current status code
     * @throws \InvalidArgumentException When an unknown status code is reached.
     * @deprecated 3.4.0 Use `getStatusCode()` and `withStatus()` instead.
     */
    public function statusCode($code = null)
    {
        deprecationWarning(
            'Response::statusCode() is deprecated. ' .
            'Use `getStatusCode()` and `withStatus()` instead.'
        );

        if ($code === null) {
            return $this->_status;
        }
        if (!isset($this->_statusCodes[$code])) {
            throw new InvalidArgumentException('Unknown status code');
        }
        $this->_setStatus($code);

        return $code;
    }

    /**
>>>>>>> 26125981
     * Gets the response status code.
     *
     * The status code is a 3-digit integer result code of the server's attempt
     * to understand and satisfy the request.
     *
     * @return int Status code.
     */
    public function getStatusCode(): int
    {
        return $this->_status;
    }

    /**
     * Return an instance with the specified status code and, optionally, reason phrase.
     *
     * If no reason phrase is specified, implementations MAY choose to default
     * to the RFC 7231 or IANA recommended reason phrase for the response's
     * status code.
     *
     * This method MUST be implemented in such a way as to retain the
     * immutability of the message, and MUST return an instance that has the
     * updated status and reason phrase.
     *
     * If the status code is 304 or 204, the existing Content-Type header
     * will be cleared, as these response codes have no body.
     *
     * There are external packages such as `fig/http-message-util` that provide HTTP
     * status code constants. These can be used with any method that accepts or
     * returns a status code integer. However, keep in mind that these consants
     * might include status codes that are now allowed which will throw an
     * `\InvalidArgumentException`.
     *
     * @link https://tools.ietf.org/html/rfc7231#section-6
     * @link https://www.iana.org/assignments/http-status-codes/http-status-codes.xhtml
     * @param int $code The 3-digit integer status code to set.
     * @param string $reasonPhrase The reason phrase to use with the
     *     provided status code; if none is provided, implementations MAY
     *     use the defaults as suggested in the HTTP specification.
     * @return static
     * @throws \InvalidArgumentException For invalid status code arguments.
     */
    public function withStatus($code, $reasonPhrase = '')
    {
        $new = clone $this;
        $new->_setStatus($code, $reasonPhrase);

        return $new;
    }

    /**
     * Modifier for response status
     *
     * @param int $code The status code to set.
     * @param string $reasonPhrase The response reason phrase.
     * @return void
     * @throws \InvalidArgumentException For invalid status code arguments.
     */
    protected function _setStatus(int $code, string $reasonPhrase = ''): void
    {
        if (!isset($this->_statusCodes[$code])) {
            throw new InvalidArgumentException(sprintf(
                'Invalid status code: %s. Use a valid HTTP status code in range 1xx - 5xx.',
                $code
            ));
        }

        $this->_status = $code;
        if (empty($reasonPhrase)) {
            $reasonPhrase = $this->_statusCodes[$code];
        }
        $this->_reasonPhrase = $reasonPhrase;
        $this->_setContentType();
    }

    /**
     * Gets the response reason phrase associated with the status code.
     *
     * Because a reason phrase is not a required element in a response
     * status line, the reason phrase value MAY be null. Implementations MAY
     * choose to return the default RFC 7231 recommended reason phrase (or those
     * listed in the IANA HTTP Status Code Registry) for the response's
     * status code.
     *
     * @link https://tools.ietf.org/html/rfc7231#section-6
     * @link http://www.iana.org/assignments/http-status-codes/http-status-codes.xhtml
     * @return string Reason phrase; must return an empty string if none present.
     */
    public function getReasonPhrase(): string
    {
        return $this->_reasonPhrase;
    }

    /**
     * Sets a content type definition into the map.
     *
     * E.g.: setTypeMap('xhtml', ['application/xhtml+xml', 'application/xhtml'])
     *
     * This is needed for RequestHandlerComponent and recognition of types.
     *
     * @param string $type Content type.
     * @param string|array $mimeType Definition of the mime type.
     * @return void
     */
    public function setTypeMap(string $type, $mimeType): void
    {
        $this->_mimeTypes[$type] = $mimeType;
    }

    /**
     * Returns the current content type.
     *
     * @return string
     */
    public function getType(): string
    {
        return $this->_contentType;
    }

    /**
     * Get an updated response with the content type set.
     *
     * If you attempt to set the type on a 304 or 204 status code response, the
     * content type will not take effect as these status codes do not have content-types.
     *
     * @param string $contentType Either a file extension which will be mapped to a mime-type or a concrete mime-type.
     * @return static
     */
    public function withType(string $contentType)
    {
        $mappedType = $this->resolveType($contentType);
        $new = clone $this;
        $new->_contentType = $mappedType;
        $new->_setContentType();

        return $new;
    }

    /**
     * Translate and validate content-types.
     *
     * @param string $contentType The content-type or type alias.
     * @return string The resolved content-type
     * @throws \InvalidArgumentException When an invalid content-type or alias is used.
     */
    protected function resolveType(string $contentType): string
    {
        $mapped = $this->getMimeType($contentType);
        if ($mapped) {
            return is_array($mapped) ? current($mapped) : $mapped;
        }
        if (strpos($contentType, '/') === false) {
            throw new InvalidArgumentException(sprintf('"%s" is an invalid content type.', $contentType));
        }

        return $contentType;
    }

    /**
     * Returns the mime type definition for an alias
     *
     * e.g `getMimeType('pdf'); // returns 'application/pdf'`
     *
     * @param string $alias the content type alias to map
     * @return string|array|false String mapped mime type or false if $alias is not mapped
     */
    public function getMimeType(string $alias)
    {
        if (isset($this->_mimeTypes[$alias])) {
            return $this->_mimeTypes[$alias];
        }

        return false;
    }

    /**
     * Maps a content-type back to an alias
     *
     * e.g `mapType('application/pdf'); // returns 'pdf'`
     *
     * @param string|array $ctype Either a string content type to map, or an array of types.
     * @return string|array|null Aliases for the types provided.
     */
    public function mapType($ctype)
    {
        if (is_array($ctype)) {
            return array_map([$this, 'mapType'], $ctype);
        }

        foreach ($this->_mimeTypes as $alias => $types) {
            if (in_array($ctype, (array)$types, true)) {
                return $alias;
            }
        }

        return null;
    }

    /**
     * Returns the current charset.
     *
     * @return string
     */
    public function getCharset(): string
    {
        return $this->_charset;
    }

    /**
     * Get a new instance with an updated charset.
     *
     * @param string $charset Character set string.
     * @return static
     */
    public function withCharset(string $charset)
    {
        $new = clone $this;
        $new->_charset = $charset;
        $new->_setContentType();

        return $new;
    }

    /**
     * Create a new instance with headers to instruct the client to not cache the response
     *
     * @return static
     */
    public function withDisabledCache()
    {
        return $this->withHeader('Expires', 'Mon, 26 Jul 1997 05:00:00 GMT')
            ->withHeader('Last-Modified', gmdate('D, d M Y H:i:s') . ' GMT')
            ->withHeader('Cache-Control', 'no-store, no-cache, must-revalidate, post-check=0, pre-check=0');
    }

    /**
     * Create a new instance with the headers to enable client caching.
     *
     * @param int|string $since a valid time since the response text has not been modified
     * @param int|string $time a valid time for cache expiry
     * @return static
     */
    public function withCache($since, $time = '+1 day')
    {
        if (!is_int($time)) {
            $time = strtotime($time);
            if ($time === false) {
                throw new InvalidArgumentException(
                    'Invalid time parameter. Ensure your time value can be parsed by strtotime'
                );
            }
        }

        return $this->withHeader('Date', gmdate('D, j M Y G:i:s ', time()) . 'GMT')
            ->withModified($since)
            ->withExpires($time)
            ->withSharable(true)
            ->withMaxAge($time - time());
    }

    /**
     * Create a new instace with the public/private Cache-Control directive set.
     *
     * @param bool $public If set to true, the Cache-Control header will be set as public
     *   if set to false, the response will be set to private.
     * @param int|null $time time in seconds after which the response should no longer be considered fresh.
     * @return static
     */
    public function withSharable(bool $public, ?int $time = null)
    {
        $new = clone $this;
        unset($new->_cacheDirectives['private'], $new->_cacheDirectives['public']);

        $key = $public ? 'public' : 'private';
        $new->_cacheDirectives[$key] = true;

        if ($time !== null) {
            $new->_cacheDirectives['max-age'] = $time;
        }
        $new->_setCacheControl();

        return $new;
    }

    /**
     * Create a new instance with the Cache-Control s-maxage directive.
     *
     * The max-age is the number of seconds after which the response should no longer be considered
     * a good candidate to be fetched from a shared cache (like in a proxy server).
     *
     * @param int $seconds The number of seconds for shared max-age
     * @return static
     */
    public function withSharedMaxAge(int $seconds)
    {
        $new = clone $this;
        $new->_cacheDirectives['s-maxage'] = $seconds;
        $new->_setCacheControl();

        return $new;
    }

    /**
     * Create an instance with Cache-Control max-age directive set.
     *
     * The max-age is the number of seconds after which the response should no longer be considered
     * a good candidate to be fetched from the local (client) cache.
     *
     * @param int $seconds The seconds a cached response can be considered valid
     * @return static
     */
    public function withMaxAge(int $seconds)
    {
        $new = clone $this;
        $new->_cacheDirectives['max-age'] = $seconds;
        $new->_setCacheControl();

        return $new;
    }

    /**
     * Create an instance with Cache-Control must-revalidate directive set.
     *
     * Sets the Cache-Control must-revalidate directive.
     * must-revalidate indicates that the response should not be served
     * stale by a cache under any circumstance without first revalidating
     * with the origin.
     *
     * @param bool $enable If boolean sets or unsets the directive.
     * @return static
     */
    public function withMustRevalidate(bool $enable)
    {
        $new = clone $this;
        if ($enable) {
            $new->_cacheDirectives['must-revalidate'] = true;
        } else {
            unset($new->_cacheDirectives['must-revalidate']);
        }
        $new->_setCacheControl();

        return $new;
    }

    /**
     * Helper method to generate a valid Cache-Control header from the options set
     * in other methods
     *
     * @return void
     */
    protected function _setCacheControl(): void
    {
        $control = '';
        foreach ($this->_cacheDirectives as $key => $val) {
            $control .= $val === true ? $key : sprintf('%s=%s', $key, $val);
            $control .= ', ';
        }
        $control = rtrim($control, ', ');
        $this->_setHeader('Cache-Control', $control);
    }

    /**
     * Create a new instance with the Expires header set.
     *
     * ### Examples:
     *
     * ```
     * // Will Expire the response cache now
     * $response->withExpires('now')
     *
     * // Will set the expiration in next 24 hours
     * $response->withExpires(new DateTime('+1 day'))
     * ```
     *
     * @param string|int|\DateTimeInterface|null $time Valid time string or \DateTime instance.
     * @return static
     */
    public function withExpires($time)
    {
        $date = $this->_getUTCDate($time);

        return $this->withHeader('Expires', $date->format('D, j M Y H:i:s') . ' GMT');
    }

    /**
     * Create a new instance with the Last-Modified header set.
     *
     * ### Examples:
     *
     * ```
     * // Will Expire the response cache now
     * $response->withModified('now')
     *
     * // Will set the expiration in next 24 hours
     * $response->withModified(new DateTime('+1 day'))
     * ```
     *
     * @param int|string|\DateTimeInterface $time Valid time string or \DateTime instance.
     * @return static
     */
    public function withModified($time)
    {
        $date = $this->_getUTCDate($time);

        return $this->withHeader('Last-Modified', $date->format('D, j M Y H:i:s') . ' GMT');
    }

    /**
     * Sets the response as Not Modified by removing any body contents
     * setting the status code to "304 Not Modified" and removing all
     * conflicting headers
     *
     * *Warning* This method mutates the response in-place and should be avoided.
     *
     * @return void
     */
    public function notModified(): void
    {
        $this->_createStream();
        $this->_setStatus(304);

        $remove = [
            'Allow',
            'Content-Encoding',
            'Content-Language',
            'Content-Length',
            'Content-MD5',
            'Content-Type',
            'Last-Modified',
        ];
        foreach ($remove as $header) {
            $this->_clearHeader($header);
        }
    }

    /**
     * Create a new instance as 'not modified'
     *
     * This will remove any body contents set the status code
     * to "304" and removing headers that describe
     * a response body.
     *
     * @return static
     */
    public function withNotModified()
    {
        $new = $this->withStatus(304);
        $new->_createStream();
        $remove = [
            'Allow',
            'Content-Encoding',
            'Content-Language',
            'Content-Length',
            'Content-MD5',
            'Content-Type',
            'Last-Modified',
        ];
        foreach ($remove as $header) {
            $new = $new->withoutHeader($header);
        }

        return $new;
    }

    /**
     * Create a new instance with the Vary header set.
     *
     * If an array is passed values will be imploded into a comma
     * separated string. If no parameters are passed, then an
     * array with the current Vary header value is returned
     *
     * @param string|array $cacheVariances A single Vary string or an array
     *   containing the list for variances.
     * @return static
     */
    public function withVary($cacheVariances)
    {
        return $this->withHeader('Vary', (array)$cacheVariances);
    }

    /**
     * Create a new instance with the Etag header set.
     *
     * Etags are a strong indicative that a response can be cached by a
     * HTTP client. A bad way of generating Etags is creating a hash of
     * the response output, instead generate a unique hash of the
     * unique components that identifies a request, such as a
     * modification time, a resource Id, and anything else you consider it
     * that makes the response unique.
     *
     * The second parameter is used to inform clients that the content has
     * changed, but semantically it is equivalent to existing cached values. Consider
     * a page with a hit counter, two different page views are equivalent, but
     * they differ by a few bytes. This permits the Client to decide whether they should
     * use the cached data.
     *
     * @param string $hash The unique hash that identifies this response
     * @param bool $weak Whether the response is semantically the same as
     *   other with the same hash or not. Defaults to false
     * @return static
     */
    public function withEtag(string $hash, bool $weak = false)
    {
        $hash = sprintf('%s"%s"', $weak ? 'W/' : '', $hash);

        return $this->withHeader('Etag', $hash);
    }

    /**
     * Returns a DateTime object initialized at the $time param and using UTC
     * as timezone
     *
     * @param string|int|\DateTimeInterface|null $time Valid time string or \DateTimeInterface instance.
     * @return \DateTimeInterface
     */
    protected function _getUTCDate($time = null): DateTimeInterface
    {
        if ($time instanceof DateTimeInterface) {
            $result = clone $time;
        } elseif (is_int($time)) {
            $result = new DateTime(date('Y-m-d H:i:s', $time));
        } else {
            $result = new DateTime($time);
        }

        /** @psalm-suppress UndefinedInterfaceMethod */
        return $result->setTimezone(new DateTimeZone('UTC'));
    }

    /**
     * Sets the correct output buffering handler to send a compressed response. Responses will
     * be compressed with zlib, if the extension is available.
     *
     * @return bool false if client does not accept compressed responses or no handler is available, true otherwise
     */
    public function compress(): bool
    {
        $compressionEnabled = ini_get('zlib.output_compression') !== '1' &&
            extension_loaded('zlib') &&
            (strpos((string)env('HTTP_ACCEPT_ENCODING'), 'gzip') !== false);

        return $compressionEnabled && ob_start('ob_gzhandler');
    }

    /**
     * Returns whether the resulting output will be compressed by PHP
     *
     * @return bool
     */
    public function outputCompressed(): bool
    {
        return strpos((string)env('HTTP_ACCEPT_ENCODING'), 'gzip') !== false
            && (ini_get('zlib.output_compression') === '1' || in_array('ob_gzhandler', ob_list_handlers(), true));
    }

    /**
     * Create a new instance with the Content-Disposition header set.
     *
     * @param string $filename The name of the file as the browser will download the response
     * @return static
     */
    public function withDownload(string $filename)
    {
        return $this->withHeader('Content-Disposition', 'attachment; filename="' . $filename . '"');
    }

    /**
     * Create a new response with the Content-Length header set.
     *
     * @param int|string $bytes Number of bytes
     * @return static
     */
    public function withLength($bytes)
    {
        return $this->withHeader('Content-Length', (string)$bytes);
    }

    /**
     * Create a new response with the Link header set.
     *
     * ### Examples
     *
     * ```
     * $response = $response->withAddedLink('http://example.com?page=1', ['rel' => 'prev'])
     *     ->withAddedLink('http://example.com?page=3', ['rel' => 'next']);
     * ```
     *
     * Will generate:
     *
     * ```
     * Link: <http://example.com?page=1>; rel="prev"
     * Link: <http://example.com?page=3>; rel="next"
     * ```
     *
     * @param string $url The LinkHeader url.
     * @param array $options The LinkHeader params.
     * @return static
     * @since 3.6.0
     */
    public function withAddedLink(string $url, array $options = [])
    {
        $params = [];
        foreach ($options as $key => $option) {
            $params[] = $key . '="' . $option . '"';
        }

        $param = '';
        if ($params) {
            $param = '; ' . implode('; ', $params);
        }

        return $this->withAddedHeader('Link', '<' . $url . '>' . $param);
    }

    /**
     * Checks whether a response has not been modified according to the 'If-None-Match'
     * (Etags) and 'If-Modified-Since' (last modification date) request
     * headers. If the response is detected to be not modified, it
     * is marked as so accordingly so the client can be informed of that.
     *
     * In order to mark a response as not modified, you need to set at least
     * the Last-Modified etag response header before calling this method. Otherwise
     * a comparison will not be possible.
     *
     * *Warning* This method mutates the response in-place and should be avoided.
     *
     * @param \Cake\Http\ServerRequest $request Request object
     * @return bool Whether the response was marked as not modified or not.
     */
    public function checkNotModified(ServerRequest $request): bool
    {
        $etags = preg_split('/\s*,\s*/', (string)$request->getHeaderLine('If-None-Match'), 0, PREG_SPLIT_NO_EMPTY);
        $responseTag = $this->getHeaderLine('Etag');
        $etagMatches = null;
        if ($responseTag) {
            $etagMatches = in_array('*', $etags, true) || in_array($responseTag, $etags, true);
        }

        $modifiedSince = $request->getHeaderLine('If-Modified-Since');
        $timeMatches = null;
        if ($modifiedSince && $this->hasHeader('Last-Modified')) {
            $timeMatches = strtotime($this->getHeaderLine('Last-Modified')) === strtotime($modifiedSince);
        }
        if ($etagMatches === null && $timeMatches === null) {
            return false;
        }
        $notModified = $etagMatches !== false && $timeMatches !== false;
        if ($notModified) {
            $this->notModified();
        }

        return $notModified;
    }

    /**
     * String conversion. Fetches the response body as a string.
     * Does *not* send headers.
     * If body is a callable, a blank string is returned.
     *
     * @return string
     */
    public function __toString(): string
    {
        $this->stream->rewind();

        return (string)$this->stream->getContents();
    }

    /**
     * Create a new response with a cookie set.
     *
     * ### Example
     *
     * ```
     * // add a cookie object
     * $response = $response->withCookie(new Cookie('remember_me', 1));
     * ```
     *
     * @param \Cake\Http\Cookie\CookieInterface $cookie cookie object
     * @return static
     */
    public function withCookie(CookieInterface $cookie)
    {
        $new = clone $this;
        $new->_cookies = $new->_cookies->add($cookie);

        return $new;
    }

    /**
     * Create a new response with an expired cookie set.
     *
     * ### Example
     *
     * ```
     * // add a cookie object
     * $response = $response->withExpiredCookie(new Cookie('remember_me'));
     * ```
     *
     * @param \Cake\Http\Cookie\CookieInterface $cookie cookie object
     * @return static
     */
    public function withExpiredCookie(CookieInterface $cookie)
    {
        $cookie = $cookie->withExpired();

        $new = clone $this;
        $new->_cookies = $new->_cookies->add($cookie);

        return $new;
    }

    /**
     * Read a single cookie from the response.
     *
     * This method provides read access to pending cookies. It will
     * not read the `Set-Cookie` header if set.
     *
     * @param string $name The cookie name you want to read.
     * @return array|null Either the cookie data or null
     */
    public function getCookie(string $name): ?array
    {
        if (!$this->_cookies->has($name)) {
            return null;
        }

        $cookie = $this->_cookies->get($name);

        return $this->convertCookieToArray($cookie);
    }

    /**
     * Get all cookies in the response.
     *
     * Returns an associative array of cookie name => cookie data.
     *
     * @return array
     */
    public function getCookies(): array
    {
        $out = [];
        /** @var \Cake\Http\Cookie\Cookie[] $cookies */
        $cookies = $this->_cookies;
        foreach ($cookies as $cookie) {
            $out[$cookie->getName()] = $this->convertCookieToArray($cookie);
        }

        return $out;
    }

    /**
     * Convert the cookie into an array of its properties.
     *
     * This method is compatible with the historical behavior of Cake\Http\Response,
     * where `httponly` is `httpOnly` and `expires` is `expire`
     *
     * @param \Cake\Http\Cookie\CookieInterface $cookie Cookie object.
     * @return array
     */
    protected function convertCookieToArray(CookieInterface $cookie): array
    {
        return [
            'name' => $cookie->getName(),
            'value' => $cookie->getScalarValue(),
            'path' => $cookie->getPath(),
            'domain' => $cookie->getDomain(),
            'secure' => $cookie->isSecure(),
            'httpOnly' => $cookie->isHttpOnly(),
            'expire' => $cookie->getExpiresTimestamp(),
        ];
    }

    /**
     * Get the CookieCollection from the response
     *
     * @return \Cake\Http\Cookie\CookieCollection
     */
    public function getCookieCollection(): CookieCollection
    {
        return $this->_cookies;
    }

    /**
     * Get a new instance with provided cookie collection.
     *
     * @param \Cake\Http\Cookie\CookieCollection $cookieCollection Cookie collection to set.
     * @return static
     */
    public function withCookieCollection(CookieCollection $cookieCollection)
    {
        $new = clone $this;
        $new->_cookies = $cookieCollection;

        return $new;
    }

    /**
     * Get a CorsBuilder instance for defining CORS headers.
     *
     * This method allow multiple ways to setup the domains, see the examples
     *
     * ### Full URI
     * ```
     * cors($request, 'https://www.cakephp.org');
     * ```
     *
     * ### URI with wildcard
     * ```
     * cors($request, 'https://*.cakephp.org');
     * ```
     *
     * ### Ignoring the requested protocol
     * ```
     * cors($request, 'www.cakephp.org');
     * ```
     *
     * ### Any URI
     * ```
     * cors($request, '*');
     * ```
     *
     * ### Whitelist of URIs
     * ```
     * cors($request, ['http://www.cakephp.org', '*.google.com', 'https://myproject.github.io']);
     * ```
     *
     * *Note* The `$allowedDomains`, `$allowedMethods`, `$allowedHeaders` parameters are deprecated.
     * Instead the builder object should be used.
     *
     * @param \Cake\Http\ServerRequest $request Request object
<<<<<<< HEAD
=======
     * @param string|string[] $allowedDomains List of allowed domains, see method description for more details
     * @param string|string[] $allowedMethods List of HTTP verbs allowed
     * @param string|string[] $allowedHeaders List of HTTP headers allowed
>>>>>>> 26125981
     * @return \Cake\Http\CorsBuilder A builder object the provides a fluent interface for defining
     *   additional CORS headers.
     */
    public function cors(ServerRequest $request): CorsBuilder
    {
        $origin = $request->getHeaderLine('Origin');
        $ssl = $request->is('ssl');

        return new CorsBuilder($this, $origin, $ssl);
    }

    /**
     * Create a new instance that is based on a file.
     *
     * This method will augment both the body and a number of related headers.
     *
     * If `$_SERVER['HTTP_RANGE']` is set, a slice of the file will be
     * returned instead of the entire file.
     *
     * ### Options keys
     *
     * - name: Alternate download name
     * - download: If `true` sets download header and forces file to
     *   be downloaded rather than displayed inline.
     *
     * @param string $path Absolute path to file.
     * @param array $options Options See above.
     * @return static
     * @throws \Cake\Http\Exception\NotFoundException
     */
    public function withFile(string $path, array $options = [])
    {
        $file = $this->validateFile($path);
        $options += [
            'name' => null,
            'download' => null,
        ];

        $extension = strtolower($file->getExtension());
        $mapped = $this->getMimeType($extension);
        if ((!$extension || !$mapped) && $options['download'] === null) {
            $options['download'] = true;
        }

        $new = clone $this;
        if ($mapped) {
            $new = $new->withType($extension);
        }

        $fileSize = $file->getSize();
        if ($options['download']) {
            $agent = (string)env('HTTP_USER_AGENT');

            if ($agent && preg_match('%Opera(/| )([0-9].[0-9]{1,2})%', $agent)) {
                $contentType = 'application/octet-stream';
            } elseif ($agent && preg_match('/MSIE ([0-9].[0-9]{1,2})/', $agent)) {
                $contentType = 'application/force-download';
            }

            if (isset($contentType)) {
                $new = $new->withType($contentType);
            }
            $name = $options['name'] ?: $file->getFileName();
            $new = $new->withDownload($name)
                ->withHeader('Content-Transfer-Encoding', 'binary');
        }

        $new = $new->withHeader('Accept-Ranges', 'bytes');
        $httpRange = (string)env('HTTP_RANGE');
        if ($httpRange) {
            $new->_fileRange($file, $httpRange);
        } else {
            $new = $new->withHeader('Content-Length', (string)$fileSize);
        }
        $new->_file = $file;
        $new->stream = new Stream($file->getPathname(), 'rb');

        return $new;
    }

    /**
     * Convenience method to set a string into the response body
     *
     * @param string $string The string to be sent
     * @return static
     */
    public function withStringBody(?string $string)
    {
        $new = clone $this;
        $new->_createStream();
        $new->stream->write((string)$string);

        return $new;
    }

    /**
     * Validate a file path is a valid response body.
     *
     * @param string $path The path to the file.
     * @throws \Cake\Http\Exception\NotFoundException
     * @return \SplFileInfo
     */
    protected function validateFile(string $path): SplFileInfo
    {
        if (strpos($path, '../') !== false || strpos($path, '..\\') !== false) {
            throw new NotFoundException(__d('cake', 'The requested file contains `..` and will not be read.'));
        }

        $file = new SplFileInfo($path);
        if (!$file->isFile() || !$file->isReadable()) {
            if (Configure::read('debug')) {
                throw new NotFoundException(sprintf('The requested file %s was not found or not readable', $path));
            }
            throw new NotFoundException(__d('cake', 'The requested file was not found'));
        }

        return $file;
    }

    /**
     * Get the current file if one exists.
     *
     * @return \SplFileInfo|null The file to use in the response or null
     */
    public function getFile(): ?SplFileInfo
    {
        return $this->_file;
    }

    /**
     * Apply a file range to a file and set the end offset.
     *
     * If an invalid range is requested a 416 Status code will be used
     * in the response.
     *
     * @param \SplFileInfo $file The file to set a range on.
     * @param string $httpRange The range to use.
     * @return void
     */
    protected function _fileRange(SplFileInfo $file, string $httpRange): void
    {
        $fileSize = $file->getSize();
        $lastByte = $fileSize - 1;
        $start = 0;
        $end = $lastByte;

        preg_match('/^bytes\s*=\s*(\d+)?\s*-\s*(\d+)?$/', $httpRange, $matches);
        if ($matches) {
            $start = $matches[1];
            $end = $matches[2] ?? '';
        }

        if ($start === '') {
            $start = $fileSize - (int)$end;
            $end = $lastByte;
        }
        if ($end === '') {
            $end = $lastByte;
        }

        if ($start > $end || $end > $lastByte || $start > $lastByte) {
            $this->_setStatus(416);
            $this->_setHeader('Content-Range', 'bytes 0-' . $lastByte . '/' . $fileSize);

            return;
        }

        /** @psalm-suppress PossiblyInvalidOperand */
        $this->_setHeader('Content-Length', (string)($end - $start + 1));
        $this->_setHeader('Content-Range', 'bytes ' . $start . '-' . $end . '/' . $fileSize);
        $this->_setStatus(206);
        $this->_fileRange = [$start, $end];
    }

    /**
     * Returns an array that can be used to describe the internal state of this
     * object.
     *
     * @return array
     */
    public function __debugInfo(): array
    {
        return [
            'status' => $this->_status,
            'contentType' => $this->_contentType,
            'headers' => $this->headers,
            'file' => $this->_file,
            'fileRange' => $this->_fileRange,
            'cookies' => $this->_cookies,
            'cacheDirectives' => $this->_cacheDirectives,
            'body' => (string)$this->getBody(),
        ];
    }
}<|MERGE_RESOLUTION|>--- conflicted
+++ resolved
@@ -564,97 +564,6 @@
     }
 
     /**
-<<<<<<< HEAD
-=======
-     * Buffers the response message to be sent
-     * if $content is null the current buffer is returned
-     *
-     * @param string|callable|null $content the string or callable message to be sent
-     * @return string|null Current message buffer if $content param is passed as null
-     * @deprecated 3.4.0 Mutable response methods are deprecated. Use `withBody()`/`withStringBody()` and `getBody()` instead.
-     */
-    public function body($content = null)
-    {
-        deprecationWarning(
-            'Response::body() is deprecated. ' .
-            'Mutable response methods are deprecated. Use `withBody()` and `getBody()` instead.'
-        );
-
-        if ($content === null) {
-            if ($this->stream->isSeekable()) {
-                $this->stream->rewind();
-            }
-            $result = $this->stream->getContents();
-            if (strlen($result) === 0) {
-                return null;
-            }
-
-            return $result;
-        }
-
-        // Compatibility with closure/streaming responses
-        if (!is_string($content) && is_callable($content)) {
-            $this->stream = new CallbackStream($content);
-        } else {
-            $this->_createStream();
-            $this->stream->write($content);
-        }
-
-        return $content;
-    }
-
-    /**
-     * Handles the callable body for backward compatibility reasons.
-     *
-     * @param callable $content Callable content.
-     * @return string
-     */
-    protected function _handleCallableBody(callable $content)
-    {
-        ob_start();
-        $result1 = $content();
-        $result2 = ob_get_contents();
-        ob_get_clean();
-
-        if ($result1) {
-            return $result1;
-        }
-
-        return $result2;
-    }
-
-    /**
-     * Sets the HTTP status code to be sent.
-     * If $code is null the current code is returned
-     *
-     * If the status code is 304 or 204, the existing Content-Type header
-     * will be cleared, as these response codes have no body.
-     *
-     * @param int|null $code the HTTP status code
-     * @return int Current status code
-     * @throws \InvalidArgumentException When an unknown status code is reached.
-     * @deprecated 3.4.0 Use `getStatusCode()` and `withStatus()` instead.
-     */
-    public function statusCode($code = null)
-    {
-        deprecationWarning(
-            'Response::statusCode() is deprecated. ' .
-            'Use `getStatusCode()` and `withStatus()` instead.'
-        );
-
-        if ($code === null) {
-            return $this->_status;
-        }
-        if (!isset($this->_statusCodes[$code])) {
-            throw new InvalidArgumentException('Unknown status code');
-        }
-        $this->_setStatus($code);
-
-        return $code;
-    }
-
-    /**
->>>>>>> 26125981
      * Gets the response status code.
      *
      * The status code is a 3-digit integer result code of the server's attempt
@@ -1485,12 +1394,6 @@
      * Instead the builder object should be used.
      *
      * @param \Cake\Http\ServerRequest $request Request object
-<<<<<<< HEAD
-=======
-     * @param string|string[] $allowedDomains List of allowed domains, see method description for more details
-     * @param string|string[] $allowedMethods List of HTTP verbs allowed
-     * @param string|string[] $allowedHeaders List of HTTP headers allowed
->>>>>>> 26125981
      * @return \Cake\Http\CorsBuilder A builder object the provides a fluent interface for defining
      *   additional CORS headers.
      */
