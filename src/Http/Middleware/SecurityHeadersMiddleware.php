--- conflicted
+++ resolved
@@ -253,11 +253,7 @@
     protected function checkValues(string $value, array $allowed): void
     {
         if (!in_array($value, $allowed, true)) {
-<<<<<<< HEAD
-            array_walk($allowed, fn (&$x): string => $x = "`$x`");
-=======
-            array_walk($allowed, fn (&$x) => $x = "`{$x}`");
->>>>>>> 11772eaa
+            array_walk($allowed, fn (&$x): string => $x = "`{$x}`");
             throw new InvalidArgumentException(sprintf(
                 'Invalid arg `%s`, use one of these: %s.',
                 $value,
