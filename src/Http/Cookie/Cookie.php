<?php
declare(strict_types=1);

/**
 * CakePHP(tm) : Rapid Development Framework (https://cakephp.org)
 * Copyright (c) Cake Software Foundation, Inc. (https://cakefoundation.org)
 *
 * Licensed under The MIT License
 * Redistributions of files must retain the above copyright notice.
 *
 * @copyright     Copyright (c) Cake Software Foundation, Inc. (https://cakefoundation.org)
 * @link          https://cakephp.org CakePHP(tm) Project
 * @since         3.5.0
 * @license       https://www.opensource.org/licenses/mit-license.php MIT License
 */
namespace Cake\Http\Cookie;

use Cake\Utility\Hash;
use DateTime;
use DateTimeImmutable;
use DateTimeInterface;
use DateTimeZone;
use InvalidArgumentException;
use ValueError;

/**
 * Cookie object to build a cookie and turn it into a header value
 *
 * An HTTP cookie (also called web cookie, Internet cookie, browser cookie or
 * simply cookie) is a small piece of data sent from a website and stored on
 * the user's computer by the user's web browser while the user is browsing.
 *
 * Cookies were designed to be a reliable mechanism for websites to remember
 * stateful information (such as items added in the shopping cart in an online
 * store) or to record the user's browsing activity (including clicking
 * particular buttons, logging in, or recording which pages were visited in
 * the past). They can also be used to remember arbitrary pieces of information
 * that the user previously entered into form fields such as names, and preferences.
 *
 * Cookie objects are immutable, and you must re-assign variables when modifying
 * cookie objects:
 *
 * ```
 * $cookie = $cookie->withValue('0');
 * ```
 *
 * @link https://tools.ietf.org/html/draft-ietf-httpbis-rfc6265bis-03
 * @link https://en.wikipedia.org/wiki/HTTP_cookie
 * @see \Cake\Http\Cookie\CookieCollection for working with collections of cookies.
 * @see \Cake\Http\Response::getCookieCollection() for working with response cookies.
 */
class Cookie implements CookieInterface
{
    /**
     * Cookie name
     *
     * @var string
     */
    protected string $name = '';

    /**
     * Raw Cookie value.
     *
     * @var array|string
     */
    protected array|string $value = '';

    /**
     * Whether a JSON value has been expanded into an array.
     *
     * @var bool
     */
    protected bool $isExpanded = false;

    /**
     * Expiration time
     *
     * @var \DateTimeInterface|null
     */
    protected ?DateTimeInterface $expiresAt = null;

    /**
     * Path
     *
     * @var string
     */
    protected string $path = '/';

    /**
     * Domain
     *
     * @var string
     */
    protected string $domain = '';

    /**
     * Secure
     *
     * @var bool
     */
    protected bool $secure = false;

    /**
     * HTTP only
     *
     * @var bool
     */
    protected bool $httpOnly = false;

    /**
     * Samesite
     *
     * @var \Cake\Http\Cookie\SameSiteEnum|null
     */
    protected ?SameSiteEnum $sameSite = null;

    /**
     * Default attributes for a cookie.
     *
     * @var array<string, mixed>
     * @see \Cake\Http\Cookie\Cookie::setDefaults()
     */
    protected static array $defaults = [
        'expires' => null,
        'path' => '/',
        'domain' => '',
        'secure' => false,
        'httponly' => false,
        'samesite' => null,
    ];

    /**
     * Constructor
     *
     * The constructors args are similar to the native PHP `setcookie()` method.
     * The only difference is the 3rd argument which excepts null or an
     * DateTime or DateTimeImmutable object instead an integer.
     *
     * @link https://php.net/manual/en/function.setcookie.php
     * @param string $name Cookie name
     * @param array|string|float|int|bool $value Value of the cookie
     * @param \DateTimeInterface|null $expiresAt Expiration time and date
     * @param string|null $path Path
     * @param string|null $domain Domain
     * @param bool|null $secure Is secure
     * @param bool|null $httpOnly HTTP Only
     * @param \Cake\Http\Cookie\SameSiteEnum|string|null $sameSite Samesite
     */
    public function __construct(
        string $name,
        array|string|float|int|bool $value = '',
        ?DateTimeInterface $expiresAt = null,
        ?string $path = null,
        ?string $domain = null,
        ?bool $secure = null,
        ?bool $httpOnly = null,
        SameSiteEnum|string|null $sameSite = null
    ) {
        $this->validateName($name);
        $this->name = $name;

        $this->_setValue($value);

        $this->domain = $domain ?? static::$defaults['domain'];
        $this->httpOnly = $httpOnly ?? static::$defaults['httponly'];
        $this->path = $path ?? static::$defaults['path'];
        $this->secure = $secure ?? static::$defaults['secure'];
        $this->sameSite = static::resolveSameSiteEnum($sameSite ?? static::$defaults['samesite']);

        if ($expiresAt) {
            if ($expiresAt instanceof DateTime) {
                $expiresAt = clone $expiresAt;
            }
            /** @var \DateTimeImmutable|\DateTime $expiresAt */
            $expiresAt = $expiresAt->setTimezone(new DateTimeZone('GMT'));
        } else {
            $expiresAt = static::$defaults['expires'];
        }
        $this->expiresAt = $expiresAt;
    }

    /**
     * Set default options for the cookies.
     *
     * Valid option keys are:
     *
     * - `expires`: Can be a UNIX timestamp or `strtotime()` compatible string or `DateTimeInterface` instance or `null`.
     * - `path`: A path string. Defauts to `'/'`.
     * - `domain`: Domain name string. Defaults to `''`.
     * - `httponly`: Boolean. Defaults to `false`.
     * - `secure`: Boolean. Defaults to `false`.
     * - `samesite`: Can be one of `CookieInterface::SAMESITE_LAX`, `CookieInterface::SAMESITE_STRICT`,
     *    `CookieInterface::SAMESITE_NONE` or `null`. Defaults to `null`.
     *
     * @param array<string, mixed> $options Default options.
     * @return void
     */
    public static function setDefaults(array $options): void
    {
        if (isset($options['expires'])) {
            $options['expires'] = static::dateTimeInstance($options['expires']);
        }
        if (isset($options['samesite'])) {
            $options['samesite'] = static::resolveSameSiteEnum($options['samesite']);
        }

        static::$defaults = $options + static::$defaults;
    }

    /**
     * Factory method to create Cookie instances.
     *
     * @param string $name Cookie name
     * @param array|string|float|int|bool $value Value of the cookie
     * @param array<string, mixed> $options Cookies options.
     * @return static
     * @see \Cake\Cookie\Cookie::setDefaults()
     */
    public static function create(string $name, array|string|float|int|bool $value, array $options = []): static
    {
        $options += static::$defaults;
        $options['expires'] = static::dateTimeInstance($options['expires']);

        return new static(
            $name,
            $value,
            $options['expires'],
            $options['path'],
            $options['domain'],
            $options['secure'],
            $options['httponly'],
            $options['samesite']
        );
    }

    /**
     * Converts non null expiry value into DateTimeInterface instance.
     *
     * @param \DateTimeInterface|string|int|null $expires Expiry value.
     * @return \DateTimeInterface|null
     */
    protected static function dateTimeInstance(DateTimeInterface|string|int|null $expires): ?DateTimeInterface
    {
        if ($expires === null) {
            return null;
        }

        if ($expires instanceof DateTimeInterface) {
            /**
             * @psalm-suppress UndefinedInterfaceMethod
             * @phpstan-ignore-next-line
             */
            return $expires->setTimezone(new DateTimeZone('GMT'));
        }

        if (!is_numeric($expires)) {
            $expires = strtotime($expires) ?: null;
        }

        if ($expires !== null) {
<<<<<<< HEAD
            return new DateTimeImmutable('@' . (string)$expires);
=======
            $expires = new DateTimeImmutable('@' . $expires);
>>>>>>> 11772eaa
        }

        return $expires;
    }

    /**
     * Create Cookie instance from "set-cookie" header string.
     *
     * @param string $cookie Cookie header string.
     * @param array<string, mixed> $defaults Default attributes.
     * @return static
     * @see \Cake\Http\Cookie\Cookie::setDefaults()
     */
    public static function createFromHeaderString(string $cookie, array $defaults = []): static
    {
        if (str_contains($cookie, '";"')) {
            $cookie = str_replace('";"', '{__cookie_replace__}', $cookie);
            $parts = str_replace('{__cookie_replace__}', '";"', explode(';', $cookie));
        } else {
            $parts = preg_split('/\;[ \t]*/', $cookie) ?: [];
        }

        $nameValue = explode('=', (string)array_shift($parts), 2);
        $name = array_shift($nameValue);
        $value = array_shift($nameValue) ?? '';

        $data = [
                'name' => urldecode($name),
                'value' => urldecode($value),
            ] + $defaults;

        foreach ($parts as $part) {
            if (str_contains($part, '=')) {
                [$key, $value] = explode('=', $part);
            } else {
                $key = $part;
                $value = true;
            }

            $key = strtolower($key);
            $data[$key] = $value;
        }

        if (isset($data['max-age'])) {
            $data['expires'] = time() + (int)$data['max-age'];
            unset($data['max-age']);
        }

        // Ignore invalid value when parsing headers
        // https://tools.ietf.org/html/draft-west-first-party-cookies-07#section-4.1
        if (isset($data['samesite'])) {
            try {
                $data['samesite'] = static::resolveSameSiteEnum($data['samesite']);
            } catch (ValueError) {
                unset($data['samesite']);
            }
        }

        $name = $data['name'];
        $value = $data['value'];
        assert(is_string($name) && is_string($value));
        unset($data['name'], $data['value']);

        return Cookie::create(
            $name,
            $value,
            $data
        );
    }

    /**
     * Returns a header value as string
     *
     * @return string
     */
    public function toHeaderValue(): string
    {
        $value = $this->value;
        if ($this->isExpanded) {
            assert(is_array($value), '$value is not an array');

            $value = $this->_flatten($value);
        }

        $headerValue = [];
        /** @var string $value */
        $headerValue[] = sprintf('%s=%s', $this->name, rawurlencode($value));

        if ($this->expiresAt) {
            $headerValue[] = sprintf('expires=%s', $this->getFormattedExpires());
        }
        if ($this->path !== '') {
            $headerValue[] = sprintf('path=%s', $this->path);
        }
        if ($this->domain !== '') {
            $headerValue[] = sprintf('domain=%s', $this->domain);
        }
        if ($this->sameSite) {
            $headerValue[] = sprintf('samesite=%s', $this->sameSite->value);
        }
        if ($this->secure) {
            $headerValue[] = 'secure';
        }
        if ($this->httpOnly) {
            $headerValue[] = 'httponly';
        }

        return implode('; ', $headerValue);
    }

    /**
     * @inheritDoc
     */
    public function withName(string $name): static
    {
        $this->validateName($name);
        $new = clone $this;
        $new->name = $name;

        return $new;
    }

    /**
     * @inheritDoc
     */
    public function getId(): string
    {
        return "{$this->name};{$this->domain};{$this->path}";
    }

    /**
     * @inheritDoc
     */
    public function getName(): string
    {
        return $this->name;
    }

    /**
     * Validates the cookie name
     *
     * @param string $name Name of the cookie
     * @return void
     * @throws \InvalidArgumentException
     * @link https://tools.ietf.org/html/rfc2616#section-2.2 Rules for naming cookies.
     */
    protected function validateName(string $name): void
    {
        if (preg_match("/[=,;\t\r\n\013\014]/", $name)) {
            throw new InvalidArgumentException(
                sprintf('The cookie name `%s` contains invalid characters.', $name)
            );
        }

        if (!$name) {
            throw new InvalidArgumentException('The cookie name cannot be empty.');
        }
    }

    /**
     * @inheritDoc
     */
    public function getValue(): array|string
    {
        return $this->value;
    }

    /**
     * @inheritDoc
     */
    public function getScalarValue(): string
    {
        if ($this->isExpanded) {
            assert(is_array($this->value), '$value is not an array');

            return $this->_flatten($this->value);
        }

        assert(is_string($this->value), '$value is not a string');

        return $this->value;
    }

    /**
     * @inheritDoc
     */
    public function withValue(array|string|float|int|bool $value): static
    {
        $new = clone $this;
        $new->_setValue($value);

        return $new;
    }

    /**
     * Setter for the value attribute.
     *
     * @param array|string|float|int|bool $value The value to store.
     * @return void
     */
    protected function _setValue(array|string|float|int|bool $value): void
    {
        $this->isExpanded = is_array($value);
        $this->value = is_array($value) ? $value : (string)$value;
    }

    /**
     * @inheritDoc
     */
    public function withPath(string $path): static
    {
        $new = clone $this;
        $new->path = $path;

        return $new;
    }

    /**
     * @inheritDoc
     */
    public function getPath(): string
    {
        return $this->path;
    }

    /**
     * @inheritDoc
     */
    public function withDomain(string $domain): static
    {
        $new = clone $this;
        $new->domain = $domain;

        return $new;
    }

    /**
     * @inheritDoc
     */
    public function getDomain(): string
    {
        return $this->domain;
    }

    /**
     * @inheritDoc
     */
    public function isSecure(): bool
    {
        return $this->secure;
    }

    /**
     * @inheritDoc
     */
    public function withSecure(bool $secure): static
    {
        $new = clone $this;
        $new->secure = $secure;

        return $new;
    }

    /**
     * @inheritDoc
     */
    public function withHttpOnly(bool $httpOnly): static
    {
        $new = clone $this;
        $new->httpOnly = $httpOnly;

        return $new;
    }

    /**
     * @inheritDoc
     */
    public function isHttpOnly(): bool
    {
        return $this->httpOnly;
    }

    /**
     * @inheritDoc
     */
    public function withExpiry(DateTimeInterface $dateTime): static
    {
        if ($dateTime instanceof DateTime) {
            $dateTime = clone $dateTime;
        }

        $new = clone $this;
        $new->expiresAt = $dateTime->setTimezone(new DateTimeZone('GMT'));

        return $new;
    }

    /**
     * @inheritDoc
     */
    public function getExpiry(): ?DateTimeInterface
    {
        return $this->expiresAt;
    }

    /**
     * @inheritDoc
     */
    public function getExpiresTimestamp(): ?int
    {
        if (!$this->expiresAt) {
            return null;
        }

        return (int)$this->expiresAt->format('U');
    }

    /**
     * @inheritDoc
     */
    public function getFormattedExpires(): string
    {
        if (!$this->expiresAt) {
            return '';
        }

        return $this->expiresAt->format(static::EXPIRES_FORMAT);
    }

    /**
     * @inheritDoc
     */
    public function isExpired(?DateTimeInterface $time = null): bool
    {
        $time = $time ?: new DateTimeImmutable('now', new DateTimeZone('UTC'));
        if ($time instanceof DateTime) {
            $time = clone $time;
        }

        if (!$this->expiresAt) {
            return false;
        }

        return $this->expiresAt < $time;
    }

    /**
     * @inheritDoc
     */
    public function withNeverExpire(): static
    {
        $new = clone $this;
        $new->expiresAt = new DateTimeImmutable('2038-01-01');

        return $new;
    }

    /**
     * @inheritDoc
     */
    public function withExpired(): static
    {
        $new = clone $this;
        $new->expiresAt = new DateTimeImmutable('@1');

        return $new;
    }

    /**
     * @inheritDoc
     */
    public function getSameSite(): ?SameSiteEnum
    {
        return $this->sameSite;
    }

    /**
     * @inheritDoc
     */
    public function withSameSite(SameSiteEnum|string|null $sameSite): static
    {
        $new = clone $this;
        $new->sameSite = static::resolveSameSiteEnum($sameSite);

        return $new;
    }

    /**
     * Create SameSiteEnum instance.
     *
     * @param \Cake\Http\Cookie\SameSiteEnum|string|null $sameSite SameSite value
     * @return \Cake\Http\Cookie\SameSiteEnum|null
     */
    protected static function resolveSameSiteEnum(SameSiteEnum|string|null $sameSite): ?SameSiteEnum
    {
        return match (true) {
            $sameSite === null => $sameSite,
            $sameSite instanceof SameSiteEnum => $sameSite,
            default => SameSiteEnum::from(ucfirst(strtolower($sameSite))),
        };
    }

    /**
     * Checks if a value exists in the cookie data.
     *
     * This method will expand serialized complex data,
     * on first use.
     *
     * @param string $path Path to check
     * @return bool
     */
    public function check(string $path): bool
    {
        if ($this->isExpanded === false) {
            assert(is_string($this->value), '$value is not a string');
            $this->value = $this->_expand($this->value);
        }

        assert(is_array($this->value), '$value is not an array');

        return Hash::check($this->value, $path);
    }

    /**
     * Create a new cookie with updated data.
     *
     * @param string $path Path to write to
     * @param mixed $value Value to write
     * @return static
     */
    public function withAddedValue(string $path, mixed $value): static
    {
        $new = clone $this;
        if ($new->isExpanded === false) {
            assert(is_string($new->value), '$value is not a string');
            $new->value = $new->_expand($new->value);
        }

        assert(is_array($new->value), '$value is not an array');
        $new->value = Hash::insert($new->value, $path, $value);

        return $new;
    }

    /**
     * Create a new cookie without a specific path
     *
     * @param string $path Path to remove
     * @return static
     */
    public function withoutAddedValue(string $path): static
    {
        $new = clone $this;
        if ($new->isExpanded === false) {
            assert(is_string($new->value), '$value is not a string');
            $new->value = $new->_expand($new->value);
        }

        assert(is_array($new->value), '$value is not an array');

        $new->value = Hash::remove($new->value, $path);

        return $new;
    }

    /**
     * Read data from the cookie
     *
     * This method will expand serialized complex data,
     * on first use.
     *
     * @param string|null $path Path to read the data from
     * @return mixed
     */
    public function read(?string $path = null): mixed
    {
        if ($this->isExpanded === false) {
            assert(is_string($this->value), '$value is not a string');

            $this->value = $this->_expand($this->value);
        }

        if ($path === null) {
            return $this->value;
        }

        assert(is_array($this->value), '$value is not an array');

        return Hash::get($this->value, $path);
    }

    /**
     * Checks if the cookie value was expanded
     *
     * @return bool
     */
    public function isExpanded(): bool
    {
        return $this->isExpanded;
    }

    /**
     * @inheritDoc
     */
    public function getOptions(): array
    {
        $options = [
            'expires' => (int)$this->getExpiresTimestamp(),
            'path' => $this->path,
            'domain' => $this->domain,
            'secure' => $this->secure,
            'httponly' => $this->httpOnly,
        ];

        if ($this->sameSite !== null) {
            $options['samesite'] = $this->sameSite->value;
        }

        return $options;
    }

    /**
     * @inheritDoc
     */
    public function toArray(): array
    {
        return [
            'name' => $this->name,
            'value' => $this->getScalarValue(),
        ] + $this->getOptions();
    }

    /**
     * Implode method to keep keys are multidimensional arrays
     *
     * @param array $array Map of key and values
     * @return string A JSON encoded string.
     */
    protected function _flatten(array $array): string
    {
        return json_encode($array, JSON_THROW_ON_ERROR);
    }

    /**
     * Explode method to return array from string set in CookieComponent::_flatten()
     * Maintains reading backwards compatibility with 1.x CookieComponent::_flatten().
     *
     * @param string $string A string containing JSON encoded data, or a bare string.
     * @return array|string Map of key and values
     */
    protected function _expand(string $string): array|string
    {
        $this->isExpanded = true;
        $first = substr($string, 0, 1);
        if ($first === '{' || $first === '[') {
            return json_decode($string, true) ?? $string;
        }

        $array = [];
        foreach (explode(',', $string) as $pair) {
            $key = explode('|', $pair);
            if (!isset($key[1])) {
                return $key[0];
            }
            $array[$key[0]] = $key[1];
        }

        return $array;
    }
}<|MERGE_RESOLUTION|>--- conflicted
+++ resolved
@@ -258,11 +258,7 @@
         }
 
         if ($expires !== null) {
-<<<<<<< HEAD
-            return new DateTimeImmutable('@' . (string)$expires);
-=======
-            $expires = new DateTimeImmutable('@' . $expires);
->>>>>>> 11772eaa
+            return new DateTimeImmutable('@' . $expires);
         }
 
         return $expires;
