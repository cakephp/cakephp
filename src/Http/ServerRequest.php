--- conflicted
+++ resolved
@@ -736,11 +736,7 @@
      * @param callable|array $detector A callable or options array for the detector definition.
      * @return void
      */
-<<<<<<< HEAD
-    public static function addDetector(string $name, callable|array $callable): void
-=======
-    public static function addDetector(string $name, $detector): void
->>>>>>> 6317fc29
+    public static function addDetector(string $name, callable|array $detector): void
     {
         $name = strtolower($name);
         if (is_callable($detector)) {
