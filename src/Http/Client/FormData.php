--- conflicted
+++ resolved
@@ -170,10 +170,7 @@
             $part->filename($filename);
         }
         $this->add($part);
-<<<<<<< HEAD
-=======
-
->>>>>>> b3acb512
+
         return $part;
     }
 
