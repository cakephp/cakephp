--- conflicted
+++ resolved
@@ -68,13 +68,8 @@
      * Find a response if one exists.
      *
      * @param \Psr\Http\Message\RequestInterface $request The request to match
-<<<<<<< HEAD
-     * @param array $options Unused.
+     * @param array<string, mixed> $options Unused.
      * @return array<\Cake\Http\Client\Response> The matched response or an empty array for no matches.
-=======
-     * @param array<string, mixed> $options Unused.
-     * @return \Cake\Http\Client\Response[] The matched response or an empty array for no matches.
->>>>>>> e2c8ffaf
      */
     public function send(RequestInterface $request, array $options): array
     {
