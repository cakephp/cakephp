--- conflicted
+++ resolved
@@ -110,20 +110,14 @@
         }
 
         $body = $request->getBody();
-<<<<<<< HEAD
         $body->rewind();
         $out[CURLOPT_POSTFIELDS] = $body->getContents();
+        // GET requests with bodies require custom request to be used.
+        if (strlen($out[CURLOPT_POSTFIELDS]) && isset($out[CURLOPT_HTTPGET])) {
+            $out[CURLOPT_CUSTOMREQUEST] = 'get';
+        }
         if ($out[CURLOPT_POSTFIELDS] === '') {
             unset($out[CURLOPT_POSTFIELDS]);
-=======
-        if ($body) {
-            $body->rewind();
-            $out[CURLOPT_POSTFIELDS] = $body->getContents();
-            // GET requests with bodies require custom request to be used.
-            if (isset($out[CURLOPT_HTTPGET])) {
-                $out[CURLOPT_CUSTOMREQUEST] = 'get';
-            }
->>>>>>> 5a3768be
         }
 
         if (empty($options['ssl_cafile'])) {
