<?php
declare(strict_types=1);

/**
 * CakePHP(tm) : Rapid Development Framework (https://cakephp.org)
 * Copyright (c) Cake Software Foundation, Inc. (https://cakefoundation.org)
 *
 * Licensed under The MIT License
 * Redistributions of files must retain the above copyright notice.
 *
 * @copyright     Copyright (c) Cake Software Foundation, Inc. (https://cakefoundation.org)
 * @link          https://cakephp.org CakePHP(tm) Project
 * @since         3.7.0
 * @license       https://opensource.org/licenses/mit-license.php MIT License
 */
namespace Cake\Http\Client\Adapter;

use Cake\Http\Client\AdapterInterface;
use Cake\Http\Client\Exception\ClientException;
use Cake\Http\Client\Exception\NetworkException;
use Cake\Http\Client\Exception\RequestException;
use Cake\Http\Client\Request;
use Cake\Http\Client\Response;
use Cake\Http\Exception\HttpException;
use Composer\CaBundle\CaBundle;
use CurlHandle;
use Psr\Http\Message\RequestInterface;

/**
 * Implements sending Cake\Http\Client\Request via ext/curl.
 *
 * In addition to the standard options documented in Cake\Http\Client,
 * this adapter supports all available curl options. Additional curl options
 * can be set via the `curl` option key when making requests or configuring
 * a client.
 */
class Curl implements AdapterInterface
{
    /**
     * @inheritDoc
     */
    public function send(RequestInterface $request, array $options): array
    {
        if (!extension_loaded('curl')) {
            throw new ClientException('curl extension is not loaded.');
        }

        $ch = curl_init();
        $options = $this->buildOptions($request, $options);
        curl_setopt_array($ch, $options);

        /** @var string|false $body */
        $body = $this->exec($ch);
        if ($body === false) {
            $errorCode = curl_errno($ch);
            $error = curl_error($ch);
            curl_close($ch);

            $message = "cURL Error ({$errorCode}) {$error}";
            $errorNumbers = [
                CURLE_FAILED_INIT,
                CURLE_URL_MALFORMAT,
                CURLE_URL_MALFORMAT_USER,
            ];
            if (in_array($errorCode, $errorNumbers, true)) {
                throw new RequestException($message, $request);
            }
            throw new NetworkException($message, $request);
        }

        $responses = $this->createResponse($ch, $body);
        curl_close($ch);

        return $responses;
    }

    /**
     * Convert client options into curl options.
     *
     * @param \Psr\Http\Message\RequestInterface $request The request.
     * @param array $options The client options
     * @return array
     */
    public function buildOptions(RequestInterface $request, array $options): array
    {
        $headers = [];
        foreach ($request->getHeaders() as $key => $values) {
            $headers[] = $key . ': ' . implode(', ', $values);
        }

        $out = [
            CURLOPT_URL => (string)$request->getUri(),
            CURLOPT_HTTP_VERSION => $this->getProtocolVersion($request),
            CURLOPT_RETURNTRANSFER => true,
            CURLOPT_HEADER => true,
            CURLOPT_HTTPHEADER => $headers,
        ];
        switch ($request->getMethod()) {
            case Request::METHOD_GET:
                $out[CURLOPT_HTTPGET] = true;
                break;

            case Request::METHOD_POST:
                $out[CURLOPT_POST] = true;
                break;

            case Request::METHOD_HEAD:
                $out[CURLOPT_NOBODY] = true;
                break;

            default:
                $out[CURLOPT_POST] = true;
                $out[CURLOPT_CUSTOMREQUEST] = $request->getMethod();
                break;
        }

        $body = $request->getBody();
        $body->rewind();
        $out[CURLOPT_POSTFIELDS] = $body->getContents();
        // GET requests with bodies require custom request to be used.
        if ($out[CURLOPT_POSTFIELDS] !== '' && isset($out[CURLOPT_HTTPGET])) {
            $out[CURLOPT_CUSTOMREQUEST] = 'get';
        }
        if ($out[CURLOPT_POSTFIELDS] === '') {
            unset($out[CURLOPT_POSTFIELDS]);
        }

        if (empty($options['ssl_cafile'])) {
            $options['ssl_cafile'] = CaBundle::getBundledCaBundlePath();
        }
        if (!empty($options['ssl_verify_host'])) {
            // Value of 1 or true is deprecated. Only 2 or 0 should be used now.
            $options['ssl_verify_host'] = 2;
        }
        $optionMap = [
            'timeout' => CURLOPT_TIMEOUT,
            'ssl_verify_peer' => CURLOPT_SSL_VERIFYPEER,
            'ssl_verify_host' => CURLOPT_SSL_VERIFYHOST,
            'ssl_cafile' => CURLOPT_CAINFO,
            'ssl_local_cert' => CURLOPT_SSLCERT,
            'ssl_passphrase' => CURLOPT_SSLCERTPASSWD,
        ];
        foreach ($optionMap as $option => $curlOpt) {
            if (isset($options[$option])) {
                $out[$curlOpt] = $options[$option];
            }
        }
        if (isset($options['proxy']['proxy'])) {
            $out[CURLOPT_PROXY] = $options['proxy']['proxy'];
        }
        if (isset($options['proxy']['username'])) {
            $password = !empty($options['proxy']['password']) ? $options['proxy']['password'] : '';
            $out[CURLOPT_PROXYUSERPWD] = $options['proxy']['username'] . ':' . $password;
        }
        if (isset($options['curl']) && is_array($options['curl'])) {
            // Can't use array_merge() because keys will be re-ordered.
            foreach ($options['curl'] as $key => $value) {
                $out[$key] = $value;
            }
        }

        return $out;
    }

    /**
     * Convert HTTP version number into curl value.
     *
     * @param \Psr\Http\Message\RequestInterface $request The request to get a protocol version for.
     * @return int
     */
    protected function getProtocolVersion(RequestInterface $request): int
    {
        switch ($request->getProtocolVersion()) {
            case '1.0':
                return CURL_HTTP_VERSION_1_0;
            case '1.1':
                return CURL_HTTP_VERSION_1_1;
            case '2':
            case '2.0':
                if (defined('CURL_HTTP_VERSION_2TLS')) {
                    return CURL_HTTP_VERSION_2TLS;
                }
                if (defined('CURL_HTTP_VERSION_2_0')) {
                    return CURL_HTTP_VERSION_2_0;
                }
                throw new HttpException('libcurl 7.33 or greater required for HTTP/2 support');
        }

        return CURL_HTTP_VERSION_NONE;
    }

    /**
     * Convert the raw curl response into an Http\Client\Response
     *
<<<<<<< HEAD
     * @param \CurlHandle $handle Curl handle
=======
     * @param resource|\CurlHandle $handle Curl handle
>>>>>>> 4d519b1f
     * @param string $responseData string The response data from curl_exec
     * @return array<\Cake\Http\Client\Response>
     * @psalm-suppress UndefinedDocblockClass
     */
    protected function createResponse(CurlHandle $handle, string $responseData): array
    {
        /** @psalm-suppress PossiblyInvalidArgument */
        $headerSize = curl_getinfo($handle, CURLINFO_HEADER_SIZE);
        $headers = trim(substr($responseData, 0, $headerSize));
        $body = substr($responseData, $headerSize);
        $response = new Response(explode("\r\n", $headers), $body);

        return [$response];
    }

    /**
     * Execute the curl handle.
     *
<<<<<<< HEAD
     * @param \CurlHandle $ch Curl Resource handle
=======
     * @param resource|\CurlHandle $ch Curl Resource handle
>>>>>>> 4d519b1f
     * @return string|bool
     * @psalm-suppress UndefinedDocblockClass
     */
    protected function exec(CurlHandle $ch): string|bool
    {
        /** @psalm-suppress PossiblyInvalidArgument */
        return curl_exec($ch);
    }
}<|MERGE_RESOLUTION|>--- conflicted
+++ resolved
@@ -192,14 +192,9 @@
     /**
      * Convert the raw curl response into an Http\Client\Response
      *
-<<<<<<< HEAD
      * @param \CurlHandle $handle Curl handle
-=======
-     * @param resource|\CurlHandle $handle Curl handle
->>>>>>> 4d519b1f
      * @param string $responseData string The response data from curl_exec
      * @return array<\Cake\Http\Client\Response>
-     * @psalm-suppress UndefinedDocblockClass
      */
     protected function createResponse(CurlHandle $handle, string $responseData): array
     {
@@ -215,13 +210,8 @@
     /**
      * Execute the curl handle.
      *
-<<<<<<< HEAD
      * @param \CurlHandle $ch Curl Resource handle
-=======
-     * @param resource|\CurlHandle $ch Curl Resource handle
->>>>>>> 4d519b1f
      * @return string|bool
-     * @psalm-suppress UndefinedDocblockClass
      */
     protected function exec(CurlHandle $ch): string|bool
     {
