<?php
declare(strict_types=1);
/**
 * CakePHP(tm) : Rapid Development Framework (https://cakephp.org)
 * Copyright (c) Cake Software Foundation, Inc. (https://cakefoundation.org)
 *
 * Licensed under The MIT License
 * Redistributions of files must retain the above copyright notice.
 *
 * @copyright     Copyright (c) Cake Software Foundation, Inc. (https://cakefoundation.org)
 * @link          https://cakephp.org CakePHP(tm) Project
 * @since         3.0.0
 * @license       https://opensource.org/licenses/mit-license.php MIT License
 */
namespace Cake\Http\Client;

use Cake\Http\Cookie\CookieCollection;
use Cake\Http\Cookie\CookieInterface;
use Psr\Http\Message\ResponseInterface;
use RuntimeException;
use SimpleXMLElement;
use Zend\Diactoros\MessageTrait;
use Zend\Diactoros\Stream;

/**
 * Implements methods for HTTP responses.
 *
 * All of the following examples assume that `$response` is an
 * instance of this class.
 *
 * ### Get header values
 *
 * Header names are case-insensitive, but normalized to Title-Case
 * when the response is parsed.
 *
 * ```
 * $val = $response->getHeaderLine('content-type');
 * ```
 *
 * Will read the Content-Type header. You can get all set
 * headers using:
 *
 * ```
 * $response->getHeaders();
 * ```
 *
 * ### Get the response body
 *
 * You can access the response body stream using:
 *
 * ```
 * $content = $response->getBody();
 * ```
 *
 * You can get the body string using:
 *
 * ```
 * $content = $response->getStringBody();
 * ```
 *
 * If your response body is in XML or JSON you can use
 * special content type specific accessors to read the decoded data.
 * JSON data will be returned as arrays, while XML data will be returned
 * as SimpleXML nodes:
 *
 * ```
 * // Get as xml
 * $content = $response->getXml()
 * // Get as json
 * $content = $response->getJson()
 * ```
 *
 * If the response cannot be decoded, null will be returned.
 *
 * ### Check the status code
 *
 * You can access the response status code using:
 *
 * ```
 * $content = $response->getStatusCode();
 * ```
 */
class Response extends Message implements ResponseInterface
{
    use MessageTrait;

    /**
     * The status code of the response.
     *
     * @var int
     */
    protected $code;

    /**
     * Cookie Collection instance
     *
     * @var \Cake\Http\Cookie\CookieCollection
     */
    protected $cookies;

    /**
     * The reason phrase for the status code
     *
     * @var string
     */
    protected $reasonPhrase;

    /**
     * Cached decoded XML data.
     *
     * @var \SimpleXMLElement
     */
    protected $_xml;

    /**
     * Cached decoded JSON data.
     *
     * @var array
     */
    protected $_json;

    /**
     * Map of public => property names for __get()
     *
     * @var array
     */
    protected $_exposedProperties = [
        'cookies' => '_getCookies',
        'body' => '_getBody',
        'code' => 'code',
        'json' => '_getJson',
        'xml' => '_getXml',
        'headers' => '_getHeaders',
    ];

    /**
     * Map of deprecated magic properties.
     *
     * @var array
     * @internal
     */
    protected $_deprecatedMagicProperties = [
        'cookies' => 'getCookies()',
        'body' => 'getStringBody()',
        'json' => 'getJson()',
        'xml' => 'getXml()',
        'headers' => 'getHeaders()',
    ];

    /**
     * Constructor
     *
     * @param array $headers Unparsed headers.
     * @param string $body The response body.
     */
    public function __construct(array $headers = [], string $body = '')
    {
        $this->_parseHeaders($headers);
        if ($this->getHeaderLine('Content-Encoding') === 'gzip') {
            $body = $this->_decodeGzipBody($body);
        }
        $stream = new Stream('php://memory', 'wb+');
        $stream->write($body);
        $stream->rewind();
        $this->stream = $stream;
    }

    /**
     * Uncompress a gzip response.
     *
     * Looks for gzip signatures, and if gzinflate() exists,
     * the body will be decompressed.
     *
     * @param string $body Gzip encoded body.
     * @return string
     * @throws \RuntimeException When attempting to decode gzip content without gzinflate.
     */
    protected function _decodeGzipBody(string $body): string
    {
        if (!function_exists('gzinflate')) {
            throw new RuntimeException('Cannot decompress gzip response body without gzinflate()');
        }
        $offset = 0;
        // Look for gzip 'signature'
        if (substr($body, 0, 2) === "\x1f\x8b") {
            $offset = 2;
        }
        // Check the format byte
        if (substr($body, $offset, 1) === "\x08") {
            return gzinflate(substr($body, $offset + 8));
        }
    }

    /**
     * Parses headers if necessary.
     *
     * - Decodes the status code and reasonphrase.
     * - Parses and normalizes header names + values.
     *
     * @param array $headers Headers to parse.
     * @return void
     */
    protected function _parseHeaders(array $headers): void
    {
        foreach ($headers as $key => $value) {
            if (substr($value, 0, 5) === 'HTTP/') {
                preg_match('/HTTP\/([\d.]+) ([0-9]+)(.*)/i', $value, $matches);
                $this->protocol = $matches[1];
                $this->code = (int)$matches[2];
                $this->reasonPhrase = trim($matches[3]);
                continue;
            }
            if (strpos($value, ':') === false) {
                continue;
            }
            list($name, $value) = explode(':', $value, 2);
            $value = trim($value);
            $name = trim($name);

            $normalized = strtolower($name);

            if (isset($this->headers[$name])) {
                $this->headers[$name][] = $value;
            } else {
                $this->headers[$name] = (array)$value;
                $this->headerNames[$normalized] = $name;
            }
        }
    }

    /**
     * Check if the response status code was in the 2xx/3xx range
     *
     * @return bool
     */
    public function isOk(): bool
    {
        return $this->code >= 200 && $this->code <= 399;
    }

    /**
     * Check if the response status code was in the 2xx range
     *
     * @return bool
     */
    public function isSuccess(): bool
    {
        return $this->code >= 200 && $this->code <= 299;
    }

    /**
     * Check if the response had a redirect status code.
     *
     * @return bool
     */
    public function isRedirect(): bool
    {
        $codes = [
            static::STATUS_MOVED_PERMANENTLY,
            static::STATUS_FOUND,
            static::STATUS_SEE_OTHER,
            static::STATUS_TEMPORARY_REDIRECT,
        ];

        return in_array($this->code, $codes) &&
            $this->getHeaderLine('Location');
    }

    /**
     * {@inheritdoc}
     *
     * @return int The status code.
     */
    public function getStatusCode(): int
    {
        return (int)$this->code;
    }

    /**
     * {@inheritdoc}
     *
     * @param int $code The status code to set.
     * @param string $reasonPhrase The status reason phrase.
     * @return $this A copy of the current object with an updated status code.
     */
    public function withStatus($code, $reasonPhrase = ''): self
    {
        $new = clone $this;
        $new->code = $code;
        $new->reasonPhrase = $reasonPhrase;

        return $new;
    }

    /**
     * {@inheritdoc}
     *
     * @return string The current reason phrase.
     */
    public function getReasonPhrase(): string
    {
        return $this->reasonPhrase;
    }

    /**
     * Get the encoding if it was set.
     *
     * @return string|null
     */
    public function getEncoding(): ?string
    {
        $content = $this->getHeaderLine('content-type');
        if (!$content) {
            return null;
        }
        preg_match('/charset\s?=\s?[\'"]?([a-z0-9-_]+)[\'"]?/i', $content, $matches);
        if (empty($matches[1])) {
            return null;
        }

        return $matches[1];
    }

    /**
     * Get the all cookie data.
     *
     * @return array The cookie data
     */
    public function getCookies(): array
    {
        return $this->_getCookies();
    }

    /**
     * Get the cookie collection from this response.
     *
     * This method exposes the response's CookieCollection
     * instance allowing you to interact with cookie objects directly.
     *
     * @return \Cake\Http\Cookie\CookieCollection
     */
    public function getCookieCollection(): CookieCollection
    {
        $this->buildCookieCollection();

        return $this->cookies;
    }

    /**
     * Get the value of a single cookie.
     *
     * @param string $name The name of the cookie value.
     * @return string|array|null Either the cookie's value or null when the cookie is undefined.
     */
    public function getCookie(string $name)
    {
        $this->buildCookieCollection();
        if (!$this->cookies->has($name)) {
            return null;
        }

        return $this->cookies->get($name)->getValue();
    }

    /**
     * Get the full data for a single cookie.
     *
     * @param string $name The name of the cookie value.
     * @return array|null Either the cookie's data or null when the cookie is undefined.
     */
    public function getCookieData(string $name): ?array
    {
        $this->buildCookieCollection();

        if (!$this->cookies->has($name)) {
            return null;
        }

        $cookie = $this->cookies->get($name);

        return $this->convertCookieToArray($cookie);
    }

    /**
     * Convert the cookie into an array of its properties.
     *
     * This method is compatible with older client code that
     * expects date strings instead of timestamps.
     *
     * @param \Cake\Http\Cookie\CookieInterface $cookie Cookie object.
     * @return array
     */
    protected function convertCookieToArray(CookieInterface $cookie): array
    {
        return [
            'name' => $cookie->getName(),
            'value' => $cookie->getValue(),
            'path' => $cookie->getPath(),
            'domain' => $cookie->getDomain(),
            'secure' => $cookie->isSecure(),
            'httponly' => $cookie->isHttpOnly(),
            'expires' => $cookie->getFormattedExpires(),
        ];
    }

    /**
     * Lazily build the CookieCollection and cookie objects from the response header
     *
     * @return void
     */
    protected function buildCookieCollection(): void
    {
        if ($this->cookies) {
            return;
        }
        $this->cookies = CookieCollection::createFromHeader($this->getHeader('Set-Cookie'));
    }

    /**
     * Property accessor for `$this->cookies`
     *
     * @return array Array of Cookie data.
     */
    protected function _getCookies(): array
    {
        $this->buildCookieCollection();

        $cookies = [];
        foreach ($this->cookies as $cookie) {
            $cookies[$cookie->getName()] = $this->convertCookieToArray($cookie);
        }

        return $cookies;
    }

    /**
     * Get the response body.
     *
     * By passing in a $parser callable, you can get the decoded
     * response content back.
     *
     * For example to get the json data as an object:
     *
     * ```
     * $body = $response->body('json_decode');
     * ```
     *
     * @param callable|null $parser The callback to use to decode
     *   the response body.
     * @return mixed The response body.
     * @deprecated 3.7.0 Use getStringBody()/getJson()/getXml() instead.
     */
    public function body($parser = null)
    {
        deprecationWarning(
            'Response::body() is deprecated. Use getStringBody()/getJson()/getXml() instead.'
        );

        $stream = $this->stream;
        $stream->rewind();
        if ($parser) {
            return $parser($stream->getContents());
        }

        return $stream->getContents();
    }

    /**
     * Get the response body as string.
     *
     * @return string
     */
    public function getStringBody()
    {
        return $this->_getBody();
    }

    /**
     * Get the response body as JSON decoded data.
     *
     * @return array|null
     */
    public function getJson()
    {
        return $this->_getJson();
    }

    /**
     * Get the response body as JSON decoded data.
     *
     * @return mixed
     */
    protected function _getJson()
    {
        if ($this->_json) {
            return $this->_json;
        }

        return $this->_json = json_decode($this->_getBody(), true);
    }

    /**
     * Get the response body as XML decoded data.
     *
     * @return null|\SimpleXMLElement
     */
<<<<<<< HEAD
    protected function _getXml(): ?SimpleXMLElement
=======
    public function getXml()
    {
        return $this->_getXml();
    }

    /**
     * Get the response body as XML decoded data.
     *
     * @return null|\SimpleXMLElement
     */
    protected function _getXml()
>>>>>>> 6dfc5a43
    {
        if ($this->_xml) {
            return $this->_xml;
        }
        libxml_use_internal_errors();
        $data = simplexml_load_string($this->_getBody());
        if ($data) {
            $this->_xml = $data;

            return $this->_xml;
        }

        return null;
    }

    /**
     * Provides magic __get() support.
     *
     * @return array
     */
    protected function _getHeaders(): array
    {
        $out = [];
        foreach ($this->headers as $key => $values) {
            $out[$key] = implode(',', $values);
        }

        return $out;
    }

    /**
     * Provides magic __get() support.
     *
     * @return string
     */
    protected function _getBody(): string
    {
        $this->stream->rewind();

        return $this->stream->getContents();
    }

    /**
     * Read values as properties.
     *
     * @param string $name Property name.
     * @return mixed
     */
    public function __get($name)
    {
        if (!isset($this->_exposedProperties[$name])) {
            return false;
        }
        $key = $this->_exposedProperties[$name];
        if (substr($key, 0, 4) === '_get') {
            deprecationWarning(sprintf(
                'Response::%s is deprecated. Use Response::%s instead.',
                $name,
                $this->_deprecatedMagicProperties[$name]
            ));

            return $this->{$key}();
        }

        if ($key === 'code') {
            deprecationWarning(
                'Response::code() is deprecated. ' .
                'Use Response::getStatusCode() instead.'
            );
        }

        return $this->{$key};
    }

    /**
     * isset/empty test with -> syntax.
     *
     * @param string $name Property name.
     * @return bool
     */
    public function __isset($name)
    {
        if (!isset($this->_exposedProperties[$name])) {
            return false;
        }
        $key = $this->_exposedProperties[$name];
        if (substr($key, 0, 4) === '_get') {
            deprecationWarning(sprintf(
                'Response::%s is deprecated. Use Response::%s instead.',
                $name,
                $this->_deprecatedMagicProperties[$name]
            ));

            $val = $this->{$key}();

            return $val !== null;
        }

        if ($key === 'code') {
            deprecationWarning(
                'Response::code() is deprecated. ' .
                'Use Response::getStatusCode() instead.'
            );
        }

        return isset($this->{$key});
    }
}<|MERGE_RESOLUTION|>--- conflicted
+++ resolved
@@ -504,21 +504,17 @@
      *
      * @return null|\SimpleXMLElement
      */
-<<<<<<< HEAD
+    public function getXml(): ?SimpleXMLElement
+    {
+        return $this->_getXml();
+    }
+
+    /**
+     * Get the response body as XML decoded data.
+     *
+     * @return null|\SimpleXMLElement
+     */
     protected function _getXml(): ?SimpleXMLElement
-=======
-    public function getXml()
-    {
-        return $this->_getXml();
-    }
-
-    /**
-     * Get the response body as XML decoded data.
-     *
-     * @return null|\SimpleXMLElement
-     */
-    protected function _getXml()
->>>>>>> 6dfc5a43
     {
         if ($this->_xml) {
             return $this->_xml;
