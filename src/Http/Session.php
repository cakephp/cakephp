--- conflicted
+++ resolved
@@ -22,11 +22,8 @@
 use Cake\Utility\Hash;
 use InvalidArgumentException;
 use SessionHandlerInterface;
-<<<<<<< HEAD
+use function Cake\Core\env;
 use const PHP_SESSION_ACTIVE;
-=======
-use function Cake\Core\env;
->>>>>>> cf65a26c
 
 /**
  * This class is a wrapper for the native PHP session functions. It provides
