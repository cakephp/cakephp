--- conflicted
+++ resolved
@@ -52,86 +52,6 @@
       <code>$request</code>
     </ArgumentTypeCoercion>
   </file>
-<<<<<<< HEAD
-=======
-  <file src="src/Http/MiddlewareQueue.php">
-    <DeprecatedClass occurrences="2">
-      <code>new DoublePassDecoratorMiddleware($middleware)</code>
-      <code>new DoublePassDecoratorMiddleware($middleware)</code>
-    </DeprecatedClass>
-  </file>
-  <file src="src/Http/ServerRequest.php">
-    <ArgumentTypeCoercion occurrences="1">
-      <code>$this-&gt;data</code>
-    </ArgumentTypeCoercion>
-  </file>
-  <file src="src/Http/Response.php">
-    <DeprecatedMethod occurrences="1">
-      <code>notModified</code>
-    </DeprecatedMethod>
-  </file>
-  <file src="src/I18n/DateFormatTrait.php">
-    <DeprecatedClass occurrences="5">
-      <code>$time-&gt;timezone($timezone)</code>
-      <code>Time::UNIX_TIMESTAMP_FORMAT</code>
-      <code>static|null</code>
-      <code>static|null</code>
-      <code>static|null</code>
-    </DeprecatedClass>
-    <MissingParamType occurrences="1">
-      <code>$format</code>
-    </MissingParamType>
-  </file>
-  <file src="src/I18n/functions.php">
-    <InternalMethod occurrences="8">
-      <code>translate</code>
-      <code>translate</code>
-      <code>translate</code>
-      <code>translate</code>
-      <code>translate</code>
-      <code>translate</code>
-      <code>translate</code>
-      <code>translate</code>
-    </InternalMethod>
-  </file>
-  <file src="src/Log/Engine/ArrayLog.php">
-    <DeprecatedMethod occurrences="1">
-      <code>_format</code>
-    </DeprecatedMethod>
-  </file>
-  <file src="src/Log/Engine/ConsoleLog.php">
-    <DeprecatedMethod occurrences="1">
-      <code>_format</code>
-    </DeprecatedMethod>
-  </file>
-  <file src="src/Log/Engine/FileLog.php">
-    <DeprecatedMethod occurrences="1">
-      <code>_format</code>
-    </DeprecatedMethod>
-  </file>
-  <file src="src/Log/Engine/SyslogLog.php">
-    <DeprecatedMethod occurrences="1">
-      <code>_format</code>
-    </DeprecatedMethod>
-  </file>
-  <file src="src/Mailer/Mailer.php">
-    <DeprecatedProperty occurrences="1">
-      <code>$this-&gt;modelClass</code>
-    </DeprecatedProperty>
-    <DeprecatedTrait occurrences="1">
-      <code>ModelAwareTrait</code>
-    </DeprecatedTrait>
-  </file>
-  <file src="src/ORM/Locator/LocatorAwareTrait.php">
-    <DeprecatedClass occurrences="1">
-      <code>$this</code>
-    </DeprecatedClass>
-  </file>
-  <file src="src/ORM/Locator/TableLocator.php">
-    <NonInvariantDocblockPropertyType occurrences="1">
-      <code>$instances</code>
-    </NonInvariantDocblockPropertyType>
-  </file>
   <file src="src/ORM/Table.php">
     <DeprecatedClass occurrences="6">
       <code>SaveOptionsBuilder</code>
@@ -142,12 +62,6 @@
       <code>new SaveOptionsBuilder($this, $options)</code>
     </DeprecatedClass>
   </file>
-  <file src="src/ORM/Query.php">
-    <ArgumentTypeCoercion occurrences="1">
-      <code>$this-&gt;_repository</code>
-    </ArgumentTypeCoercion>
-  </file>
->>>>>>> d24a075d
   <file src="src/Routing/Middleware/RoutingMiddleware.php">
     <ArgumentTypeCoercion occurrences="2">
       <code>$request</code>
