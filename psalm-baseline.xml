--- conflicted
+++ resolved
@@ -24,19 +24,6 @@
       <code>int|false</code>
     </InvalidReturnType>
   </file>
-<<<<<<< HEAD
-  <file src="src/Core/PluginConfig.php">
-    <RedundantCondition>
-      <code>is_array($pluginLoadConfig)</code>
-    </RedundantCondition>
-  </file>
-  <file src="src/Database/Query.php">
-    <UnusedPsalmSuppress>
-      <code>InvalidArrayOffset</code>
-    </UnusedPsalmSuppress>
-  </file>
-=======
->>>>>>> 1042e6db
   <file src="src/Event/EventDispatcherTrait.php">
     <MoreSpecificImplementedParamType>
       <code>$subject</code>
