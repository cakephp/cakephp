<?xml version="1.0" encoding="UTF-8"?>
<files psalm-version="4.x-dev@">
  <file src="src/Collection/CollectionTrait.php">
    <ArgumentTypeCoercion occurrences="2">
      <code>$iterator</code>
      <code>$iterator</code>
    </ArgumentTypeCoercion>
    <MissingParamType occurrences="27">
      <code>$callback</code>
      <code>$condition</code>
      <code>$groupPath</code>
      <code>$idPath</code>
      <code>$item</code>
      <code>$item</code>
      <code>$items</code>
      <code>$items</code>
      <code>$key</code>
      <code>$key</code>
      <code>$keyPath</code>
      <code>$nestingKey</code>
      <code>$order</code>
      <code>$parentPath</code>
      <code>$path</code>
      <code>$path</code>
      <code>$path</code>
      <code>$path</code>
      <code>$path</code>
      <code>$path</code>
      <code>$path</code>
      <code>$path</code>
      <code>$path</code>
      <code>$path</code>
      <code>$value</code>
      <code>$valuePath</code>
      <code>$values</code>
    </MissingParamType>
  </file>
  <file src="src/Collection/Iterator/ZipIterator.php">
    <ArgumentTypeCoercion occurrences="1">
      <code>$set</code>
    </ArgumentTypeCoercion>
  </file>
  <file src="src/Controller/Controller.php">
    <PropertyTypeCoercion occurrences="1">
      <code>$result</code>
    </PropertyTypeCoercion>
  </file>
  <file src="src/Controller/ControllerFactory.php">
    <ArgumentTypeCoercion occurrences="3">
      <code>$request</code>
      <code>$request</code>
      <code>$request</code>
    </ArgumentTypeCoercion>
  </file>
  <file src="src/Core/Retry/CommandRetry.php">
    <InvalidReturnType occurrences="1">
      <code>mixed</code>
    </InvalidReturnType>
  </file>
  <file src="src/Database/Driver.php">
    <InvalidScalarArgument occurrences="2">
      <code>$value</code>
      <code>$value</code>
    </InvalidScalarArgument>
  </file>
  <file src="src/Database/Query.php">
    <ParamNameMismatch occurrences="2">
      <code>$limit</code>
      <code>$offset</code>
    </ParamNameMismatch>
  </file>
  <file src="src/Database/Schema/MysqlSchemaDialect.php">
    <NonInvariantDocblockPropertyType occurrences="1">
      <code>$_driver</code>
    </NonInvariantDocblockPropertyType>
  </file>
  <file src="src/Database/Statement/PDOStatement.php">
    <NonInvariantDocblockPropertyType occurrences="1">
      <code>$_statement</code>
    </NonInvariantDocblockPropertyType>
  </file>
  <file src="src/Datasource/ConnectionRegistry.php">
    <LessSpecificImplementedReturnType occurrences="1">
      <code>object</code>
    </LessSpecificImplementedReturnType>
  </file>
  <file src="src/Http/BaseApplication.php">
    <ArgumentTypeCoercion occurrences="1">
      <code>$request</code>
    </ArgumentTypeCoercion>
  </file>
  <file src="src/Http/Client/Adapter/Mock.php">
    <UndefinedFunction occurrences="1">
      <code>getTypeName($options['match'])</code>
    </UndefinedFunction>
  </file>
  <file src="src/Http/Client/Request.php">
    <PropertyTypeCoercion occurrences="1">
      <code>$this-&gt;headerNames</code>
    </PropertyTypeCoercion>
  </file>
  <file src="src/Http/Client/Response.php">
    <PropertyTypeCoercion occurrences="3">
      <code>$this-&gt;headerNames</code>
      <code>$this-&gt;headers</code>
      <code>$this-&gt;headers</code>
    </PropertyTypeCoercion>
  </file>
  <file src="src/Http/Cookie/Cookie.php">
    <InvalidReturnStatement occurrences="1">
      <code>$this-&gt;value</code>
    </InvalidReturnStatement>
    <InvalidReturnType occurrences="1">
      <code>string</code>
    </InvalidReturnType>
    <UndefinedInterfaceMethod occurrences="2">
      <code>setTimezone</code>
      <code>setTimezone</code>
    </UndefinedInterfaceMethod>
  </file>
  <file src="src/Http/Response.php">
    <PropertyTypeCoercion occurrences="2">
      <code>$this-&gt;headerNames</code>
      <code>$this-&gt;headers</code>
    </PropertyTypeCoercion>
  </file>
  <file src="src/Http/ServerRequest.php">
    <ArgumentTypeCoercion occurrences="1">
      <code>$this-&gt;data</code>
    </ArgumentTypeCoercion>
  </file>
  <file src="src/I18n/DateFormatTrait.php">
    <MissingParamType occurrences="1">
      <code>$format</code>
    </MissingParamType>
  </file>
  <file src="src/I18n/functions.php">
    <InternalMethod occurrences="8">
      <code>translate</code>
      <code>translate</code>
      <code>translate</code>
      <code>translate</code>
      <code>translate</code>
      <code>translate</code>
      <code>translate</code>
      <code>translate</code>
    </InternalMethod>
  </file>
  <file src="src/ORM/Locator/TableLocator.php">
    <NonInvariantDocblockPropertyType occurrences="1">
      <code>$instances</code>
    </NonInvariantDocblockPropertyType>
  </file>
  <file src="src/ORM/Query.php">
    <ArgumentTypeCoercion occurrences="1">
      <code>$this-&gt;_repository</code>
    </ArgumentTypeCoercion>
  </file>
  <file src="src/Routing/Middleware/RoutingMiddleware.php">
    <ArgumentTypeCoercion occurrences="2">
      <code>$request</code>
      <code>$request</code>
    </ArgumentTypeCoercion>
  </file>
<<<<<<< HEAD
=======
  <file src="src/Routing/Router.php">
    <DeprecatedMethod occurrences="3">
      <code>static::scope($path, $params, $callback)</code>
      <code>static::scope($path, $params, $callback)</code>
    </DeprecatedMethod>
  </file>
  <file src="src/Shell/Task/CommandTask.php">
    <DeprecatedClass occurrences="1">
      <code>Shell</code>
    </DeprecatedClass>
  </file>
>>>>>>> daa2a804
  <file src="src/TestSuite/Constraint/EventFired.php">
    <InternalClass occurrences="1"/>
    <InternalMethod occurrences="1"/>
  </file>
  <file src="src/TestSuite/Constraint/EventFiredWith.php">
    <InternalClass occurrences="2"/>
    <InternalMethod occurrences="2"/>
  </file>
  <file src="src/TestSuite/Constraint/Response/ContentType.php">
    <NonInvariantDocblockPropertyType occurrences="1">
      <code>$response</code>
    </NonInvariantDocblockPropertyType>
  </file>
  <file src="src/TestSuite/Constraint/Response/CookieEncryptedEquals.php">
    <NonInvariantDocblockPropertyType occurrences="1">
      <code>$response</code>
    </NonInvariantDocblockPropertyType>
  </file>
  <file src="src/TestSuite/Constraint/Response/CookieEquals.php">
    <NonInvariantDocblockPropertyType occurrences="1">
      <code>$response</code>
    </NonInvariantDocblockPropertyType>
  </file>
  <file src="src/TestSuite/Constraint/Response/CookieSet.php">
    <NonInvariantDocblockPropertyType occurrences="1">
      <code>$response</code>
    </NonInvariantDocblockPropertyType>
  </file>
  <file src="src/TestSuite/Constraint/Response/FileSent.php">
    <NonInvariantDocblockPropertyType occurrences="1">
      <code>$response</code>
    </NonInvariantDocblockPropertyType>
  </file>
  <file src="src/TestSuite/Constraint/Response/FileSentAs.php">
    <NonInvariantDocblockPropertyType occurrences="1">
      <code>$response</code>
    </NonInvariantDocblockPropertyType>
  </file>
  <file src="src/TestSuite/Constraint/Response/ResponseBase.php">
    <InternalClass occurrences="1">
      <code>new AssertionFailedError('No response set, cannot assert content.')</code>
    </InternalClass>
    <InternalMethod occurrences="1">
      <code>new AssertionFailedError('No response set, cannot assert content.')</code>
    </InternalMethod>
  </file>
  <file src="src/TestSuite/Constraint/Session/FlashParamEquals.php">
    <InternalClass occurrences="1">
      <code>new AssertionFailedError($message)</code>
    </InternalClass>
    <InternalMethod occurrences="1">
      <code>new AssertionFailedError($message)</code>
    </InternalMethod>
  </file>
  <file src="src/TestSuite/Fixture/FixtureDataManager.php">
    <DeprecatedProperty occurrences="1">
      <code>$test-&gt;autoFixtures</code>
    </DeprecatedProperty>
  </file>
  <file src="src/TestSuite/TestCase.php">
    <DeprecatedProperty occurrences="4">
      <code>$this-&gt;autoFixtures</code>
      <code>$this-&gt;autoFixtures</code>
      <code>$this-&gt;autoFixtures</code>
      <code>$this-&gt;autoFixtures</code>
    </DeprecatedProperty>
  </file>
  <file src="src/TestSuite/TestSuite.php">
    <InternalClass occurrences="1">
      <code>BaseTestSuite</code>
    </InternalClass>
    <InternalMethod occurrences="2">
      <code>addTestFile</code>
      <code>addTestFile</code>
    </InternalMethod>
  </file>
  <file src="src/Utility/Xml.php">
    <PossiblyFalseOperand occurrences="2">
      <code>$key</code>
      <code>$key</code>
    </PossiblyFalseOperand>
  </file>
  <file src="src/View/View.php">
    <ArgumentTypeCoercion occurrences="1">
      <code>$options</code>
    </ArgumentTypeCoercion>
  </file>
</files><|MERGE_RESOLUTION|>--- conflicted
+++ resolved
@@ -162,20 +162,12 @@
       <code>$request</code>
     </ArgumentTypeCoercion>
   </file>
-<<<<<<< HEAD
-=======
   <file src="src/Routing/Router.php">
     <DeprecatedMethod occurrences="3">
       <code>static::scope($path, $params, $callback)</code>
       <code>static::scope($path, $params, $callback)</code>
     </DeprecatedMethod>
   </file>
-  <file src="src/Shell/Task/CommandTask.php">
-    <DeprecatedClass occurrences="1">
-      <code>Shell</code>
-    </DeprecatedClass>
-  </file>
->>>>>>> daa2a804
   <file src="src/TestSuite/Constraint/EventFired.php">
     <InternalClass occurrences="1"/>
     <InternalMethod occurrences="1"/>
