<?php
/* SVN FILE: $Id$ */
/**
 * Short description for file.
 *
 * Long description for file
 *
 * PHP versions 4 and 5
 *
 * CakePHP(tm) Tests <https://trac.cakephp.org/wiki/Developement/TestSuite>
 * Copyright 2005-2008, Cake Software Foundation, Inc. (http://www.cakefoundation.org)
 *
 *  Licensed under The Open Group Test Suite License
 *  Redistributions of files must retain the above copyright notice.
 *
 * @filesource
 * @copyright     Copyright 2005-2008, Cake Software Foundation, Inc. (http://www.cakefoundation.org)
 * @link          https://trac.cakephp.org/wiki/Developement/TestSuite CakePHP(tm) Tests
 * @package       cake
 * @subpackage    cake.cake.tests.libs
 * @since         CakePHP(tm) v 1.2.0.4433
 * @version       $Revision$
 * @modifiedby    $LastChangedBy$
 * @lastmodified  $Date$
 * @license       http://www.opensource.org/licenses/opengroup.php The Open Group Test Suite License
 */
<<<<<<< HEAD
/**
 * PHP 5.3 raises many notices in bootstrap.
 */
if (!defined('E_DEPRECATED')) {
   define('E_DEPRECATED', 8192);
}
error_reporting(E_ALL & ~E_DEPRECATED);

=======
>>>>>>> 793c6ec0
set_time_limit(0);
ini_set('memory_limit','128M');
ini_set('display_errors', 1);
/**
 * Use the DS to separate the directories in other defines
 */
	if (!defined('DS')) {
		define('DS', DIRECTORY_SEPARATOR);
	}
/**
 * These defines should only be edited if you have cake installed in
 * a directory layout other than the way it is distributed.
 * When using custom settings be sure to use the DS and do not add a trailing DS.
 */

/**
 * The full path to the directory which holds "app", WITHOUT a trailing DS.
 *
 */
	if (!defined('ROOT')) {
		define('ROOT', dirname(dirname(dirname(__FILE__))));
	}
/**
 * The actual directory name for the "app".
 *
 */
	if (!defined('APP_DIR')) {
		define('APP_DIR', basename(dirname(dirname(__FILE__))));
	}
/**
 * The absolute path to the "cake" directory, WITHOUT a trailing DS.
 *
 */
	if (!defined('CAKE_CORE_INCLUDE_PATH')) {
		define('CAKE_CORE_INCLUDE_PATH', ROOT);
	}

/**
 * Editing below this line should not be necessary.
 * Change at your own risk.
 *
 */
if (!defined('WEBROOT_DIR')) {
	define('WEBROOT_DIR', basename(dirname(__FILE__)));
}
if (!defined('WWW_ROOT')) {
	define('WWW_ROOT', dirname(__FILE__) . DS);
}
if (!defined('CORE_PATH')) {
	if (function_exists('ini_set') && ini_set('include_path', CAKE_CORE_INCLUDE_PATH . PATH_SEPARATOR . ROOT . DS . APP_DIR . DS . PATH_SEPARATOR . ini_get('include_path'))) {
		define('APP_PATH', null);
		define('CORE_PATH', null);
	} else {
		define('APP_PATH', ROOT . DS . APP_DIR . DS);
		define('CORE_PATH', CAKE_CORE_INCLUDE_PATH . DS);
	}
}
if (!include(CORE_PATH . 'cake' . DS . 'bootstrap.php')) {
	trigger_error("CakePHP core could not be found.  Check the value of CAKE_CORE_INCLUDE_PATH in APP/webroot/index.php.  It should point to the directory containing your " . DS . "cake core directory and your " . DS . "vendors root directory.", E_USER_ERROR);
}

$corePath = App::core('cake');
if (isset($corePath[0])) {
	define('TEST_CAKE_CORE_INCLUDE_PATH', rtrim($corePath[0], DS) . DS);
} else {
	define('TEST_CAKE_CORE_INCLUDE_PATH', CAKE_CORE_INCLUDE_PATH);
}

require_once CAKE_TESTS_LIB . 'test_manager.php';

if (Configure::read('debug') < 1) {
	die(__('Debug setting does not allow access to this url.', true));
}

if (!isset($_SERVER['SERVER_NAME'])) {
	$_SERVER['SERVER_NAME'] = '';
}
if (empty( $_GET['output'])) {
	$_GET['output'] = 'html';
}
/**
 *
 * Used to determine output to display
 */
define('CAKE_TEST_OUTPUT_HTML', 1);
define('CAKE_TEST_OUTPUT_TEXT', 2);

if (isset($_GET['output']) && $_GET['output'] == 'html') {
	define('CAKE_TEST_OUTPUT', CAKE_TEST_OUTPUT_HTML);
} else {
	Debugger::output('txt');
	define('CAKE_TEST_OUTPUT', CAKE_TEST_OUTPUT_TEXT);
}

if (!App::import('Vendor', 'simpletest' . DS . 'reporter')) {
	CakePHPTestHeader();
	include CAKE_TESTS_LIB . 'simpletest.php';
	CakePHPTestSuiteFooter();
	exit();
}

$analyzeCodeCoverage = false;
if (isset($_GET['code_coverage'])) {
	$analyzeCodeCoverage = true;
	require_once CAKE_TESTS_LIB . 'code_coverage_manager.php';
	if (!extension_loaded('xdebug')) {
		CakePHPTestHeader();
		include CAKE_TESTS_LIB . 'xdebug.php';
		CakePHPTestSuiteFooter();
		exit();
	}
}

CakePHPTestHeader();
CakePHPTestSuiteHeader();
define('RUN_TEST_LINK', $_SERVER['PHP_SELF']);

if (isset($_GET['group'])) {
	if ('all' == $_GET['group']) {
		TestManager::runAllTests(CakeTestsGetReporter());
	} else {
		if ($analyzeCodeCoverage) {
			CodeCoverageManager::start($_GET['group'], CakeTestsGetReporter());
		}
		TestManager::runGroupTest(ucfirst($_GET['group']), CakeTestsGetReporter());
		if ($analyzeCodeCoverage) {
			CodeCoverageManager::report();
		}
	}

	CakePHPTestRunMore();
	CakePHPTestAnalyzeCodeCoverage();
} elseif (isset($_GET['case'])) {
	if ($analyzeCodeCoverage) {
		CodeCoverageManager::start($_GET['case'], CakeTestsGetReporter());
	}

	TestManager::runTestCase($_GET['case'], CakeTestsGetReporter());

	if ($analyzeCodeCoverage) {
		CodeCoverageManager::report();
	}

	CakePHPTestRunMore();
	CakePHPTestAnalyzeCodeCoverage();
} elseif (isset($_GET['show']) && $_GET['show'] == 'cases') {
	CakePHPTestCaseList();
} else {
	CakePHPTestGroupTestList();
}
CakePHPTestSuiteFooter();
$output = ob_get_clean();
echo $output;
?><|MERGE_RESOLUTION|>--- conflicted
+++ resolved
@@ -24,17 +24,6 @@
  * @lastmodified  $Date$
  * @license       http://www.opensource.org/licenses/opengroup.php The Open Group Test Suite License
  */
-<<<<<<< HEAD
-/**
- * PHP 5.3 raises many notices in bootstrap.
- */
-if (!defined('E_DEPRECATED')) {
-   define('E_DEPRECATED', 8192);
-}
-error_reporting(E_ALL & ~E_DEPRECATED);
-
-=======
->>>>>>> 793c6ec0
 set_time_limit(0);
 ini_set('memory_limit','128M');
 ini_set('display_errors', 1);
