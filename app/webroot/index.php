--- conflicted
+++ resolved
@@ -19,73 +19,12 @@
  * @since         CakePHP(tm) v 0.2.9
  * @license       MIT License (http://www.opensource.org/licenses/mit-license.php)
  */
-<<<<<<< HEAD
-=======
-/**
- * Use the DS to separate the directories in other defines
- */
-if (!defined('DS')) {
-	define('DS', DIRECTORY_SEPARATOR);
-}
-
-/**
- * These defines should only be edited if you have cake installed in
- * a directory layout other than the way it is distributed.
- * When using custom settings be sure to use the DS and do not add a trailing DS.
- */
-
-/**
- * The full path to the directory which holds "app", WITHOUT a trailing DS.
- *
- */
-if (!defined('ROOT')) {
-	define('ROOT', dirname(dirname(dirname(__FILE__))));
-}
-
-/**
- * The actual directory name for the "app".
- *
- */
-if (!defined('APP_DIR')) {
-	define('APP_DIR', basename(dirname(dirname(__FILE__))));
-}
-
-/**
- * The absolute path to the "cake" directory, WITHOUT a trailing DS.
- *
- * Un-comment this line to specify a fixed path to CakePHP.
- * This should point at the directory containing `Cake`.
- *
- * For ease of development CakePHP uses PHP's include_path. If you
- * cannot modify your include_path set this value.
- *
- * Leaving this constant undefined will result in it being defined in Cake/bootstrap.php
- *
- * The following line differs from its sibling
- * /lib/Cake/Console/Templates/skel/webroot/index.php
- */
-//define('CAKE_CORE_INCLUDE_PATH', ROOT . DS . 'lib');
-
-/**
- * Editing below this line should NOT be necessary.
- * Change at your own risk.
- *
- */
-if (!defined('WEBROOT_DIR')) {
-	define('WEBROOT_DIR', basename(dirname(__FILE__)));
-}
-if (!defined('WWW_ROOT')) {
-	define('WWW_ROOT', dirname(__FILE__) . DS);
-}
-
->>>>>>> d1c88ebf
 // for built-in server
 if (php_sapi_name() == 'cli-server') {
 	$_SERVER['PHP_SELF'] = '/' . basename(__FILE__);
 }
 require dirname(__DIR__) . '/Config/bootstrap.php';
 
-<<<<<<< HEAD
 use Cake\Core\Configure;
 use Cake\Network\Request;
 use Cake\Network\Response;
@@ -95,28 +34,4 @@
 $Dispatcher->dispatch(
 	Request::createFromGlobals(),
 	new Response()
-=======
-if (!defined('CAKE_CORE_INCLUDE_PATH')) {
-	if (function_exists('ini_set')) {
-		ini_set('include_path', ROOT . DS . 'lib' . PATH_SEPARATOR . ini_get('include_path'));
-	}
-	if (!include ('Cake' . DS . 'bootstrap.php')) {
-		$failed = true;
-	}
-} else {
-	if (!include (CAKE_CORE_INCLUDE_PATH . DS . 'Cake' . DS . 'bootstrap.php')) {
-		$failed = true;
-	}
-}
-if (!empty($failed)) {
-	trigger_error("CakePHP core could not be found. Check the value of CAKE_CORE_INCLUDE_PATH in APP/webroot/index.php. It should point to the directory containing your " . DS . "cake core directory and your " . DS . "vendors root directory.", E_USER_ERROR);
-}
-
-App::uses('Dispatcher', 'Routing');
-
-$Dispatcher = new Dispatcher();
-$Dispatcher->dispatch(
-	new CakeRequest(),
-	new CakeResponse()
->>>>>>> d1c88ebf
 );