language: php

php:
  - 7.1
  - 7.2
  - 7.3

dist: trusty

env:
  matrix:
    - DB=mysql db_dsn='mysql://root@127.0.0.1/cakephp_test?init[]=SET sql_mode = "STRICT_TRANS_TABLES,NO_ZERO_IN_DATE,NO_ZERO_DATE,ERROR_FOR_DIVISION_BY_ZERO,NO_AUTO_CREATE_USER,NO_ENGINE_SUBSTITUTION"'
    - DB=pgsql db_dsn='postgres://postgres@127.0.0.1/cakephp_test'
    - DB=sqlite db_dsn='sqlite:///:memory:'
  global:
    - DEFAULT=1
    - CODECOVERAGE=0
    - PHPCS=0

services:
  - memcached
  - redis-server
  - postgresql
  - mysql

addons:
  postgresql: "9.4"

cache:
  directories:
    - vendor
    - $HOME/.composer/cache

matrix:
  fast_finish: true

  include:
    - php: 7.2
      env: CODECOVERAGE=1 DEFAULT=0

    - php: 7.2
      env: PHPCS=1 DEFAULT=0

    - php: 7.1
      env: STATIC_ANALYSIS=1 DEFAULT=0

before_install:
  - echo cakephp version && tail -1 VERSION.txt
  - phpenv config-rm xdebug.ini

  - if [ $DB = 'mysql' ]; then mysql -u root -e 'CREATE DATABASE cakephp_test;'; fi
  - if [ $DB = 'mysql' ]; then mysql -u root -e 'CREATE DATABASE cakephp_test2;'; fi
  - if [ $DB = 'mysql' ]; then mysql -u root -e 'CREATE DATABASE cakephp_test3;'; fi

  - if [ $DB = 'pgsql' ]; then psql -c 'CREATE DATABASE cakephp_test;' -U postgres; fi
  - if [ $DB = 'pgsql' ]; then psql -c 'CREATE SCHEMA test2;' -U postgres -d cakephp_test; fi
  - if [ $DB = 'pgsql' ]; then psql -c 'CREATE SCHEMA test3;' -U postgres -d cakephp_test; fi

  - |
      if [[ ${TRAVIS_PHP_VERSION} != "7.3" && $PHPCS = 0 ]]; then
        echo 'extension = memcached.so' >> ~/.phpenv/versions/$(phpenv version-name)/etc/php.ini;
      fi
  - if [[ $PHPCS = 0 ]] ; then echo 'extension = redis.so' >> ~/.phpenv/versions/$(phpenv version-name)/etc/php.ini; fi
  - if [[ $PHPCS = 0 ]] ; then echo 'extension = apcu.so' >> ~/.phpenv/versions/$(phpenv version-name)/etc/php.ini; fi
  - if [[ $PHPCS = 0 ]] ; then echo 'apc.enable_cli = 1' >> ~/.phpenv/versions/$(phpenv version-name)/etc/php.ini; fi

  - sudo locale-gen da_DK

before_script:
  - composer install --prefer-dist --no-interaction

script:
<<<<<<< HEAD
  - if [[ $CODECOVERAGE = 1 ]]; then phpdbg -qrr vendor/bin/phpunit --coverage-clover=clover.xml; fi
  - if [[ $DEFAULT = 1 ]]; then vendor/bin/phpunit; fi

  - if [[ $PHPCS = 1 ]]; then composer cs-check; fi

  - |
      if [[ $STATIC_ANALYSIS = 1 ]]; then
        composer stan-setup
        composer stan
      fi
=======
  - if [[ $DEFAULT == 1 ]]; then vendor/bin/phpunit; fi
  - if [[ $PREFER_LOWEST == 1 ]]; then vendor/bin/validate-prefer-lowest; fi

  - if [[ $CODECOVERAGE == 1 ]]; then phpdbg -qrr vendor/bin/phpunit --coverage-clover=clover.xml; fi

  - if [[ $CHECKS == 1 ]]; then composer require --dev phpstan/phpstan:^0.11 && vendor/bin/phpstan analyse -c phpstan.neon -l 2 src/; fi
  - if [[ $CHECKS == 1 ]]; then composer cs-check; fi
>>>>>>> dd18cc06

after_success:
  - if [[ $CODECOVERAGE == 1 ]]; then bash <(curl -s https://codecov.io/bash); fi

notifications:
  email: false<|MERGE_RESOLUTION|>--- conflicted
+++ resolved
@@ -70,7 +70,6 @@
   - composer install --prefer-dist --no-interaction
 
 script:
-<<<<<<< HEAD
   - if [[ $CODECOVERAGE = 1 ]]; then phpdbg -qrr vendor/bin/phpunit --coverage-clover=clover.xml; fi
   - if [[ $DEFAULT = 1 ]]; then vendor/bin/phpunit; fi
 
@@ -81,15 +80,6 @@
         composer stan-setup
         composer stan
       fi
-=======
-  - if [[ $DEFAULT == 1 ]]; then vendor/bin/phpunit; fi
-  - if [[ $PREFER_LOWEST == 1 ]]; then vendor/bin/validate-prefer-lowest; fi
-
-  - if [[ $CODECOVERAGE == 1 ]]; then phpdbg -qrr vendor/bin/phpunit --coverage-clover=clover.xml; fi
-
-  - if [[ $CHECKS == 1 ]]; then composer require --dev phpstan/phpstan:^0.11 && vendor/bin/phpstan analyse -c phpstan.neon -l 2 src/; fi
-  - if [[ $CHECKS == 1 ]]; then composer cs-check; fi
->>>>>>> dd18cc06
 
 after_success:
   - if [[ $CODECOVERAGE == 1 ]]; then bash <(curl -s https://codecov.io/bash); fi
