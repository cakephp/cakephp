--- conflicted
+++ resolved
@@ -1,27 +1,6 @@
 language: php
 
-<<<<<<< HEAD
 dist: trusty
-=======
-dist: xenial
-
-php:
-  - 7.0
-  - 5.6
-  - 7.2
-  - 7.3
-  - '7.4snapshot'
-
-env:
-  matrix:
-    - DB=sqlite db_dsn='sqlite:///:memory:'
-    - DB=mysql db_dsn='mysql://root@127.0.0.1/cakephp_test?init[]=SET sql_mode = "STRICT_TRANS_TABLES,NO_ZERO_IN_DATE,NO_ZERO_DATE,ERROR_FOR_DIVISION_BY_ZERO,NO_AUTO_CREATE_USER,NO_ENGINE_SUBSTITUTION"'
-    - DB=pgsql db_dsn='postgres://postgres@127.0.0.1/cakephp_test'
-  global:
-    - DEFAULT=1
-    - CODECOVERAGE=0
-    - CHECKS=0
->>>>>>> d00bed09
 
 services:
   - memcached
@@ -34,7 +13,6 @@
     - vendor
     - $HOME/.composer/cache
 
-<<<<<<< HEAD
 php:
   - 7.4snapshot
 
@@ -43,20 +21,6 @@
     - DB=mysql DB_DSN='mysql://root@127.0.0.1/cakephp_test?init[]=SET sql_mode = "STRICT_TRANS_TABLES,NO_ZERO_IN_DATE,NO_ZERO_DATE,ERROR_FOR_DIVISION_BY_ZERO,NO_AUTO_CREATE_USER,NO_ENGINE_SUBSTITUTION"'
     - DB=pgsql DB_DSN='postgres://postgres@127.0.0.1/cakephp_test'
     - DB=sqlite DB_DSN='sqlite:///:memory:'
-=======
-matrix:
-  fast_finish: true
-
-  include:
-    - php: 5.6
-      env: PREFER_LOWEST=1
-
-    - php: 7.3
-      env: CHECKS=1 DEFAULT=0
-
-    - php: 7.3
-      env: CODECOVERAGE=1 DEFAULT=0
->>>>>>> d00bed09
 
 matrix:
   fast_finish: true
@@ -76,26 +40,7 @@
   - echo 'extension = apcu.so' >> ~/.phpenv/versions/$(phpenv version-name)/etc/php.ini
   - echo 'apc.enable_cli = 1' >> ~/.phpenv/versions/$(phpenv version-name)/etc/php.ini
 
-<<<<<<< HEAD
   - sudo locale-gen da_DK.UTF-8
-=======
-  - if [[ ${TRAVIS_PHP_VERSION:0:1} == "7" ]] ; then echo "yes" | pecl install channel://pecl.php.net/apcu-5.1.17 || true; fi
-  - if [[ ${TRAVIS_PHP_VERSION:0:1} == "5" ]] ; then echo "yes" | pecl install apcu-4.0.11 || true; fi
-  - |
-      if [[ ${TRAVIS_PHP_VERSION:0:1} == "5" && $DB = 'mysql' ]]; then
-        wget http://xcache.lighttpd.net/pub/Releases/3.2.0/xcache-3.2.0.tar.gz
-        tar xf xcache-3.2.0.tar.gz
-        pushd xcache-3.2.0
-        phpize; ./configure
-        make
-        NO_INTERACTION=1 make test
-        make install
-        popd
-        printf "extension=xcache.so\nxcache.size=64M\nxcache.var_size=16M\nxcache.test=On" > ~/.phpenv/versions/$(phpenv version-name)/etc/php.ini
-      fi
-  - sudo locale-gen da_DK
-  - sudo locale-gen de_DE
->>>>>>> d00bed09
 
 install:
   - composer install --prefer-dist --no-interaction
