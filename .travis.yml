language: php

php:
  - 5.4
  - 5.5
  - 5.6

env:
  - DB=mysql db_class='Cake\Database\Driver\Mysql' db_dsn='mysql:host=0.0.0.0;dbname=cakephp_test' db_database='cakephp_test' db_login='travis' db_password=''
  - DB=pgsql db_class='Cake\Database\Driver\Postgres' db_dsn='pgsql:host=127.0.0.1;dbname=cakephp_test' db_database="cakephp_test" db_login='postgres' db_password=''
  - DB=sqlite db_class='Cake\Database\Driver\Sqlite' db_dsn='sqlite::memory:'

services:
  - memcached

matrix:
<<<<<<< HEAD
  allow_failures:
    - php: 5.4
      env: PHPCS=1
    - php: hhvm-nightly
    - php: 5.6
=======
>>>>>>> 2bcd8173
  fast_finish: true
  include:
    - php: 5.4
      env: PHPCS=1
    - php: hhvm-nightly
      env: HHVM=1 DB=sqlite db_class='Cake\Database\Driver\Sqlite' db_dsn='sqlite::memory:'
    - php: hhvm-nightly
      env: HHVM=1 DB=mysql db_class='Cake\Database\Driver\Mysql' db_dsn='mysql:host=0.0.0.0;dbname=cakephp_test' db_database='cakephp_test' db_login='travis' db_password=''


before_script:
  - composer self-update
  - composer install --prefer-source --no-interaction --dev
  - sh -c "if [ '$PHPCS' != '1' ]; then sudo locale-gen de_DE; fi"
  - sh -c "if [ '$DB' = 'mysql' ]; then mysql -e 'CREATE DATABASE cakephp_test;'; fi"
  - sh -c "if [ '$DB' = 'mysql' ]; then mysql -e 'CREATE DATABASE cakephp_test2;'; fi"
  - sh -c "if [ '$DB' = 'mysql' ]; then mysql -e 'CREATE DATABASE cakephp_test3;'; fi"
  - sh -c "if [ '$DB' = 'pgsql' ]; then psql -c 'CREATE DATABASE cakephp_test;' -U postgres; fi"
  - sh -c "if [ '$DB' = 'pgsql' ]; then psql -c 'CREATE SCHEMA test2;' -U postgres -d cakephp_test; fi"
  - sh -c "if [ '$DB' = 'pgsql' ]; then psql -c 'CREATE SCHEMA test3;' -U postgres -d cakephp_test; fi"
  - sh -c "if [ '$PHPCS' != '1' ]; then sudo apt-get install lighttpd; fi"
  - sh -c "if [ '$PHPCS' = '1' ]; then pear channel-discover pear.cakephp.org; fi"
  - sh -c "if [ '$PHPCS' = '1' ]; then pear install --alldeps cakephp/CakePHP_CodeSniffer; fi"
  - sh -c "if [ '$HHVM' != '1' ]; then echo 'extension = memcached.so' >> ~/.phpenv/versions/$(phpenv version-name)/etc/php.ini; fi"
  - phpenv rehash
  - set +H
<<<<<<< HEAD

script:
  - sh -c "if [ '$PHPCS' != '1' ]; then phpunit; fi"
  - sh -c "if [ '$PHPCS' = '1' ]; then phpcs -p --extensions=php --standard=CakePHP ./src ./tests; fi"
=======
  - echo "<?php
    class DATABASE_CONFIG {
    private \$identities = array(
      'mysql' => array(
        'datasource' => 'Database/Mysql',
        'host' => '0.0.0.0',
        'login' => 'travis'
      ),
      'pgsql' => array(
        'datasource' => 'Database/Postgres',
        'host' => '127.0.0.1',
        'login' => 'postgres',
        'database' => 'cakephp_test',
        'schema' => array(
          'default' => 'public',
          'test' => 'public',
          'test2' => 'test2',
          'test_database_three' => 'test3'
        )
      ),
      'sqlite' => array(
        'datasource' => 'Database/Sqlite',
        'database' => array(
          'default' => ':memory:',
          'test' => ':memory:',
          'test2' => '/tmp/cakephp_test2.db',
          'test_database_three' => '/tmp/cakephp_test3.db'
        ),
      )
    );
    public \$default = array(
      'persistent' => false,
      'host' => '',
      'login' => '',
      'password' => '',
      'database' => 'cakephp_test',
      'prefix' => ''
    );
    public \$test = array(
      'persistent' => false,
      'host' => '',
      'login' => '',
      'password' => '',
      'database' => 'cakephp_test',
      'prefix' => ''
    );
    public \$test2 = array(
      'persistent' => false,
      'host' => '',
      'login' => '',
      'password' => '',
      'database' => 'cakephp_test2',
      'prefix' => ''
    );
    public \$test_database_three = array(
      'persistent' => false,
      'host' => '',
      'login' => '',
      'password' => '',
      'database' => 'cakephp_test3',
      'prefix' => ''
    );
    public function __construct() {
      \$db = 'mysql';
      if (!empty(\$_SERVER['DB'])) {
        \$db = \$_SERVER['DB'];
      }
      foreach (array('default', 'test', 'test2', 'test_database_three') as \$source) {
        \$config = array_merge(\$this->{\$source}, \$this->identities[\$db]);
        if (is_array(\$config['database'])) {
          \$config['database'] = \$config['database'][\$source];
        }
        if (!empty(\$config['schema']) && is_array(\$config['schema'])) {
          \$config['schema'] = \$config['schema'][\$source];
        }
        \$this->{\$source} = \$config;
      }
    }
    }" > app/Config/database.php
script:
  - sh -c "if [ '$PHPCS' != '1' ]; then ./lib/Cake/Console/cake test core AllTests --stderr; fi"
  - sh -c "if [ '$PHPCS' = '1' ]; then phpcs -p --extensions=php --standard=CakePHP ./lib/Cake; fi;"
>>>>>>> 2bcd8173

notifications:
  email: false<|MERGE_RESOLUTION|>--- conflicted
+++ resolved
@@ -14,14 +14,11 @@
   - memcached
 
 matrix:
-<<<<<<< HEAD
   allow_failures:
     - php: 5.4
       env: PHPCS=1
     - php: hhvm-nightly
     - php: 5.6
-=======
->>>>>>> 2bcd8173
   fast_finish: true
   include:
     - php: 5.4
@@ -30,7 +27,6 @@
       env: HHVM=1 DB=sqlite db_class='Cake\Database\Driver\Sqlite' db_dsn='sqlite::memory:'
     - php: hhvm-nightly
       env: HHVM=1 DB=mysql db_class='Cake\Database\Driver\Mysql' db_dsn='mysql:host=0.0.0.0;dbname=cakephp_test' db_database='cakephp_test' db_login='travis' db_password=''
-
 
 before_script:
   - composer self-update
@@ -48,95 +44,10 @@
   - sh -c "if [ '$HHVM' != '1' ]; then echo 'extension = memcached.so' >> ~/.phpenv/versions/$(phpenv version-name)/etc/php.ini; fi"
   - phpenv rehash
   - set +H
-<<<<<<< HEAD
 
 script:
   - sh -c "if [ '$PHPCS' != '1' ]; then phpunit; fi"
   - sh -c "if [ '$PHPCS' = '1' ]; then phpcs -p --extensions=php --standard=CakePHP ./src ./tests; fi"
-=======
-  - echo "<?php
-    class DATABASE_CONFIG {
-    private \$identities = array(
-      'mysql' => array(
-        'datasource' => 'Database/Mysql',
-        'host' => '0.0.0.0',
-        'login' => 'travis'
-      ),
-      'pgsql' => array(
-        'datasource' => 'Database/Postgres',
-        'host' => '127.0.0.1',
-        'login' => 'postgres',
-        'database' => 'cakephp_test',
-        'schema' => array(
-          'default' => 'public',
-          'test' => 'public',
-          'test2' => 'test2',
-          'test_database_three' => 'test3'
-        )
-      ),
-      'sqlite' => array(
-        'datasource' => 'Database/Sqlite',
-        'database' => array(
-          'default' => ':memory:',
-          'test' => ':memory:',
-          'test2' => '/tmp/cakephp_test2.db',
-          'test_database_three' => '/tmp/cakephp_test3.db'
-        ),
-      )
-    );
-    public \$default = array(
-      'persistent' => false,
-      'host' => '',
-      'login' => '',
-      'password' => '',
-      'database' => 'cakephp_test',
-      'prefix' => ''
-    );
-    public \$test = array(
-      'persistent' => false,
-      'host' => '',
-      'login' => '',
-      'password' => '',
-      'database' => 'cakephp_test',
-      'prefix' => ''
-    );
-    public \$test2 = array(
-      'persistent' => false,
-      'host' => '',
-      'login' => '',
-      'password' => '',
-      'database' => 'cakephp_test2',
-      'prefix' => ''
-    );
-    public \$test_database_three = array(
-      'persistent' => false,
-      'host' => '',
-      'login' => '',
-      'password' => '',
-      'database' => 'cakephp_test3',
-      'prefix' => ''
-    );
-    public function __construct() {
-      \$db = 'mysql';
-      if (!empty(\$_SERVER['DB'])) {
-        \$db = \$_SERVER['DB'];
-      }
-      foreach (array('default', 'test', 'test2', 'test_database_three') as \$source) {
-        \$config = array_merge(\$this->{\$source}, \$this->identities[\$db]);
-        if (is_array(\$config['database'])) {
-          \$config['database'] = \$config['database'][\$source];
-        }
-        if (!empty(\$config['schema']) && is_array(\$config['schema'])) {
-          \$config['schema'] = \$config['schema'][\$source];
-        }
-        \$this->{\$source} = \$config;
-      }
-    }
-    }" > app/Config/database.php
-script:
-  - sh -c "if [ '$PHPCS' != '1' ]; then ./lib/Cake/Console/cake test core AllTests --stderr; fi"
-  - sh -c "if [ '$PHPCS' = '1' ]; then phpcs -p --extensions=php --standard=CakePHP ./lib/Cake; fi;"
->>>>>>> 2bcd8173
 
 notifications:
   email: false