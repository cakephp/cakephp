--- conflicted
+++ resolved
@@ -41,11 +41,7 @@
 /**
  * Constructor for PHP Config file reading.
  *
-<<<<<<< HEAD
- * @param string $path The path to read config files from.  Defaults to APP . 'Config/'
-=======
- * @param string $path The path to read config files from. Defaults to APP . 'Config' . DS
->>>>>>> 9c29fab4
+ * @param string $path The path to read config files from. Defaults to APP . 'Config/'
  */
 	public function __construct($path = null) {
 		if (!$path) {
@@ -78,13 +74,9 @@
 
 		include $file;
 		if (!isset($config)) {
-<<<<<<< HEAD
 			throw new Error\ConfigureException(
-				sprintf(__d('cake_dev', 'No variable $config found in %s'), $file)
+				__d('cake_dev', 'No variable $config found in %s', $file)
 			);
-=======
-			throw new ConfigureException(__d('cake_dev', 'No variable $config found in %s', $file));
->>>>>>> 9c29fab4
 		}
 		return $config;
 	}
