<?php
/**
 * PHP 5
 *
 * CakePHP(tm) : Rapid Development Framework (http://cakephp.org)
 * Copyright (c) Cake Software Foundation, Inc. (http://cakefoundation.org)
 *
 * Licensed under The MIT License
 * For full copyright and license information, please see the LICENSE.txt
 * Redistributions of files must retain the above copyright notice.
 *
 * @copyright     Copyright (c) Cake Software Foundation, Inc. (http://cakefoundation.org)
 * @link          http://cakephp.org CakePHP(tm) Project
 * @license       http://www.opensource.org/licenses/mit-license.php MIT License
 */
namespace Cake\Controller\Component\Auth;

use Cake\Controller\ComponentRegistry;
use Cake\Controller\Controller;
use Cake\Error;
use Cake\Network\Request;

/**
 * An authorization adapter for AuthComponent. Provides the ability to authorize using a controller callback.
 * Your controller's isAuthorized() method should return a boolean to indicate whether or not the user is authorized.
 *
 * {{{
 *	public function isAuthorized($user) {
 *		if (!empty($this->request->params['admin'])) {
 *			return $user['role'] === 'admin';
 *		}
 *		return !empty($user);
 *	}
 * }}}
 *
 * the above is simple implementation that would only authorize users of the 'admin' role to access
 * admin routing.
 *
 * @package       Cake.Controller.Component.Auth
 * @since 2.0
 * @see AuthComponent::$authenticate
 */
class ControllerAuthorize extends BaseAuthorize {

/**
 * Get/set the controller this authorize object will be working with. Also checks that isAuthorized is implemented.
 *
 * @param Controller $controller null to get, a controller to set.
 * @return mixed
 * @throws Cake\Error\Exception
 */
	public function controller(Controller $controller = null) {
		if ($controller) {
			if (!method_exists($controller, 'isAuthorized')) {
<<<<<<< HEAD
				throw new Error\Exception(__d('cake_dev', '$controller does not implement an isAuthorized() method.'));
=======
				throw new CakeException(__d('cake_dev', '$controller does not implement an %s method.', 'isAuthorized()'));
>>>>>>> 53d265cf
			}
		}
		return parent::controller($controller);
	}

/**
 * Checks user authorization using a controller callback.
 *
 * @param array $user Active user data
 * @param Cake\Network\Request $request
 * @return boolean
 */
	public function authorize($user, Request $request) {
		return (bool)$this->_Controller->isAuthorized($user);
	}

}<|MERGE_RESOLUTION|>--- conflicted
+++ resolved
@@ -52,11 +52,7 @@
 	public function controller(Controller $controller = null) {
 		if ($controller) {
 			if (!method_exists($controller, 'isAuthorized')) {
-<<<<<<< HEAD
-				throw new Error\Exception(__d('cake_dev', '$controller does not implement an isAuthorized() method.'));
-=======
-				throw new CakeException(__d('cake_dev', '$controller does not implement an %s method.', 'isAuthorized()'));
->>>>>>> 53d265cf
+				throw new Error\Exception(__d('cake_dev', '$controller does not implement an %s method.', 'isAuthorized()'));
 			}
 		}
 		return parent::controller($controller);
