--- conflicted
+++ resolved
@@ -743,11 +743,7 @@
 	public static function acceptLanguage($language = null) {
 		$raw = self::_parseAcceptWithQualifier(self::header('Accept-Language'));
 		$accept = array();
-<<<<<<< HEAD
-		foreach ($raw as $qualifier => $languages) {
-=======
 		foreach ($raw as $languages) {
->>>>>>> 0d486bda
 			foreach ($languages as &$lang) {
 				if (strpos($lang, '_')) {
 					$lang = str_replace('_', '-', $lang);
@@ -792,16 +788,10 @@
 	}
 
 /**
-<<<<<<< HEAD
- * Provides a read accessor for `$this->query`.  Allows you
- * to use a syntax similar to `CakeSession` for reading url query data.
- *
-=======
  * Provides a read accessor for `$this->query`. Allows you
  * to use a syntax similar to `CakeSession` for reading url query data.
  *
  * @param string $name Query string variable name
->>>>>>> 0d486bda
  * @return mixed The value being read
  */
 	public function query($name) {
