--- conflicted
+++ resolved
@@ -20,21 +20,4 @@
  */
 include dirname(__DIR__) . '/Config/bootstrap.php';
 
-<<<<<<< HEAD
-exit(Cake\Console\ShellDispatcher::run($argv));
-=======
-if (function_exists('ini_set')) {
-	$root = dirname(dirname(dirname(__FILE__)));
-
-	// the following line differs from its sibling
-	// /app/Console/cake.php
-	ini_set('include_path', $root . PATH_SEPARATOR . __CAKE_PATH__ . PATH_SEPARATOR . ini_get('include_path'));
-}
-
-if (!include ($dispatcher)) {
-	trigger_error('Could not locate CakePHP core files.', E_USER_ERROR);
-}
-unset($paths, $path, $dispatcher, $root, $ds);
-
-return ShellDispatcher::run($argv);
->>>>>>> d1c88ebf
+exit(Cake\Console\ShellDispatcher::run($argv));