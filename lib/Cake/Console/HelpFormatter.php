<?php
/**
 * HelpFormatter
 *
 * PHP 5
 *
 * CakePHP(tm) : Rapid Development Framework (http://cakephp.org)
 * Copyright (c) Cake Software Foundation, Inc. (http://cakefoundation.org)
 *
 * Licensed under The MIT License
 * For full copyright and license information, please see the LICENSE.txt
 * Redistributions of files must retain the above copyright notice.
 *
 * @copyright     Copyright (c) Cake Software Foundation, Inc. (http://cakefoundation.org)
 * @link          http://cakephp.org CakePHP(tm) Project
 * @license       http://www.opensource.org/licenses/mit-license.php MIT License
 */
<<<<<<< HEAD
namespace Cake\Console;

use Cake\Utility\String;
=======

App::uses('String', 'Utility');
>>>>>>> 3303a2cd

/**
 * HelpFormatter formats help for console shells. Can format to either
 * text or XML formats. Uses ConsoleOptionParser methods to generate help.
 *
 * Generally not directly used. Using $parser->help($command, 'xml'); is usually
 * how you would access help. Or via the `--help=xml` option on the command line.
 *
 * Xml output is useful for integration with other tools like IDE's or other build tools.
 *
 * @package       Cake.Console
 * @since  CakePHP(tm) v 2.0
 */
class HelpFormatter {

/**
 * The maximum number of arguments shown when generating usage.
 *
 * @var integer
 */
	protected $_maxArgs = 6;

/**
 * The maximum number of options shown when generating usage.
 *
 * @var integer
 */
	protected $_maxOptions = 6;

/**
 * Build the help formatter for a an OptionParser
 *
 * @param ConsoleOptionParser $parser The option parser help is being generated for.
 */
	public function __construct(ConsoleOptionParser $parser) {
		$this->_parser = $parser;
	}

/**
 * Get the help as formatted text suitable for output on the command line.
 *
 * @param integer $width The width of the help output.
 * @return string
 */
	public function text($width = 72) {
		$parser = $this->_parser;
		$out = array();
		$description = $parser->description();
		if (!empty($description)) {
			$out[] = String::wrap($description, $width);
			$out[] = '';
		}
		$out[] = __d('cake_console', '<info>Usage:</info>');
		$out[] = $this->_generateUsage();
		$out[] = '';
		$subcommands = $parser->subcommands();
		if (!empty($subcommands)) {
			$out[] = __d('cake_console', '<info>Subcommands:</info>');
			$out[] = '';
			$max = $this->_getMaxLength($subcommands) + 2;
			foreach ($subcommands as $command) {
				$out[] = String::wrap($command->help($max), array(
					'width' => $width,
					'indent' => str_repeat(' ', $max),
					'indentAt' => 1
				));
			}
			$out[] = '';
			$out[] = __d('cake_console', 'To see help on a subcommand use <info>`cake %s [subcommand] --help`</info>', $parser->command());
			$out[] = '';
		}

		$options = $parser->options();
		if (!empty($options)) {
			$max = $this->_getMaxLength($options) + 8;
			$out[] = __d('cake_console', '<info>Options:</info>');
			$out[] = '';
			foreach ($options as $option) {
				$out[] = String::wrap($option->help($max), array(
					'width' => $width,
					'indent' => str_repeat(' ', $max),
					'indentAt' => 1
				));
			}
			$out[] = '';
		}

		$arguments = $parser->arguments();
		if (!empty($arguments)) {
			$max = $this->_getMaxLength($arguments) + 2;
			$out[] = __d('cake_console', '<info>Arguments:</info>');
			$out[] = '';
			foreach ($arguments as $argument) {
				$out[] = String::wrap($argument->help($max), array(
					'width' => $width,
					'indent' => str_repeat(' ', $max),
					'indentAt' => 1
				));
			}
			$out[] = '';
		}
		$epilog = $parser->epilog();
		if (!empty($epilog)) {
			$out[] = String::wrap($epilog, $width);
			$out[] = '';
		}
		return implode("\n", $out);
	}

/**
 * Generate the usage for a shell based on its arguments and options.
 * Usage strings favor short options over the long ones. and optional args will
 * be indicated with []
 *
 * @return string
 */
	protected function _generateUsage() {
		$usage = array('cake ' . $this->_parser->command());
		$subcommands = $this->_parser->subcommands();
		if (!empty($subcommands)) {
			$usage[] = '[subcommand]';
		}
		$options = array();
		foreach ($this->_parser->options() as $option) {
			$options[] = $option->usage();
		}
		if (count($options) > $this->_maxOptions) {
			$options = array('[options]');
		}
		$usage = array_merge($usage, $options);
		$args = array();
		foreach ($this->_parser->arguments() as $argument) {
			$args[] = $argument->usage();
		}
		if (count($args) > $this->_maxArgs) {
			$args = array('[arguments]');
		}
		$usage = array_merge($usage, $args);
		return implode(' ', $usage);
	}

/**
 * Iterate over a collection and find the longest named thing.
 *
 * @param array $collection
 * @return integer
 */
	protected function _getMaxLength($collection) {
		$max = 0;
		foreach ($collection as $item) {
			$max = (strlen($item->name()) > $max) ? strlen($item->name()) : $max;
		}
		return $max;
	}

/**
 * Get the help as an xml string.
 *
 * @param boolean $string Return the SimpleXml object or a string. Defaults to true.
 * @return string|SimpleXmlElement See $string
 */
	public function xml($string = true) {
		$parser = $this->_parser;
		$xml = new \SimpleXmlElement('<shell></shell>');
		$xml->addChild('command', $parser->command());
		$xml->addChild('description', $parser->description());

		$xml->addChild('epilog', $parser->epilog());
		$subcommands = $xml->addChild('subcommands');
		foreach ($parser->subcommands() as $command) {
			$command->xml($subcommands);
		}
		$options = $xml->addChild('options');
		foreach ($parser->options() as $option) {
			$option->xml($options);
		}
		$arguments = $xml->addChild('arguments');
		foreach ($parser->arguments() as $argument) {
			$argument->xml($arguments);
		}
		return $string ? $xml->asXml() : $xml;
	}

}<|MERGE_RESOLUTION|>--- conflicted
+++ resolved
@@ -15,14 +15,9 @@
  * @link          http://cakephp.org CakePHP(tm) Project
  * @license       http://www.opensource.org/licenses/mit-license.php MIT License
  */
-<<<<<<< HEAD
 namespace Cake\Console;
 
 use Cake\Utility\String;
-=======
-
-App::uses('String', 'Utility');
->>>>>>> 3303a2cd
 
 /**
  * HelpFormatter formats help for console shells. Can format to either
