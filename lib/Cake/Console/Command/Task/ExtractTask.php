<?php
/**
 * Language string extractor
 *
 * PHP 5
 *
 * CakePHP(tm) : Rapid Development Framework (http://cakephp.org)
 * Copyright (c) Cake Software Foundation, Inc. (http://cakefoundation.org)
 *
 * Licensed under The MIT License
 * For full copyright and license information, please see the LICENSE.txt
 * Redistributions of files must retain the above copyright notice.
 *
 * @copyright     Copyright (c) Cake Software Foundation, Inc. (http://cakefoundation.org)
 * @link          http://cakephp.org CakePHP(tm) Project
 * @since         CakePHP(tm) v 1.2.0.5012
 * @license       http://www.opensource.org/licenses/mit-license.php MIT License
 */
namespace Cake\Console\Command\Task;

use Cake\Console\Shell;
use Cake\Core\App;
use Cake\Core\Plugin;
use Cake\Utility\File;
use Cake\Utility\Folder;
use Cake\Utility\Hash;
use Cake\Utility\Inflector;

/**
 * Language string extractor
 *
 * @package       Cake.Console.Command.Task
 */
class ExtractTask extends Shell {

/**
 * Paths to use when looking for strings
 *
 * @var string
 */
	protected $_paths = array();

/**
 * Files from where to extract
 *
 * @var array
 */
	protected $_files = array();

/**
 * Merge all domains string into the default.pot file
 *
 * @var boolean
 */
	protected $_merge = false;

/**
 * Current file being processed
 *
 * @var string
 */
	protected $_file = null;

/**
 * Contains all content waiting to be write
 *
 * @var string
 */
	protected $_storage = array();

/**
 * Extracted tokens
 *
 * @var array
 */
	protected $_tokens = array();

/**
 * Extracted strings indexed by domain.
 *
 * @var array
 */
	protected $_translations = array();

/**
 * Destination path
 *
 * @var string
 */
	protected $_output = null;

/**
 * An array of directories to exclude.
 *
 * @var array
 */
	protected $_exclude = array();

/**
 * Holds whether this call should extract model validation messages
 *
 * @var boolean
 */
	protected $_extractValidation = true;

/**
 * Holds the validation string domain to use for validation messages when extracting
 *
 * @var boolean
 */
	protected $_validationDomain = 'default';

/**
 * Holds whether this call should extract the CakePHP Lib messages
 *
 * @var boolean
 */
	protected $_extractCore = false;

/**
 * Method to interact with the User and get path selections.
 *
 * @return void
 */
	protected function _getPaths() {
		$defaultPath = APP;
		while (true) {
			$currentPaths = count($this->_paths) > 0 ? $this->_paths : array('None');
			$message = __d(
				'cake_console',
				"Current paths: %s\nWhat is the path you would like to extract?\n[Q]uit [D]one",
				implode(', ', $currentPaths)
			);
			$response = $this->in($message, null, $defaultPath);
			if (strtoupper($response) === 'Q') {
				$this->out(__d('cake_console', 'Extract Aborted'));
				return $this->_stop();
			} elseif (strtoupper($response) === 'D' && count($this->_paths)) {
				$this->out();
				return;
			} elseif (strtoupper($response) === 'D') {
				$this->err(__d('cake_console', '<warning>No directories selected.</warning> Please choose a directory.'));
			} elseif (is_dir($response)) {
				$this->_paths[] = $response;
				$defaultPath = 'D';
			} else {
				$this->err(__d('cake_console', 'The directory path you supplied was not found. Please try again.'));
			}
			$this->out();
		}
	}

/**
 * Execution method always used for tasks
 *
 * @return void
 */
	public function execute() {
		if (!empty($this->params['exclude'])) {
			$this->_exclude = explode(',', $this->params['exclude']);
		}
		if (isset($this->params['files']) && !is_array($this->params['files'])) {
			$this->_files = explode(',', $this->params['files']);
		}
		if (isset($this->params['paths'])) {
			$this->_paths = explode(',', $this->params['paths']);
		} elseif (isset($this->params['plugin'])) {
			$plugin = Inflector::camelize($this->params['plugin']);
			if (!Plugin::loaded($plugin)) {
				Plugin::load($plugin);
			}
			$this->_paths = array(Plugin::path($plugin));
			$this->params['plugin'] = $plugin;
		} else {
			$this->_getPaths();
		}

		if (isset($this->params['extract-core'])) {
			$this->_extractCore = !(strtolower($this->params['extract-core']) === 'no');
		} else {
			$response = $this->in(__d('cake_console', 'Would you like to extract the messages from the CakePHP core?'), array('y', 'n'), 'n');
			$this->_extractCore = strtolower($response) === 'y';
		}

		if (!empty($this->params['exclude-plugins']) && $this->_isExtractingApp()) {
			$this->_exclude = array_merge($this->_exclude, App::path('Plugin'));
		}

		if (!empty($this->params['ignore-model-validation']) || (!$this->_isExtractingApp() && empty($plugin))) {
			$this->_extractValidation = false;
		}
		if (!empty($this->params['validation-domain'])) {
			$this->_validationDomain = $this->params['validation-domain'];
		}

		if ($this->_extractCore) {
			$this->_paths[] = CAKE;
			$this->_exclude = array_merge($this->_exclude, array(
				CAKE . 'Test',
				CAKE . 'Console' . DS . 'Templates'
			));
		}

		if (isset($this->params['output'])) {
			$this->_output = $this->params['output'];
		} elseif (isset($this->params['plugin'])) {
			$this->_output = $this->_paths[0] . DS . 'Locale';
		} else {
			$message = __d('cake_console', "What is the path you would like to output?\n[Q]uit", $this->_paths[0] . DS . 'Locale');
			while (true) {
				$response = $this->in($message, null, rtrim($this->_paths[0], DS) . DS . 'Locale');
				if (strtoupper($response) === 'Q') {
					$this->out(__d('cake_console', 'Extract Aborted'));
					return $this->_stop();
				} elseif ($this->_isPathUsable($response)) {
					$this->_output = $response . DS;
					break;
				} else {
					$this->err(__d('cake_console', 'The directory path you supplied was not found. Please try again.'));
				}
				$this->out();
			}
		}

		if (isset($this->params['merge'])) {
			$this->_merge = !(strtolower($this->params['merge']) === 'no');
		} else {
			$this->out();
			$response = $this->in(__d('cake_console', 'Would you like to merge all domains strings into the default.pot file?'), array('y', 'n'), 'n');
			$this->_merge = strtolower($response) === 'y';
		}

		if (empty($this->_files)) {
			$this->_searchFiles();
		}

		$this->_output = rtrim($this->_output, DS) . DS;
		if (!$this->_isPathUsable($this->_output)) {
			$this->err(__d('cake_console', 'The output directory %s was not found or writable.', $this->_output));
			return $this->_stop();
		}

		$this->_extract();
	}

/**
 * Add a translation to the internal translations property
 *
 * Takes care of duplicate translations
 *
 * @param string $domain
 * @param string $msgid
 * @param array $details
 * @return void
 */
	protected function _addTranslation($domain, $msgid, $details = array()) {
		if (empty($this->_translations[$domain][$msgid])) {
			$this->_translations[$domain][$msgid] = array(
				'msgid_plural' => false
			);
		}

		if (isset($details['msgid_plural'])) {
			$this->_translations[$domain][$msgid]['msgid_plural'] = $details['msgid_plural'];
		}

		if (isset($details['file'])) {
			$line = 0;
			if (isset($details['line'])) {
				$line = $details['line'];
			}
			$this->_translations[$domain][$msgid]['references'][$details['file']][] = $line;
		}
	}

/**
 * Extract text
 *
 * @return void
 */
	protected function _extract() {
		$this->out();
		$this->out();
		$this->out(__d('cake_console', 'Extracting...'));
		$this->hr();
		$this->out(__d('cake_console', 'Paths:'));
		foreach ($this->_paths as $path) {
			$this->out('   ' . $path);
		}
		$this->out(__d('cake_console', 'Output Directory: ') . $this->_output);
		$this->hr();
		$this->_extractTokens();
		$this->_extractValidationMessages();
		$this->_buildFiles();
		$this->_writeFiles();
		$this->_paths = $this->_files = $this->_storage = array();
		$this->_translations = $this->_tokens = array();
		$this->_extractValidation = true;
		$this->out();
		$this->out(__d('cake_console', 'Done.'));
	}

/**
 * Get & configure the option parser
 *
 * @return void
 */
	public function getOptionParser() {
		$parser = parent::getOptionParser();
		return $parser->description(__d('cake_console', 'CakePHP Language String Extraction:'))
			->addOption('app', array('help' => __d('cake_console', 'Directory where your application is located.')))
			->addOption('paths', array('help' => __d('cake_console', 'Comma separated list of paths.')))
			->addOption('merge', array(
				'help' => __d('cake_console', 'Merge all domain strings into the default.po file.'),
				'choices' => array('yes', 'no')
			))
			->addOption('output', array('help' => __d('cake_console', 'Full path to output directory.')))
			->addOption('files', array('help' => __d('cake_console', 'Comma separated list of files.')))
			->addOption('exclude-plugins', array(
				'boolean' => true,
				'default' => true,
				'help' => __d('cake_console', 'Ignores all files in plugins if this command is run inside from the same app directory.')
			))
			->addOption('plugin', array(
				'help' => __d('cake_console', 'Extracts tokens only from the plugin specified and puts the result in the plugin\'s Locale directory.')
			))
			->addOption('ignore-model-validation', array(
				'boolean' => true,
				'default' => false,
				'help' => __d('cake_console', 'Ignores validation messages in the $validate property.' .
					' If this flag is not set and the command is run from the same app directory,' .
					' all messages in model validation rules will be extracted as tokens.')
			))
			->addOption('validation-domain', array(
				'help' => __d('cake_console', 'If set to a value, the localization domain to be used for model validation messages.')
			))
			->addOption('exclude', array(
				'help' => __d('cake_console', 'Comma separated list of directories to exclude.' .
					' Any path containing a path segment with the provided values will be skipped. E.g. test,vendors')
			))
			->addOption('overwrite', array(
				'boolean' => true,
				'default' => false,
				'help' => __d('cake_console', 'Always overwrite existing .pot files.')
			))
			->addOption('extract-core', array(
				'help' => __d('cake_console', 'Extract messages from the CakePHP core libs.'),
				'choices' => array('yes', 'no')
			));
	}

/**
 * Extract tokens out of all files to be processed
 *
 * @return void
 */
	protected function _extractTokens() {
		foreach ($this->_files as $file) {
			$this->_file = $file;
			$this->out(__d('cake_console', 'Processing %s...', $file));

			$code = file_get_contents($file);
			$allTokens = token_get_all($code);

			$this->_tokens = array();
			foreach ($allTokens as $token) {
				if (!is_array($token) || ($token[0] != T_WHITESPACE && $token[0] != T_INLINE_HTML)) {
					$this->_tokens[] = $token;
				}
			}
			unset($allTokens);
			$this->_parse('__', array('singular'));
			$this->_parse('__n', array('singular', 'plural'));
			$this->_parse('__d', array('domain', 'singular'));
			$this->_parse('__c', array('singular'));
			$this->_parse('__dc', array('domain', 'singular'));
			$this->_parse('__dn', array('domain', 'singular', 'plural'));
			$this->_parse('__dcn', array('domain', 'singular', 'plural'));
		}
	}

/**
 * Parse tokens
 *
 * @param string $functionName Function name that indicates translatable string (e.g: '__')
 * @param array $map Array containing what variables it will find (e.g: domain, singular, plural)
 * @return void
 */
	protected function _parse($functionName, $map) {
		$count = 0;
		$tokenCount = count($this->_tokens);

		while (($tokenCount - $count) > 1) {
			$countToken = $this->_tokens[$count];
			$firstParenthesis = $this->_tokens[$count + 1];
			if (!is_array($countToken)) {
				$count++;
				continue;
			}

			list($type, $string, $line) = $countToken;
			if (($type == T_STRING) && ($string == $functionName) && ($firstParenthesis === '(')) {
				$position = $count;
				$depth = 0;

				while (!$depth) {
					if ($this->_tokens[$position] === '(') {
						$depth++;
					} elseif ($this->_tokens[$position] === ')') {
						$depth--;
					}
					$position++;
				}

				$mapCount = count($map);
				$strings = $this->_getStrings($position, $mapCount);

				if ($mapCount == count($strings)) {
					extract(array_combine($map, $strings));
					$domain = isset($domain) ? $domain : 'default';
					$details = array(
						'file' => $this->_file,
						'line' => $line,
					);
					if (isset($plural)) {
						$details['msgid_plural'] = $plural;
					}
					$this->_addTranslation($domain, $singular, $details);
				} else {
					$this->_markerError($this->_file, $line, $functionName, $count);
				}
			}
			$count++;
		}
	}

/**
 * Looks for models in the application and extracts the validation messages
 * to be added to the translation map
 *
 * @return void
 */
	protected function _extractValidationMessages() {
		if (!$this->_extractValidation) {
			return;
		}

<<<<<<< HEAD
		$plugin = null;
		if (!empty($this->params['plugin'])) {
			$plugin = $this->params['plugin'] . '.';
=======
		$plugins = array(null);
		if (empty($this->params['exclude-plugins'])) {
			$plugins = array_merge($plugins, App::objects('plugins'));
		}
		foreach ($plugins as $plugin) {
			$this->_extractPluginValidationMessages($plugin);
		}
	}

/**
 * Extract validation messages from application or plugin models
 *
 * @param string $plugin Plugin name or `null` to process application models
 * @return void
 */
	protected function _extractPluginValidationMessages($plugin = null) {
		App::uses('AppModel', 'Model');
		if (!empty($plugin)) {
			if (!CakePlugin::loaded($plugin)) {
				return;
			}
			App::uses($plugin . 'AppModel', $plugin . '.Model');
			$plugin = $plugin . '.';
>>>>>>> 4ded2695
		}
		$models = App::objects($plugin . 'Model', null, false);

		foreach ($models as $model) {
			$modelClass = App::classname($plugin . $model, 'Model');
			$reflection = new \ReflectionClass($modelClass);
			if (!$reflection->isSubClassOf('Cake\Model\Model')) {
				continue;
			}
			$properties = $reflection->getDefaultProperties();
			$validate = $properties['validate'];
			if (empty($validate)) {
				continue;
			}

			$file = $reflection->getFileName();
			$domain = $this->_validationDomain;
			if (!empty($properties['validationDomain'])) {
				$domain = $properties['validationDomain'];
			}
			foreach ($validate as $field => $rules) {
				$this->_processValidationRules($field, $rules, $file, $domain);
			}
		}
	}

/**
 * Process a validation rule for a field and looks for a message to be added
 * to the translation map
 *
 * @param string $field the name of the field that is being processed
 * @param array $rules the set of validation rules for the field
 * @param string $file the file name where this validation rule was found
 * @param string $domain default domain to bind the validations to
 * @return void
 */
	protected function _processValidationRules($field, $rules, $file, $domain) {
		if (!is_array($rules)) {
			return;
		}

		$dims = Hash::dimensions($rules);
		if ($dims === 1 || ($dims === 2 && isset($rules['message']))) {
			$rules = array($rules);
		}

		foreach ($rules as $rule => $validateProp) {
			$msgid = null;
			if (isset($validateProp['message'])) {
				if (is_array($validateProp['message'])) {
					$msgid = $validateProp['message'][0];
				} else {
					$msgid = $validateProp['message'];
				}
			} elseif (is_string($rule)) {
				$msgid = $rule;
			}
			if ($msgid) {
				$details = array(
					'file' => $file,
					'line' => 'validation for field ' . $field
				);
				$this->_addTranslation($domain, $msgid, $details);
			}
		}
	}

/**
 * Build the translate template file contents out of obtained strings
 *
 * @return void
 */
	protected function _buildFiles() {
		$paths = $this->_paths;
		$paths[] = realpath(APP) . DS;
		foreach ($this->_translations as $domain => $translations) {
			foreach ($translations as $msgid => $details) {
				$plural = $details['msgid_plural'];
				$files = $details['references'];
				$occurrences = array();
				foreach ($files as $file => $lines) {
					$lines = array_unique($lines);
					$occurrences[] = $file . ':' . implode(';', $lines);
				}
				$occurrences = implode("\n#: ", $occurrences);
				$header = '#: ' . str_replace(DS, '/', str_replace($paths, '', $occurrences)) . "\n";

				if ($plural === false) {
					$sentence = "msgid \"{$msgid}\"\n";
					$sentence .= "msgstr \"\"\n\n";
				} else {
					$sentence = "msgid \"{$msgid}\"\n";
					$sentence .= "msgid_plural \"{$plural}\"\n";
					$sentence .= "msgstr[0] \"\"\n";
					$sentence .= "msgstr[1] \"\"\n\n";
				}

				$this->_store($domain, $header, $sentence);
				if ($domain !== 'default' && $this->_merge) {
					$this->_store('default', $header, $sentence);
				}
			}
		}
	}

/**
 * Prepare a file to be stored
 *
 * @param string $domain
 * @param string $header
 * @param string $sentence
 * @return void
 */
	protected function _store($domain, $header, $sentence) {
		if (!isset($this->_storage[$domain])) {
			$this->_storage[$domain] = array();
		}
		if (!isset($this->_storage[$domain][$sentence])) {
			$this->_storage[$domain][$sentence] = $header;
		} else {
			$this->_storage[$domain][$sentence] .= $header;
		}
	}

/**
 * Write the files that need to be stored
 *
 * @return void
 */
	protected function _writeFiles() {
		$overwriteAll = false;
		if (!empty($this->params['overwrite'])) {
			$overwriteAll = true;
		}

		foreach ($this->_storage as $domain => $sentences) {
			$output = $this->_writeHeader();
			foreach ($sentences as $sentence => $header) {
				$output .= $header . $sentence;
			}

			$filename = $domain . '.pot';
			$File = new File($this->_output . $filename);
			$response = '';
			while ($overwriteAll === false && $File->exists() && strtoupper($response) !== 'Y') {
				$this->out();
				$response = $this->in(
					__d('cake_console', 'Error: %s already exists in this location. Overwrite? [Y]es, [N]o, [A]ll', $filename),
					array('y', 'n', 'a'),
					'y'
				);
				if (strtoupper($response) === 'N') {
					$response = '';
					while (!$response) {
						$response = $this->in(__d('cake_console', "What would you like to name this file?"), null, 'new_' . $filename);
						$File = new File($this->_output . $response);
						$filename = $response;
					}
				} elseif (strtoupper($response) === 'A') {
					$overwriteAll = true;
				}
			}
			$File->write($output);
			$File->close();
		}
	}

/**
 * Build the translation template header
 *
 * @return string Translation template header
 */
	protected function _writeHeader() {
		$output = "# LANGUAGE translation of CakePHP Application\n";
		$output .= "# Copyright YEAR NAME <EMAIL@ADDRESS>\n";
		$output .= "#\n";
		$output .= "#, fuzzy\n";
		$output .= "msgid \"\"\n";
		$output .= "msgstr \"\"\n";
		$output .= "\"Project-Id-Version: PROJECT VERSION\\n\"\n";
		$output .= "\"POT-Creation-Date: " . date("Y-m-d H:iO") . "\\n\"\n";
		$output .= "\"PO-Revision-Date: YYYY-mm-DD HH:MM+ZZZZ\\n\"\n";
		$output .= "\"Last-Translator: NAME <EMAIL@ADDRESS>\\n\"\n";
		$output .= "\"Language-Team: LANGUAGE <EMAIL@ADDRESS>\\n\"\n";
		$output .= "\"MIME-Version: 1.0\\n\"\n";
		$output .= "\"Content-Type: text/plain; charset=utf-8\\n\"\n";
		$output .= "\"Content-Transfer-Encoding: 8bit\\n\"\n";
		$output .= "\"Plural-Forms: nplurals=INTEGER; plural=EXPRESSION;\\n\"\n\n";
		return $output;
	}

/**
 * Get the strings from the position forward
 *
 * @param integer $position Actual position on tokens array
 * @param integer $target Number of strings to extract
 * @return array Strings extracted
 */
	protected function _getStrings(&$position, $target) {
		$strings = array();
		$count = count($strings);
		while ($count < $target && ($this->_tokens[$position] === ',' || $this->_tokens[$position][0] == T_CONSTANT_ENCAPSED_STRING)) {
			$count = count($strings);
			if ($this->_tokens[$position][0] == T_CONSTANT_ENCAPSED_STRING && $this->_tokens[$position + 1] === '.') {
				$string = '';
				while ($this->_tokens[$position][0] == T_CONSTANT_ENCAPSED_STRING || $this->_tokens[$position] === '.') {
					if ($this->_tokens[$position][0] == T_CONSTANT_ENCAPSED_STRING) {
						$string .= $this->_formatString($this->_tokens[$position][1]);
					}
					$position++;
				}
				$strings[] = $string;
			} elseif ($this->_tokens[$position][0] == T_CONSTANT_ENCAPSED_STRING) {
				$strings[] = $this->_formatString($this->_tokens[$position][1]);
			}
			$position++;
		}
		return $strings;
	}

/**
 * Format a string to be added as a translatable string
 *
 * @param string $string String to format
 * @return string Formatted string
 */
	protected function _formatString($string) {
		$quote = substr($string, 0, 1);
		$string = substr($string, 1, -1);
		if ($quote === '"') {
			$string = stripcslashes($string);
		} else {
			$string = strtr($string, array("\\'" => "'", "\\\\" => "\\"));
		}
		$string = str_replace("\r\n", "\n", $string);
		return addcslashes($string, "\0..\37\\\"");
	}

/**
 * Indicate an invalid marker on a processed file
 *
 * @param string $file File where invalid marker resides
 * @param integer $line Line number
 * @param string $marker Marker found
 * @param integer $count Count
 * @return void
 */
	protected function _markerError($file, $line, $marker, $count) {
		$this->out(__d('cake_console', "Invalid marker content in %s:%s\n* %s(", $file, $line, $marker));
		$count += 2;
		$tokenCount = count($this->_tokens);
		$parenthesis = 1;

		while ((($tokenCount - $count) > 0) && $parenthesis) {
			if (is_array($this->_tokens[$count])) {
				$this->out($this->_tokens[$count][1], false);
			} else {
				$this->out($this->_tokens[$count], false);
				if ($this->_tokens[$count] === '(') {
					$parenthesis++;
				}

				if ($this->_tokens[$count] === ')') {
					$parenthesis--;
				}
			}
			$count++;
		}
		$this->out("\n", true);
	}

/**
 * Search files that may contain translatable strings
 *
 * @return void
 */
	protected function _searchFiles() {
		$pattern = false;
		if (!empty($this->_exclude)) {
			$exclude = array();
			foreach ($this->_exclude as $e) {
				if (DS !== '\\' && $e[0] !== DS) {
					$e = DS . $e;
				}
				$exclude[] = preg_quote($e, '/');
			}
			$pattern = '/' . implode('|', $exclude) . '/';
		}
		foreach ($this->_paths as $path) {
			$Folder = new Folder($path);
			$files = $Folder->findRecursive('.*\.(php|ctp|thtml|inc|tpl)', true);
			if (!empty($pattern)) {
				foreach ($files as $i => $file) {
					if (preg_match($pattern, $file)) {
						unset($files[$i]);
					}
				}
				$files = array_values($files);
			}
			$this->_files = array_merge($this->_files, $files);
		}
	}

/**
 * Returns whether this execution is meant to extract string only from directories in folder represented by the
 * APP constant, i.e. this task is extracting strings from same application.
 *
 * @return boolean
 */
	protected function _isExtractingApp() {
		return $this->_paths === array(APP);
	}

/**
 * Checks whether or not a given path is usable for writing.
 *
 * @param string $path Path to folder
 * @return boolean true if it exists and is writable, false otherwise
 */
	protected function _isPathUsable($path) {
		return is_dir($path) && is_writable($path);
	}
}<|MERGE_RESOLUTION|>--- conflicted
+++ resolved
@@ -445,11 +445,6 @@
 			return;
 		}
 
-<<<<<<< HEAD
-		$plugin = null;
-		if (!empty($this->params['plugin'])) {
-			$plugin = $this->params['plugin'] . '.';
-=======
 		$plugins = array(null);
 		if (empty($this->params['exclude-plugins'])) {
 			$plugins = array_merge($plugins, App::objects('plugins'));
@@ -466,14 +461,11 @@
  * @return void
  */
 	protected function _extractPluginValidationMessages($plugin = null) {
-		App::uses('AppModel', 'Model');
 		if (!empty($plugin)) {
-			if (!CakePlugin::loaded($plugin)) {
+			if (!Plugin::loaded($plugin)) {
 				return;
 			}
-			App::uses($plugin . 'AppModel', $plugin . '.Model');
 			$plugin = $plugin . '.';
->>>>>>> 4ded2695
 		}
 		$models = App::objects($plugin . 'Model', null, false);
 
