--- conflicted
+++ resolved
@@ -332,8 +332,6 @@
 		$result = $this->Dbo->index('with_fulltext', false);
 		$this->Dbo->rawQuery('DROP TABLE ' . $name);
 		$this->assertEquals($expected, $result);
-<<<<<<< HEAD
-=======
 
 		$name = $this->Dbo->fullTableName('with_text_index');
 		$this->Dbo->rawQuery('CREATE TABLE ' . $name . ' (id int(11) AUTO_INCREMENT, text_field text, primary key(id), KEY `text_index` ( `text_field`(20) ));');
@@ -354,7 +352,6 @@
 		$result = $this->Dbo->index('with_compound_text_index', false);
 		$this->Dbo->rawQuery('DROP TABLE ' . $name);
 		$this->assertEquals($expected, $result);
->>>>>>> 0d486bda
 	}
 
 /**
@@ -3011,8 +3008,6 @@
 		$result = $this->Dbo->buildIndex($data);
 		$expected = array('FULLTEXT KEY `MyFtIndex` (`name`, `description`)');
 		$this->assertEquals($expected, $result);
-<<<<<<< HEAD
-=======
 
 		$data = array(
 			'MyTextIndex' => array('column' => 'text_field', 'length' => array('text_field' => 20))
@@ -3027,7 +3022,6 @@
 		$result = $this->Dbo->buildIndex($data);
 		$expected = array('KEY `MyMultiTextIndex` (`text_field1`(20), `text_field2`(20))');
 		$this->assertEquals($expected, $result);
->>>>>>> 0d486bda
 	}
 
 /**
