--- conflicted
+++ resolved
@@ -419,31 +419,6 @@
 	}
 
 /**
-<<<<<<< HEAD
- * test that being redirected to the login page, with no post data does
- * not set the session value. Saving the session value in this circumstance
- * can cause the user to be redirected to an already public page.
- *
- * @return void
- */
-	public function testLoginActionNotSettingAuthRedirect() {
-		$_SERVER['HTTP_REFERER'] = '/pages/display/about';
-
-		$this->Controller->data = array();
-		$this->Controller->request->addParams(Router::parse('auth_test/login'));
-		$this->Controller->request->url = 'auth_test/login';
-		$this->Auth->Session->delete('Auth');
-
-		$this->Auth->loginRedirect = '/users/dashboard';
-		$this->Auth->loginAction = 'auth_test/login';
-		$this->Auth->userModel = 'AuthUser';
-
-		$this->Auth->startup($this->Controller);
-		$redirect = $this->Auth->Session->read('Auth.redirect');
-		$this->assertNull($redirect);
-	}
-
-/**
  * testRedirectVarClearing method
  *
  * @return void
@@ -464,8 +439,6 @@
 	}
 
 /**
-=======
->>>>>>> 7b905422
  * testAuthorizeFalse method
  *
  * @return void
