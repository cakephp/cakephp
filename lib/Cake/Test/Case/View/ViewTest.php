<?php
/**
 * ViewTest file
 *
 * PHP 5
 *
 * CakePHP(tm) Tests <http://book.cakephp.org/2.0/en/development/testing.html>
 * Copyright (c) Cake Software Foundation, Inc. (http://cakefoundation.org)
 *
 * Licensed under The MIT License
 * For full copyright and license information, please see the LICENSE.txt
 * Redistributions of files must retain the above copyright notice
 *
 * @copyright     Copyright (c) Cake Software Foundation, Inc. (http://cakefoundation.org)
 * @link          http://book.cakephp.org/2.0/en/development/testing.html CakePHP(tm) Tests
 * @package       Cake.Test.Case.View
 * @since         CakePHP(tm) v 1.2.0.4206
 * @license       http://www.opensource.org/licenses/mit-license.php MIT License
 */

App::uses('View', 'View');
App::uses('Helper', 'View');
App::uses('Controller', 'Controller');
App::uses('CacheHelper', 'View/Helper');
App::uses('HtmlHelper', 'View/Helper');
App::uses('ErrorHandler', 'Error');

/**
 * ViewPostsController class
 *
 * @package       Cake.Test.Case.View
 */
class ViewPostsController extends Controller {

/**
 * name property
 *
 * @var string
 */
	public $name = 'Posts';

/**
 * uses property
 *
 * @var mixed null
 */
	public $uses = null;

/**
 * index method
 *
 * @return void
 */
	public function index() {
		$this->set(array(
			'testData' => 'Some test data',
			'test2' => 'more data',
			'test3' => 'even more data',
		));
	}

/**
 * nocache_tags_with_element method
 *
 * @return void
 */
	public function nocache_multiple_element() {
		$this->set('foo', 'this is foo var');
		$this->set('bar', 'this is bar var');
	}

}

/**
 * ThemePostsController class
 *
 * @package       Cake.Test.Case.View
 */
class ThemePostsController extends Controller {

	public $theme = null;

/**
 * index method
 *
 * @return void
 */
	public function index() {
		$this->set('testData', 'Some test data');
		$test2 = 'more data';
		$test3 = 'even more data';
		$this->set(compact('test2', 'test3'));
	}

}

/**
 * TestThemeView class
 *
 * @package       Cake.Test.Case.View
 */
class TestThemeView extends View {

/**
 * renderElement method
 *
 * @param string $name
 * @param array $params
 * @return string The given name
 */
	public function renderElement($name, $params = array()) {
		return $name;
	}

/**
 * getViewFileName method
 *
 * @param string $name Controller action to find template filename for
 * @return string Template filename
 */
	public function getViewFileName($name = null) {
		return $this->_getViewFileName($name);
	}

/**
 * getLayoutFileName method
 *
 * @param string $name The name of the layout to find.
 * @return string Filename for layout file (.ctp).
 */
	public function getLayoutFileName($name = null) {
		return $this->_getLayoutFileName($name);
	}

}

/**
 * TestView class
 *
 * @package       Cake.Test.Case.View
 */
class TestView extends View {

/**
 * getViewFileName method
 *
 * @param string $name Controller action to find template filename for
 * @return string Template filename
 */
	public function getViewFileName($name = null) {
		return $this->_getViewFileName($name);
	}

/**
 * getLayoutFileName method
 *
 * @param string $name The name of the layout to find.
 * @return string Filename for layout file (.ctp).
 */
	public function getLayoutFileName($name = null) {
		return $this->_getLayoutFileName($name);
	}

/**
 * paths method
 *
 * @param string $plugin Optional plugin name to scan for view files.
 * @param boolean $cached Set to true to force a refresh of view paths.
 * @return array paths
 */
	public function paths($plugin = null, $cached = true) {
		return $this->_paths($plugin, $cached);
	}

/**
 * Test only function to return instance scripts.
 *
 * @return array Scripts
 */
	public function scripts() {
		return $this->_scripts;
	}

}

/**
 * TestAfterHelper class
 *
 * @package       Cake.Test.Case.View
 */
class TestAfterHelper extends Helper {

/**
 * property property
 *
 * @var string
 */
	public $property = '';

/**
 * beforeLayout method
 *
 * @param string $viewFile
 * @return void
 */
	public function beforeLayout($viewFile) {
		$this->property = 'Valuation';
	}

/**
 * afterLayout method
 *
 * @param string $layoutFile
 * @return void
 */
	public function afterLayout($layoutFile) {
		$this->_View->output .= 'modified in the afterlife';
	}

}

<<<<<<< HEAD
=======
/**
 * Class TestObjectWithToString
 *
 * An object with the magic method __toString() for testing with view blocks.
 */
class TestObjectWithToString {

	public function __toString() {
		return "I'm ObjectWithToString";
	}

}

/**
 * Class TestObjectWithoutToString
 *
 * An object without the magic method __toString() for testing with view blocks.
 */
class TestObjectWithoutToString {
}

>>>>>>> 2a540ff8
/**
 * ViewTest class
 *
 * @package       Cake.Test.Case.View
 */
class ViewTest extends CakeTestCase {

/**
 * Fixtures used in this test.
 *
 * @var array
 */
	public $fixtures = array('core.user', 'core.post');

/**
 * setUp method
 *
 * @return void
 */
	public function setUp() {
		parent::setUp();

		$request = $this->getMock('CakeRequest');
		$this->Controller = new Controller($request);
		$this->PostsController = new ViewPostsController($request);
		$this->PostsController->viewPath = 'Posts';
		$this->PostsController->index();
		$this->View = new View($this->PostsController);

		$themeRequest = new CakeRequest('posts/index');
		$this->ThemeController = new Controller($themeRequest);
		$this->ThemePostsController = new ThemePostsController($themeRequest);
		$this->ThemePostsController->viewPath = 'posts';
		$this->ThemePostsController->index();
		$this->ThemeView = new View($this->ThemePostsController);

		App::build(array(
			'Plugin' => array(CAKE . 'Test' . DS . 'test_app' . DS . 'Plugin' . DS),
			'View' => array(CAKE . 'Test' . DS . 'test_app' . DS . 'View' . DS)
		), App::RESET);
		App::objects('plugins', null, false);

		CakePlugin::load(array('TestPlugin', 'TestPlugin', 'PluginJs'));
		Configure::write('debug', 2);
	}

/**
 * tearDown method
 *
 * @return void
 */
	public function tearDown() {
		parent::tearDown();
		CakePlugin::unload();
		unset($this->View);
		unset($this->PostsController);
		unset($this->Controller);
		unset($this->ThemeView);
		unset($this->ThemePostsController);
		unset($this->ThemeController);
	}

/**
 * Test getViewFileName method
 *
 * @return void
 */
	public function testGetTemplate() {
		$this->Controller->plugin = null;
		$this->Controller->name = 'Pages';
		$this->Controller->viewPath = 'Pages';
		$this->Controller->action = 'display';
		$this->Controller->params['pass'] = array('home');

		$ThemeView = new TestThemeView($this->Controller);
		$ThemeView->theme = 'test_theme';
		$expected = CAKE . 'Test' . DS . 'test_app' . DS . 'View' . DS . 'Pages' . DS . 'home.ctp';
		$result = $ThemeView->getViewFileName('home');
		$this->assertEquals($expected, $result);

		$expected = CAKE . 'Test' . DS . 'test_app' . DS . 'View' . DS . 'Themed' . DS . 'TestTheme' . DS . 'Posts' . DS . 'index.ctp';
		$result = $ThemeView->getViewFileName('/Posts/index');
		$this->assertEquals($expected, $result);

		$ThemeView->theme = 'TestTheme';
		$expected = CAKE . 'Test' . DS . 'test_app' . DS . 'View' . DS . 'Themed' . DS . 'TestTheme' . DS . 'Layouts' . DS . 'default.ctp';
		$result = $ThemeView->getLayoutFileName();
		$this->assertEquals($expected, $result);

		$ThemeView->layoutPath = 'rss';
		$expected = CAKE . 'Test' . DS . 'test_app' . DS . 'View' . DS . 'Layouts' . DS . 'rss' . DS . 'default.ctp';
		$result = $ThemeView->getLayoutFileName();
		$this->assertEquals($expected, $result);

		$ThemeView->layoutPath = 'Emails' . DS . 'html';
		$expected = CAKE . 'Test' . DS . 'test_app' . DS . 'View' . DS . 'Layouts' . DS . 'Emails' . DS . 'html' . DS . 'default.ctp';
		$result = $ThemeView->getLayoutFileName();
		$this->assertEquals($expected, $result);
	}

/**
 * Test getLayoutFileName method on plugin
 *
 * @return void
 */
	public function testPluginGetTemplate() {
		$this->Controller->plugin = 'TestPlugin';
		$this->Controller->name = 'TestPlugin';
		$this->Controller->viewPath = 'Tests';
		$this->Controller->action = 'index';

		$View = new TestView($this->Controller);

		$expected = CakePlugin::path('TestPlugin') . 'View' . DS . 'Tests' . DS . 'index.ctp';
		$result = $View->getViewFileName('index');
		$this->assertEquals($expected, $result);

		$expected = CakePlugin::path('TestPlugin') . 'View' . DS . 'Layouts' . DS . 'default.ctp';
		$result = $View->getLayoutFileName();
		$this->assertEquals($expected, $result);
	}

/**
 * Test getViewFileName method on plugin
 *
 * @return void
 */
	public function testPluginThemedGetTemplate() {
		$this->Controller->plugin = 'TestPlugin';
		$this->Controller->name = 'TestPlugin';
		$this->Controller->viewPath = 'Tests';
		$this->Controller->action = 'index';
		$this->Controller->theme = 'TestTheme';

		$ThemeView = new TestThemeView($this->Controller);
		$expected = CAKE . 'Test' . DS . 'test_app' . DS . 'View' . DS . 'Themed' . DS . 'TestTheme' . DS . 'Plugin' . DS . 'TestPlugin' . DS . 'Tests' . DS . 'index.ctp';
		$result = $ThemeView->getViewFileName('index');
		$this->assertEquals($expected, $result);

		$expected = CAKE . 'Test' . DS . 'test_app' . DS . 'View' . DS . 'Themed' . DS . 'TestTheme' . DS . 'Plugin' . DS . 'TestPlugin' . DS . 'Layouts' . DS . 'plugin_default.ctp';
		$result = $ThemeView->getLayoutFileName('plugin_default');
		$this->assertEquals($expected, $result);

		$expected = CAKE . 'Test' . DS . 'test_app' . DS . 'View' . DS . 'Themed' . DS . 'TestTheme' . DS . 'Layouts' . DS . 'default.ctp';
		$result = $ThemeView->getLayoutFileName('default');
		$this->assertEquals($expected, $result);
	}

/**
 * Test that plugin/$plugin_name is only appended to the paths it should be.
 *
 * @return void
 */
	public function testPluginPathGeneration() {
		$this->Controller->plugin = 'TestPlugin';
		$this->Controller->name = 'TestPlugin';
		$this->Controller->viewPath = 'Tests';
		$this->Controller->action = 'index';

		$View = new TestView($this->Controller);
		$paths = $View->paths();
		$expected = array_merge(App::path('View'), App::core('View'), App::core('Console/Templates/skel/View'));
		$this->assertEquals($expected, $paths);

		$paths = $View->paths('TestPlugin');
		$pluginPath = CakePlugin::path('TestPlugin');
		$expected = array(
			CAKE . 'Test' . DS . 'test_app' . DS . 'View' . DS . 'Plugin' . DS . 'TestPlugin' . DS,
			$pluginPath . 'View' . DS,
			CAKE . 'Test' . DS . 'test_app' . DS . 'View' . DS,
			CAKE . 'View' . DS,
			CAKE . 'Console' . DS . 'Templates' . DS . 'skel' . DS . 'View' . DS
		);
		$this->assertEquals($expected, $paths);
	}

/**
 * Test that CamelCase'd plugins still find their view files.
 *
 * @return void
 */
	public function testCamelCasePluginGetTemplate() {
		$this->Controller->plugin = 'TestPlugin';
		$this->Controller->name = 'TestPlugin';
		$this->Controller->viewPath = 'Tests';
		$this->Controller->action = 'index';

		$View = new TestView($this->Controller);
		App::build(array(
			'Plugin' => array(CAKE . 'Test' . DS . 'test_app' . DS . 'Plugin' . DS),
			'View' => array(CAKE . 'Test' . DS . 'test_app' . DS . 'View' . DS)
		));

		$pluginPath = CakePlugin::path('TestPlugin');
		$expected = CAKE . 'Test' . DS . 'test_app' . DS . 'Plugin' . DS . 'TestPlugin' . DS . 'View' . DS . 'Tests' . DS . 'index.ctp';
		$result = $View->getViewFileName('index');
		$this->assertEquals($expected, $result);

		$expected = $pluginPath . 'View' . DS . 'Layouts' . DS . 'default.ctp';
		$result = $View->getLayoutFileName();
		$this->assertEquals($expected, $result);
	}

/**
 * Test getViewFileName method
 *
 * @return void
 */
	public function testGetViewFileNames() {
		$this->Controller->plugin = null;
		$this->Controller->name = 'Pages';
		$this->Controller->viewPath = 'Pages';
		$this->Controller->action = 'display';
		$this->Controller->params['pass'] = array('home');

		$View = new TestView($this->Controller);

		$expected = CAKE . 'Test' . DS . 'test_app' . DS . 'View' . DS . 'Pages' . DS . 'home.ctp';
		$result = $View->getViewFileName('home');
		$this->assertEquals($expected, $result);

		$expected = CAKE . 'Test' . DS . 'test_app' . DS . 'View' . DS . 'Posts' . DS . 'index.ctp';
		$result = $View->getViewFileName('/Posts/index');
		$this->assertEquals($expected, $result);

		$expected = CAKE . 'Test' . DS . 'test_app' . DS . 'View' . DS . 'Posts' . DS . 'index.ctp';
		$result = $View->getViewFileName('../Posts/index');
		$this->assertEquals($expected, $result);

		$expected = CAKE . 'Test' . DS . 'test_app' . DS . 'View' . DS . 'Pages' . DS . 'page.home.ctp';
		$result = $View->getViewFileName('page.home');
		$this->assertEquals($expected, $result, 'Should not ruin files with dots.');

		CakePlugin::load('TestPlugin');
		$expected = CAKE . 'Test' . DS . 'test_app' . DS . 'View' . DS . 'Pages' . DS . 'home.ctp';
		$result = $View->getViewFileName('TestPlugin.home');
		$this->assertEquals($expected, $result, 'Plugin is missing the view, cascade to app.');

		$View->viewPath = 'Tests';
		$expected = CAKE . 'Test' . DS . 'test_app' . DS . 'Plugin' . DS . 'TestPlugin' . DS . 'View' . DS . 'Tests' . DS . 'index.ctp';
		$result = $View->getViewFileName('TestPlugin.index');
		$this->assertEquals($expected, $result);
	}

/**
 * Test getting layout filenames
 *
 * @return void
 */
	public function testGetLayoutFileName() {
		$this->Controller->plugin = null;
		$this->Controller->name = 'Pages';
		$this->Controller->viewPath = 'Pages';
		$this->Controller->action = 'display';

		$View = new TestView($this->Controller);

		$expected = CAKE . 'Test' . DS . 'test_app' . DS . 'View' . DS . 'Layouts' . DS . 'default.ctp';
		$result = $View->getLayoutFileName();
		$this->assertEquals($expected, $result);

		$View->layoutPath = 'rss';
		$expected = CAKE . 'Test' . DS . 'test_app' . DS . 'View' . DS . 'Layouts' . DS . 'rss' . DS . 'default.ctp';
		$result = $View->getLayoutFileName();
		$this->assertEquals($expected, $result);

		$View->layoutPath = 'Emails' . DS . 'html';
		$expected = CAKE . 'Test' . DS . 'test_app' . DS . 'View' . DS . 'Layouts' . DS . 'Emails' . DS . 'html' . DS . 'default.ctp';
		$result = $View->getLayoutFileName();
		$this->assertEquals($expected, $result);
	}

/**
 * Test getting layout filenames for plugins.
 *
 * @return void
 */
	public function testGetLayoutFileNamePlugin() {
		$this->Controller->plugin = null;
		$this->Controller->name = 'Pages';
		$this->Controller->viewPath = 'Pages';
		$this->Controller->action = 'display';

		$View = new TestView($this->Controller);
		CakePlugin::load('TestPlugin');

		$expected = CAKE . 'Test' . DS . 'test_app' . DS . 'Plugin' . DS . 'TestPlugin' . DS . 'View' . DS . 'Layouts' . DS . 'default.ctp';
		$result = $View->getLayoutFileName('TestPlugin.default');
		$this->assertEquals($expected, $result);

		$View->plugin = 'TestPlugin';
		$expected = CAKE . 'Test' . DS . 'test_app' . DS . 'Plugin' . DS . 'TestPlugin' . DS . 'View' . DS . 'Layouts' . DS . 'default.ctp';
		$result = $View->getLayoutFileName('default');
		$this->assertEquals($expected, $result);
	}

/**
 * Test for missing views
 *
 * @expectedException MissingViewException
 * @return void
 */
	public function testMissingView() {
		$this->Controller->plugin = null;
		$this->Controller->name = 'Pages';
		$this->Controller->viewPath = 'Pages';
		$this->Controller->action = 'display';
		$this->Controller->params['pass'] = array('home');

		$View = new TestView($this->Controller);
		ob_start();
		$View->getViewFileName('does_not_exist');

		$this->ThemeController->plugin = null;
		$this->ThemeController->name = 'Pages';
		$this->ThemeController->viewPath = 'Pages';
		$this->ThemeController->action = 'display';
		$this->ThemeController->theme = 'my_theme';

		$this->ThemeController->params['pass'] = array('home');

		$View = new TestThemeView($this->ThemeController);
		$View->getViewFileName('does_not_exist');
	}

/**
 * Test for missing layouts
 *
 * @expectedException MissingLayoutException
 * @return void
 */
	public function testMissingLayout() {
		$this->Controller->plugin = null;
		$this->Controller->name = 'Posts';
		$this->Controller->viewPath = 'Posts';
		$this->Controller->layout = 'whatever';

		$View = new TestView($this->Controller);
		ob_start();
		$View->getLayoutFileName();
		ob_get_clean();

		$this->ThemeController->plugin = null;
		$this->ThemeController->name = 'Posts';
		$this->ThemeController->viewPath = 'posts';
		$this->ThemeController->layout = 'whatever';
		$this->ThemeController->theme = 'my_theme';

		$View = new TestThemeView($this->ThemeController);
		$View->getLayoutFileName();
	}

/**
 * Test viewVars method
 *
 * @return void
 */
	public function testViewVars() {
		$this->assertEquals(array('testData' => 'Some test data', 'test2' => 'more data', 'test3' => 'even more data'), $this->View->viewVars);
	}

/**
 * Test generation of UUIDs method
 *
 * @return void
 */
	public function testUUIDGeneration() {
		$result = $this->View->uuid('form', array('controller' => 'posts', 'action' => 'index'));
		$this->assertEquals('form5988016017', $result);
		$result = $this->View->uuid('form', array('controller' => 'posts', 'action' => 'index'));
		$this->assertEquals('formc3dc6be854', $result);
		$result = $this->View->uuid('form', array('controller' => 'posts', 'action' => 'index'));
		$this->assertEquals('form28f92cc87f', $result);
	}

/**
 * Test addInlineScripts method
 *
 * @return void
 */
	public function testAddInlineScripts() {
		$View = new TestView($this->Controller);
		$View->addScript('prototype.js');
		$View->addScript('prototype.js');
		$this->assertEquals(array('prototype.js'), $View->scripts());

		$View->addScript('mainEvent', 'Event.observe(window, "load", function() { doSomething(); }, true);');
		$this->assertEquals(array('prototype.js', 'mainEvent' => 'Event.observe(window, "load", function() { doSomething(); }, true);'), $View->scripts());
	}

/**
 * Test elementExists method
 *
 * @return void
 */
	public function testElementExists() {
		$result = $this->View->elementExists('test_element');
		$this->assertTrue($result);

		$result = $this->View->elementExists('TestPlugin.plugin_element');
		$this->assertTrue($result);

		$result = $this->View->elementExists('non_existent_element');
		$this->assertFalse($result);

		$result = $this->View->elementExists('TestPlugin.element');
		$this->assertFalse($result);

		$this->View->plugin = 'TestPlugin';
		$result = $this->View->elementExists('test_plugin_element');
		$this->assertTrue($result);
	}

/**
 * Test element method
 *
 * @return void
 */
	public function testElement() {
		$result = $this->View->element('test_element');
		$this->assertEquals('this is the test element', $result);

		$result = $this->View->element('plugin_element', array(), array('plugin' => 'TestPlugin'));
		$this->assertEquals('this is the plugin element using params[plugin]', $result);

		$result = $this->View->element('plugin_element', array(), array('plugin' => 'test_plugin'));
		$this->assertEquals('this is the plugin element using params[plugin]', $result);

		$result = $this->View->element('TestPlugin.plugin_element');
		$this->assertEquals('this is the plugin element using params[plugin]', $result);

		$this->View->plugin = 'TestPlugin';
		$result = $this->View->element('test_plugin_element');
		$this->assertEquals('this is the test set using View::$plugin plugin element', $result);
	}

/**
 * Test elementInexistent method
 *
 * @expectedException PHPUnit_Framework_Error_Notice
 * @return void
 */
	public function testElementInexistent() {
		$this->View->element('non_existent_element');
	}

/**
 * Test elementInexistent2 method
 *
 * @expectedException PHPUnit_Framework_Error_Notice
 * @return void
 */
	public function testElementInexistent2() {
		$this->View->element('TestPlugin.plugin_element', array(), array('plugin' => 'test_plugin'));
	}

/**
 * Test elementInexistent3 method
 *
 * @expectedException PHPUnit_Framework_Error_Notice
 * @return void
 */
	public function testElementInexistent3() {
		$this->View->element('test_plugin.plugin_element');
	}

/**
 * Test that elements can have callbacks
 */
	public function testElementCallbacks() {
		$this->getMock('Helper', array(), array($this->View), 'ElementCallbackMockHtmlHelper');
		$this->View->helpers = array('ElementCallbackMockHtml');
		$this->View->loadHelpers();

		$this->View->ElementCallbackMockHtml->expects($this->at(0))->method('beforeRender');
		$this->View->ElementCallbackMockHtml->expects($this->at(1))->method('afterRender');

		$this->View->element('test_element', array(), array('callbacks' => true));
		$this->mockObjects[] = $this->View->ElementCallbackMockHtml;
	}

/**
 * Test that additional element viewVars don't get overwritten with helpers.
 *
 * @return void
 */
	public function testElementParamsDontOverwriteHelpers() {
		$Controller = new ViewPostsController();
		$Controller->helpers = array('Form');

		$View = new View($Controller);
		$result = $View->element('type_check', array('form' => 'string'), array('callbacks' => true));
		$this->assertEquals('string', $result);

		$View->set('form', 'string');
		$result = $View->element('type_check', array(), array('callbacks' => true));
		$this->assertEquals('string', $result);
	}

/**
 * Test elementCacheHelperNoCache method
 *
 * @return void
 */
	public function testElementCacheHelperNoCache() {
		$Controller = new ViewPostsController();
		$View = new TestView($Controller);
		$View->loadHelpers();
		$result = $View->element('test_element', array('ram' => 'val', 'test' => array('foo', 'bar')));
		$this->assertEquals('this is the test element', $result);
	}

/**
 * Test elementCache method
 *
 * @return void
 */
	public function testElementCache() {
		Cache::drop('test_view');
		Cache::config('test_view', array(
			'engine' => 'File',
			'duration' => '+1 day',
			'path' => CACHE . 'views' . DS,
			'prefix' => ''
		));
		Cache::clear(true, 'test_view');

		$View = new TestView($this->PostsController);
		$View->elementCache = 'test_view';

		$result = $View->element('test_element', array(), array('cache' => true));
		$expected = 'this is the test element';
		$this->assertEquals($expected, $result);

		$result = Cache::read('element__test_element_cache_callbacks', 'test_view');
		$this->assertEquals($expected, $result);

		$result = $View->element('test_element', array('param' => 'one', 'foo' => 'two'), array('cache' => true));
		$this->assertEquals($expected, $result);

		$result = Cache::read('element__test_element_cache_callbacks_param_foo', 'test_view');
		$this->assertEquals($expected, $result);

		$View->element('test_element', array(
			'param' => 'one',
			'foo' => 'two'
		), array(
			'cache' => array('key' => 'custom_key')
		));
		$result = Cache::read('element_custom_key', 'test_view');
		$this->assertEquals($expected, $result);

		$View->elementCache = 'default';
		$View->element('test_element', array(
			'param' => 'one',
			'foo' => 'two'
		), array(
			'cache' => array('config' => 'test_view'),
		));
		$result = Cache::read('element__test_element_cache_callbacks_param_foo', 'test_view');
		$this->assertEquals($expected, $result);

		Cache::clear(true, 'test_view');
		Cache::drop('test_view');
	}

/**
 * Test __get allowing access to helpers.
 *
 * @return void
 */
	public function testMagicGet() {
		$View = new View($this->PostsController);
		$View->loadHelper('Html');
		$this->assertInstanceOf('HtmlHelper', $View->Html);
	}

/**
 * Test that ctp is used as a fallback file extension for elements
 *
 * @return void
 */
	public function testElementCtpFallback() {
		$View = new TestView($this->PostsController);
		$View->ext = '.missing';
		$element = 'test_element';
		$expected = 'this is the test element';
		$result = $View->element($element);

		$this->assertEquals($expected, $result);
	}

/**
 * Test loadHelpers method
 *
 * @return void
 */
	public function testLoadHelpers() {
		$View = new View($this->PostsController);

		$View->helpers = array('Html', 'Form');
		$View->loadHelpers();

		$this->assertInstanceOf('HtmlHelper', $View->Html, 'Object type is wrong.');
		$this->assertInstanceOf('FormHelper', $View->Form, 'Object type is wrong.');
	}

/**
 * Test lazy loading helpers
 *
 * @return void
 */
	public function testLazyLoadHelpers() {
		$View = new View($this->PostsController);

		$View->helpers = array();
		$this->assertInstanceOf('HtmlHelper', $View->Html, 'Object type is wrong.');
		$this->assertInstanceOf('FormHelper', $View->Form, 'Object type is wrong.');
	}

/**
 * Test the correct triggering of helper callbacks
 *
 * @return void
 */
	public function testHelperCallbackTriggering() {
		$View = new View($this->PostsController);
		$View->helpers = array();
		$View->Helpers = $this->getMock('HelperCollection', array('trigger'), array($View));

		$View->Helpers->expects($this->at(0))->method('trigger')
			->with(
				$this->logicalAnd(
					$this->isInstanceOf('CakeEvent'),
					$this->attributeEqualTo('_name', 'View.beforeRender'),
					$this->attributeEqualTo('_subject', $View)
				)
			);
		$View->Helpers->expects($this->at(1))->method('trigger')
			->with(
				$this->logicalAnd(
					$this->isInstanceOf('CakeEvent'),
					$this->attributeEqualTo('_name', 'View.beforeRenderFile'),
					$this->attributeEqualTo('_subject', $View)
				)
			);

		$View->Helpers->expects($this->at(2))->method('trigger')
			->with(
				$this->logicalAnd(
					$this->isInstanceOf('CakeEvent'),
					$this->attributeEqualTo('_name', 'View.afterRenderFile'),
					$this->attributeEqualTo('_subject', $View)
				)
			);
		$View->Helpers->expects($this->at(3))->method('trigger')
			->with(
				$this->logicalAnd(
					$this->isInstanceOf('CakeEvent'),
					$this->attributeEqualTo('_name', 'View.afterRender'),
					$this->attributeEqualTo('_subject', $View)
				)
			);

		$View->Helpers->expects($this->at(4))->method('trigger')
			->with(
				$this->logicalAnd(
					$this->isInstanceOf('CakeEvent'),
					$this->attributeEqualTo('_name', 'View.beforeLayout'),
					$this->attributeEqualTo('_subject', $View)
				)
			);

		$View->Helpers->expects($this->at(5))->method('trigger')
			->with(
				$this->logicalAnd(
					$this->isInstanceOf('CakeEvent'),
					$this->attributeEqualTo('_name', 'View.beforeRenderFile'),
					$this->attributeEqualTo('_subject', $View)
				)
			);

		$View->Helpers->expects($this->at(6))->method('trigger')
			->with(
				$this->logicalAnd(
					$this->isInstanceOf('CakeEvent'),
					$this->attributeEqualTo('_name', 'View.afterRenderFile'),
					$this->attributeEqualTo('_subject', $View)
				)
			);

		$View->Helpers->expects($this->at(7))->method('trigger')
			->with(
				$this->logicalAnd(
					$this->isInstanceOf('CakeEvent'),
					$this->attributeEqualTo('_name', 'View.afterLayout'),
					$this->attributeEqualTo('_subject', $View)
				)
			);

		$View->render('index');
	}

/**
 * Test beforeLayout method
 *
 * @return void
 */
	public function testBeforeLayout() {
		$this->PostsController->helpers = array('Session', 'TestAfter', 'Html');
		$View = new View($this->PostsController);
		$View->render('index');
		$this->assertEquals('Valuation', $View->Helpers->TestAfter->property);
	}

/**
 * Test afterLayout method
 *
 * @return void
 */
	public function testAfterLayout() {
		$this->PostsController->helpers = array('Session', 'TestAfter', 'Html');
		$this->PostsController->set('variable', 'values');

		$View = new View($this->PostsController);
		ClassRegistry::addObject('afterView', $View);

		$content = 'This is my view output';
		$result = $View->renderLayout($content, 'default');
		$this->assertRegExp('/modified in the afterlife/', $result);
		$this->assertRegExp('/This is my view output/', $result);
	}

/**
 * Test renderLoadHelper method
 *
 * @return void
 */
	public function testRenderLoadHelper() {
		$this->PostsController->helpers = array('Session', 'Html', 'Form', 'Number');
		$View = new TestView($this->PostsController);

		$result = $View->render('index', false);
		$this->assertEquals('posts index', $result);

		$attached = $View->Helpers->loaded();
		$this->assertEquals(array('Session', 'Html', 'Form', 'Number'), $attached);

		$this->PostsController->helpers = array('Html', 'Form', 'Number', 'TestPlugin.PluggedHelper');
		$View = new TestView($this->PostsController);

		$result = $View->render('index', false);
		$this->assertEquals('posts index', $result);

		$attached = $View->Helpers->loaded();
		$expected = array('Html', 'Form', 'Number', 'PluggedHelper');
		$this->assertEquals($expected, $attached, 'Attached helpers are wrong.');
	}

/**
 * Test render method
 *
 * @return void
 */
	public function testRender() {
		$View = new TestView($this->PostsController);
		$result = $View->render('index');

		$this->assertRegExp("/<meta http-equiv=\"Content-Type\" content=\"text\/html; charset=utf-8\" \/>\s*<title>/", $result);
		$this->assertRegExp("/<div id=\"content\">\s*posts index\s*<\/div>/", $result);
		$this->assertRegExp("/<div id=\"content\">\s*posts index\s*<\/div>/", $result);

		$this->assertTrue(isset($View->viewVars['content_for_layout']), 'content_for_layout should be a view var');
		$this->assertTrue(isset($View->viewVars['scripts_for_layout']), 'scripts_for_layout should be a view var');

		$this->PostsController->set('url', 'flash');
		$this->PostsController->set('message', 'yo what up');
		$this->PostsController->set('pause', 3);
		$this->PostsController->set('page_title', 'yo what up');

		$View = new TestView($this->PostsController);
		$result = $View->render(false, 'flash');

		$this->assertRegExp("/<title>yo what up<\/title>/", $result);
		$this->assertRegExp("/<p><a href=\"flash\">yo what up<\/a><\/p>/", $result);

		$this->assertTrue($View->render(false, 'flash'));

		$this->PostsController->helpers = array('Session', 'Cache', 'Html');
		$this->PostsController->constructClasses();
		$this->PostsController->cacheAction = array('index' => 3600);
		$this->PostsController->request->params['action'] = 'index';
		Configure::write('Cache.check', true);

		$View = new TestView($this->PostsController);
		$result = $View->render('index');

		$this->assertRegExp("/<meta http-equiv=\"Content-Type\" content=\"text\/html; charset=utf-8\" \/>\s*<title>/", $result);
		$this->assertRegExp("/<div id=\"content\">\s*posts index\s*<\/div>/", $result);
		$this->assertRegExp("/<div id=\"content\">\s*posts index\s*<\/div>/", $result);
	}

/**
 * Test that View::$view works
 *
 * @return void
 */
	public function testRenderUsingViewProperty() {
		$this->PostsController->view = 'cache_form';
		$View = new TestView($this->PostsController);

		$this->assertEquals('cache_form', $View->view);
		$result = $View->render();
		$this->assertRegExp('/Add User/', $result);
	}

/**
 * Test render()ing a file in a subdir from a custom viewPath
 * in a plugin.
 *
 * @return void
 */
	public function testGetViewFileNameSubdirWithPluginAndViewPath() {
		$this->PostsController->plugin = 'TestPlugin';
		$this->PostsController->viewPath = 'Elements';
		$this->PostsController->name = 'Posts';
		$View = new TestView($this->PostsController);

		$expected = CAKE . 'Test' . DS . 'test_app' . DS . 'Plugin' . DS . 'TestPlugin' .
			DS . 'View' . DS . 'Elements' . DS . 'sub_dir' . DS . 'sub_element.ctp';
		$this->assertEquals($expected, $View->getViewFileName('sub_dir/sub_element'));
	}

/**
 * Test that view vars can replace the local helper variables
 * and not overwrite the $this->Helper references
 *
 * @return void
 */
	public function testViewVarOverwritingLocalHelperVar() {
		$Controller = new ViewPostsController();
		$Controller->helpers = array('Session', 'Html');
		$Controller->set('html', 'I am some test html');
		$View = new View($Controller);
		$result = $View->render('helper_overwrite', false);

		$this->assertRegExp('/I am some test html/', $result);
		$this->assertRegExp('/Test link/', $result);
	}

/**
 * Test getViewFileName method
 *
 * @return void
 */
	public function testViewFileName() {
		$View = new TestView($this->PostsController);

		$result = $View->getViewFileName('index');
		$this->assertRegExp('/Posts(\/|\\\)index.ctp/', $result);

		$result = $View->getViewFileName('TestPlugin.index');
		$this->assertRegExp('/Posts(\/|\\\)index.ctp/', $result);

		$result = $View->getViewFileName('/Pages/home');
		$this->assertRegExp('/Pages(\/|\\\)home.ctp/', $result);

		$result = $View->getViewFileName('../Elements/test_element');
		$this->assertRegExp('/Elements(\/|\\\)test_element.ctp/', $result);

		$result = $View->getViewFileName('../Themed/TestTheme/Posts/index');
		$this->assertRegExp('/Themed(\/|\\\)TestTheme(\/|\\\)Posts(\/|\\\)index.ctp/', $result);

		$expected = CAKE . 'Test' . DS . 'test_app' . DS . 'View' . DS . 'Posts' . DS . 'index.ctp';
		$result = $View->getViewFileName('../Posts/index');
		$this->assertEquals($expected, $result);
	}

/**
 * Test renderCache method
 *
 * @return void
 */
	public function testRenderCache() {
		$this->skipIf(!is_writable(CACHE . 'views' . DS), 'CACHE/views dir is not writable, cannot test renderCache.');

		$view = 'test_view';
		$View = new View($this->PostsController);
		$path = CACHE . 'views' . DS . 'view_cache_' . $view;

		$cacheText = '<!--cachetime:' . time() . '-->some cacheText';
		$f = fopen($path, 'w+');
		fwrite($f, $cacheText);
		fclose($f);

		$result = $View->renderCache($path, '+1 second');
		$this->assertFalse($result);
		if (file_exists($path)) {
			unlink($path);
		}

		$cacheText = '<!--cachetime:' . (time() + 10) . '-->some cacheText';
		$f = fopen($path, 'w+');
		fwrite($f, $cacheText);
		fclose($f);
		$result = $View->renderCache($path, '+1 second');

		$this->assertRegExp('/^some cacheText/', $result);

		if (file_exists($path)) {
			unlink($path);
		}
	}

/**
 * Test that render() will remove the cake:nocache tags when only the cachehelper is present.
 *
 * @return void
 */
	public function testRenderStrippingNoCacheTagsOnlyCacheHelper() {
		Configure::write('Cache.check', false);
		$View = new View($this->PostsController);
		$View->set(array('superman' => 'clark', 'variable' => 'var'));
		$View->helpers = array('Html', 'Form', 'Cache');
		$View->layout = 'cache_layout';
		$result = $View->render('index');
		$this->assertNotRegExp('/cake:nocache/', $result);
	}

/**
 * Test that render() will remove the cake:nocache tags when only the Cache.check is true.
 *
 * @return void
 */
	public function testRenderStrippingNoCacheTagsOnlyCacheCheck() {
		Configure::write('Cache.check', true);
		$View = new View($this->PostsController);
		$View->set(array('superman' => 'clark', 'variable' => 'var'));
		$View->helpers = array('Html', 'Form');
		$View->layout = 'cache_layout';
		$result = $View->render('index');
		$this->assertNotRegExp('/cake:nocache/', $result);
	}

/**
 * testSet method
 *
 * @return void
 */
	public function testSet() {
		$View = new TestView($this->PostsController);
		$View->viewVars = array();
		$View->set('somekey', 'someValue');
		$this->assertSame($View->viewVars, array('somekey' => 'someValue'));
		$this->assertSame($View->getVars(), array('somekey'));

		$View->viewVars = array();
		$keys = array('key1', 'key2');
		$values = array('value1', 'value2');
		$View->set($keys, $values);
		$this->assertSame($View->viewVars, array('key1' => 'value1', 'key2' => 'value2'));
		$this->assertSame($View->getVars(), array('key1', 'key2'));
		$this->assertSame($View->getVar('key1'), 'value1');
		$this->assertNull($View->getVar('key3'));

		$View->set(array('key3' => 'value3'));
		$this->assertSame($View->getVar('key3'), 'value3');

		$View->viewVars = array();
		$View->set(array(3 => 'three', 4 => 'four'));
		$View->set(array(1 => 'one', 2 => 'two'));
		$expected = array(3 => 'three', 4 => 'four', 1 => 'one', 2 => 'two');
		$this->assertEquals($expected, $View->viewVars);
	}

/**
 * testBadExt method
 *
 * @expectedException MissingViewException
 * @return void
 */
	public function testBadExt() {
		$this->PostsController->action = 'something';
		$this->PostsController->ext = '.whatever';

		$View = new TestView($this->PostsController);
		$View->render('this_is_missing');
	}

/**
 * testAltExt method
 *
 * @return void
 */
	public function testAltExt() {
		$this->PostsController->ext = '.alt';
		$View = new TestView($this->PostsController);
		$result = $View->render('alt_ext', false);
		$this->assertEquals('alt ext', $result);
	}

/**
 * testAltBadExt method
 *
 * @expectedException MissingViewException
 * @return void
 */
	public function testAltBadExt() {
		$View = new TestView($this->PostsController);
		$View->render('alt_ext');
	}

/**
 * Test creating a block with capturing output.
 *
 * @return void
 */
	public function testBlockCapture() {
		$this->View->start('test');
		echo 'Block content';
		$this->View->end();

		$result = $this->View->fetch('test');
		$this->assertEquals('Block content', $result);
	}

/**
 * Test block with startIfEmpty
 *
 * @return void
 */
	public function testBlockCaptureStartIfEmpty() {
		$this->View->startIfEmpty('test');
		echo "Block content 1";
		$this->View->end();

		$this->View->startIfEmpty('test');
		echo "Block content 2";
		$this->View->end();

		$result = $this->View->fetch('test');
		$this->assertEquals('Block content 1', $result);
	}

/**
 * Test block with startIfEmpty
 *
 * @return void
 */
	public function testBlockCaptureStartStartIfEmpty() {
		$this->View->start('test');
		echo "Block content 1";
		$this->View->end();

		$this->View->startIfEmpty('test');
		echo "Block content 2";
		$this->View->end();

		$result = $this->View->fetch('test');
		$this->assertEquals('Block content 1', $result);
	}

/**
 * Test appending to a block with capturing output.
 *
 * @return void
 */
	public function testBlockCaptureAppend() {
		$this->View->start('test');
		echo 'Block';
		$this->View->end();

		$this->View->append('test');
		echo ' content';
		$this->View->end();

		$result = $this->View->fetch('test');
		$this->assertEquals('Block content', $result);
	}

/**
 * Test setting a block's content.
 *
 * @return void
 */
	public function testBlockSet() {
		$this->View->assign('test', 'Block content');
		$result = $this->View->fetch('test');
		$this->assertEquals('Block content', $result);
	}

/**
 * Test resetting a block's content.
 *
 * @return void
 */
	public function testBlockReset() {
		$this->View->assign('test', '');
		$result = $this->View->fetch('test', 'This should not be returned');
		$this->assertSame('', $result);
	}

/**
 * Test setting a block's content to null
 *
 * @return void
 * @link https://cakephp.lighthouseapp.com/projects/42648/tickets/3938-this-redirectthis-auth-redirecturl-broken
 */
	public function testBlockSetNull() {
		$this->View->assign('testWithNull', null);
		$result = $this->View->fetch('testWithNull');
		$this->assertSame('', $result);
	}

/**
 * Test setting a block's content to an object with __toString magic method
 * 
 * @return void
 */
	public function testBlockSetObjectWithToString() {
		$objectWithToString = new TestObjectWithToString();
		$this->View->assign('testWithObjectWithToString', $objectWithToString);
		$result = $this->View->fetch('testWithObjectWithToString');
		$this->assertSame("I'm ObjectWithToString", $result);
	}

/**
 * Test setting a block's content to an object without __toString magic method
 *
 * This should produce a "Object of class TestObjectWithoutToString could not be converted to string" error
 * which gets thrown as a PHPUnit_Framework_Error Exception by PHPUnit.
 *
 * @expectedException PHPUnit_Framework_Error
 * @return void
 */
	public function testBlockSetObjectWithoutToString() {
		$objectWithToString = new TestObjectWithoutToString();
		$this->View->assign('testWithObjectWithoutToString', $objectWithToString);
	}

/**
 * Test setting a block's content to a decimal
 *
 * @return void
 */
	public function testBlockSetDecimal() {
		$this->View->assign('testWithDecimal', 1.23456789);
		$result = $this->View->fetch('testWithDecimal');
		$this->assertEqual('1.23456789', $result);
	}

/**
 * Test appending to a block with append.
 *
 * @return void
 */
	public function testBlockAppend() {
		$this->View->assign('test', 'Block');
		$this->View->append('test', ' content');

		$result = $this->View->fetch('test');
		$this->assertEquals('Block content', $result);
	}

/**
 * Test appending null to a block with append.
 *
 * @return void
 * @link https://cakephp.lighthouseapp.com/projects/42648/tickets/3938-this-redirectthis-auth-redirecturl-broken
 */
	public function testBlockAppendNull() {
		$this->View->assign('testWithNull', 'Block');
		$this->View->append('testWithNull', null);

		$result = $this->View->fetch('testWithNull');
		$this->assertSame('Block', $result);
	}

/**
 * Test appending an object with __toString magic method to a block with append.
 *
 * @return void
 */
	public function testBlockAppendObjectWithToString() {
		$objectWithToString = new TestObjectWithToString();
		$this->View->assign('testWithObjectWithToString', 'Block ');
		$this->View->append('testWithObjectWithToString', $objectWithToString);
		$result = $this->View->fetch('testWithObjectWithToString');
		$this->assertSame("Block I'm ObjectWithToString", $result);
	}

/**
 * Test appending an object without __toString magic method to a block with append.
 *
 * This should produce a "Object of class TestObjectWithoutToString could not be converted to string" error
 * which gets thrown as a PHPUnit_Framework_Error Exception by PHPUnit.
 *
 * @expectedException PHPUnit_Framework_Error
 * @return void
 */
	public function testBlockAppendObjectWithoutToString() {
		$objectWithToString = new TestObjectWithoutToString();
		$this->View->assign('testWithObjectWithoutToString', 'Block ');
		$this->View->append('testWithObjectWithoutToString', $objectWithToString);
	}

/**
 * Test appending a decimal to a block with append.
 *
 * @return void
 */
	public function testBlockAppendDecimal() {
		$this->View->assign('testWithDecimal', 'Block ');
		$this->View->append('testWithDecimal', 1.23456789);

		$result = $this->View->fetch('testWithDecimal');
		$this->assertSame('Block 1.23456789', $result);
	}

/**
 * Test prepending to a block with prepend.
 *
 * @return void
 */
	public function testBlockPrepend() {
		$this->View->assign('test', 'Block');
		$this->View->prepend('test', 'Before ');

		$result = $this->View->fetch('test');
		$this->assertEquals('Before Block', $result);
	}

/**
 * Test prepending null to a block with prepend.
 *
 * @return void
 * @link https://cakephp.lighthouseapp.com/projects/42648/tickets/3938-this-redirectthis-auth-redirecturl-broken
 */
	public function testBlockPrependNull() {
		$this->View->assign('testWithNull', 'Block');
		$this->View->prepend('testWithNull', null);

		$result = $this->View->fetch('testWithNull');
		$this->assertSame('Block', $result);
	}

/**
 * Test prepending an object with __toString magic method to a block with prepend.
 *
 * @return void
 */
	public function testBlockPrependObjectWithToString() {
		$objectWithToString = new TestObjectWithToString();
		$this->View->assign('testWithObjectWithToString', ' Block');
		$this->View->prepend('testWithObjectWithToString', $objectWithToString);
		$result = $this->View->fetch('testWithObjectWithToString');
		$this->assertSame("I'm ObjectWithToString Block", $result);
	}

/**
 * Test prepending an object without __toString magic method to a block with prepend.
 *
 * This should produce a "Object of class TestObjectWithoutToString could not be converted to string" error
 * which gets thrown as a PHPUnit_Framework_Error Exception by PHPUnit.
 *
 * @expectedException PHPUnit_Framework_Error
 * @return void
 */
	public function testBlockPrependObjectWithoutToString() {
		$objectWithToString = new TestObjectWithoutToString();
		$this->View->assign('testWithObjectWithoutToString', 'Block ');
		$this->View->prepend('testWithObjectWithoutToString', $objectWithToString);
	}

/**
 * Test prepending a decimal to a block with prepend.
 *
 * @return void
 */
	public function testBlockPrependDecimal() {
		$this->View->assign('testWithDecimal', ' Block');
		$this->View->prepend('testWithDecimal', 1.23456789);

		$result = $this->View->fetch('testWithDecimal');
		$this->assertSame('1.23456789 Block', $result);
	}

/**
 * You should be able to append to undefined blocks.
 *
 * @return void
 */
	public function testBlockAppendUndefined() {
		$this->View->append('test', 'Unknown');
		$result = $this->View->fetch('test');
		$this->assertEquals('Unknown', $result);
	}

/**
 * You should be able to prepend to undefined blocks.
 *
 * @return void
 */
	public function testBlockPrependUndefined() {
		$this->View->prepend('test', 'Unknown');
		$result = $this->View->fetch('test');
		$this->assertEquals('Unknown', $result);
	}

/**
 * Test getting block names
 *
 * @return void
 */
	public function testBlocks() {
		$this->View->append('test', 'one');
		$this->View->assign('test1', 'one');

		$this->assertEquals(array('test', 'test1'), $this->View->blocks());
	}

/**
 * Test that blocks can be nested.
 *
 * @return void
 */
	public function testNestedBlocks() {
		$this->View->start('first');
		echo 'In first ';
		$this->View->start('second');
		echo 'In second';
		$this->View->end();
		echo 'In first';
		$this->View->end();

		$this->assertEquals('In first In first', $this->View->fetch('first'));
		$this->assertEquals('In second', $this->View->fetch('second'));
	}

/**
 * Test that an exception gets thrown when you leave a block open at the end
 * of a view.
 *
 * @expectedException CakeException
 * @return void
 */
	public function testExceptionOnOpenBlock() {
		$this->View->render('open_block');
	}

/**
 * Test nested extended views.
 *
 * @return void
 */
	public function testExtendNested() {
		$this->View->layout = false;
		$content = $this->View->render('nested_extends');
		$expected = <<<TEXT
This is the second parent.
This is the first parent.
This is the first template.
Sidebar Content.
TEXT;
		$this->assertEquals($expected, $content);
	}

/**
 * Make sure that extending the current view with itself causes an exception
 *
 * @expectedException LogicException
 * @return void
 */
	public function testExtendSelf() {
		$this->View->layout = false;
		$this->View->render('extend_self');
	}

/**
 * Make sure that extending in a loop causes an exception
 *
 * @expectedException LogicException
 * @return void
 */
	public function testExtendLoop() {
		$this->View->layout = false;
		$this->View->render('extend_loop');
	}

/**
 * Test extend() in an element and a view.
 *
 * @return void
 */
	public function testExtendElement() {
		$this->View->layout = false;
		$content = $this->View->render('extend_element');
		$expected = <<<TEXT
Parent View.
View content.
Parent Element.
Element content.

TEXT;
		$this->assertEquals($expected, $content);
	}

/**
 * Extending an element which doesn't exist should throw a missing view exception
 *
 * @expectedException LogicException
 * @return void
 */
	public function testExtendMissingElement() {
		$this->View->layout = false;
		$this->View->render('extend_missing_element');
	}

/**
 * Test extend() preceeded by an element()
 *
 * @return void
 */
	public function testExtendWithElementBeforeExtend() {
		$this->View->layout = false;
		$result = $this->View->render('extend_with_element');
		$expected = <<<TEXT
Parent View.
this is the test elementThe view

TEXT;
		$this->assertEquals($expected, $result);
	}

/**
 * Test that setting arbitrary properties still works.
 *
 * @return void
 */
	public function testPropertySetting() {
		$this->assertFalse(isset($this->View->pageTitle));
		$this->View->pageTitle = 'test';
		$this->assertTrue(isset($this->View->pageTitle));
		$this->assertTrue(!empty($this->View->pageTitle));
		$this->assertEquals('test', $this->View->pageTitle);
	}

/**
 * Test that setting arbitrary properties still works.
 *
 * @return void
 */
	public function testPropertySettingMagicGet() {
		$this->assertFalse(isset($this->View->action));
		$this->View->request->params['action'] = 'login';
		$this->assertEquals('login', $this->View->action);
		$this->assertTrue(isset($this->View->action));
		$this->assertTrue(!empty($this->View->action));
	}

/**
 * Test memory leaks that existed in _paths at one point.
 *
 * @return void
 */
	public function testMemoryLeakInPaths() {
		$this->ThemeController->plugin = null;
		$this->ThemeController->name = 'Posts';
		$this->ThemeController->viewPath = 'posts';
		$this->ThemeController->layout = 'whatever';
		$this->ThemeController->theme = 'TestTheme';

		$View = new View($this->ThemeController);
		$View->element('test_element');

		$start = memory_get_usage();
		for ($i = 0; $i < 10; $i++) {
			$View->element('test_element');
		}
		$end = memory_get_usage();
		$this->assertLessThanOrEqual($start + 5000, $end);
	}

/**
 * Tests that a vew block uses default value when not assigned and uses assigned value when it is
 *
 * @return void
 */
	public function testBlockDefaultValue() {
		$default = 'Default';
		$result = $this->View->fetch('title', $default);
		$this->assertEquals($default, $result);

		$expected = 'My Title';
		$this->View->assign('title', $expected);
		$result = $this->View->fetch('title', $default);
		$this->assertEquals($expected, $result);
	}
}<|MERGE_RESOLUTION|>--- conflicted
+++ resolved
@@ -219,8 +219,6 @@
 
 }
 
-<<<<<<< HEAD
-=======
 /**
  * Class TestObjectWithToString
  *
@@ -242,7 +240,6 @@
 class TestObjectWithoutToString {
 }
 
->>>>>>> 2a540ff8
 /**
  * ViewTest class
  *
