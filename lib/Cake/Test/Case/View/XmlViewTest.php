<?php
/**
 * XmlViewTest file
 *
 * PHP 5
 *
 * CakePHP(tm) Tests <http://book.cakephp.org/2.0/en/development/testing.html>
 * Copyright 2005-2012, Cake Software Foundation, Inc. (http://cakefoundation.org)
 *
 * Licensed under The MIT License
 * Redistributions of files must retain the above copyright notice
 *
 * @copyright     Copyright 2005-2012, Cake Software Foundation, Inc. (http://cakefoundation.org)
 * @link          http://book.cakephp.org/2.0/en/development/testing.html CakePHP(tm) Tests
 * @package       Cake.Test.Case.View
 * @since         CakePHP(tm) v 2.1.0
 * @license       MIT License (http://www.opensource.org/licenses/mit-license.php)
 */

App::uses('Controller', 'Controller');
App::uses('CakeRequest', 'Network');
App::uses('CakeResponse', 'Network');
App::uses('XmlView', 'View');

/**
 * XmlViewTest
 *
 * @package       Cake.Test.Case.View
 */
class XmlViewTest extends CakeTestCase {

/**
 * testRenderWithoutView method
 *
 * @return void
 */
	public function testRenderWithoutView() {
		$Request = new CakeRequest();
		$Response = new CakeResponse();
		$Controller = new Controller($Request, $Response);
		$data = array('users' => array('user' => array('user1', 'user2')));
		$Controller->set(array('users' => $data, '_serialize' => 'users'));
		$View = new XmlView($Controller);
		$output = $View->render(false);

<<<<<<< HEAD
		$expected = '<?xml version="1.0" encoding="UTF-8"?>' . "\n" . '<users><user>user1</user><user>user2</user></users>';
		$this->assertTextEquals($expected, trim($output));
		$this->assertSame('application/xml', $Response->type());
=======
		$this->assertSame(Xml::build($data)->asXML(), $output);
		$this->assertSame('application/xml', $Response->type());

		$data = array(
			array(
				'User' => array(
					'username' => 'user1'
				)
			),
			array(
				'User' => array(
					'username' => 'user2'
				)
			)
		);
		$Controller->set(array('users' => $data, '_serialize' => 'users'));
		$View = new XmlView($Controller);
		$output = $View->render(false);

		$expected = Xml::build(array('response'=> array('users'=> $data)))->asXML();
		$this->assertSame($expected, $output);
>>>>>>> fb0cc507
	}

/**
 * Test render with an array in _serialize
 *
 * @return void
 */
	public function testRenderWithoutViewMultiple() {
		$Request = new CakeRequest();
		$Response = new CakeResponse();
		$Controller = new Controller($Request, $Response);
		$data = array('no' => 'nope', 'user' => 'fake', 'list' => array('item1', 'item2'));
		$Controller->set($data);
		$Controller->set('_serialize', array('no', 'user'));
		$View = new XmlView($Controller);
		$output = $View->render(false);

		$expected = array(
			'response' => array('no' => $data['no'], 'user' => $data['user'])
		);
		$this->assertSame(Xml::build($expected)->asXML(), $output);
		$this->assertSame('application/xml', $Response->type());
	}

/**
 * testRenderWithView method
 *
 * @return void
 */
	public function testRenderWithView() {
		App::build(array('View' => array(
			CAKE . 'Test' . DS . 'test_app' . DS . 'View' . DS
		)));
		$Request = new CakeRequest();
		$Response = new CakeResponse();
		$Controller = new Controller($Request, $Response);
		$Controller->name = $Controller->viewPath = 'Posts';

		$data = array(
			array(
				'User' => array(
					'username' => 'user1'
				)
			),
			array(
				'User' => array(
					'username' => 'user2'
				)
			)
		);
		$Controller->set('users', $data);
		$View = new XmlView($Controller);
		$output = $View->render('index');

<<<<<<< HEAD
		$expected = '<?xml version="1.0" encoding="UTF-8"?><users><user>user1</user><user>user2</user></users>';
		$this->assertSame($expected, str_replace(array("\r", "\n"), '', $output));
=======
		$expected = array(
			'users'=> array('user'=> array('user1', 'user2'))
		);
		$expected = Xml::build($expected)->asXML();
		$this->assertSame($expected, $output);
>>>>>>> fb0cc507
		$this->assertSame('application/xml', $Response->type());
		$this->assertInstanceOf('HelperCollection', $View->Helpers);
	}

}<|MERGE_RESOLUTION|>--- conflicted
+++ resolved
@@ -43,11 +43,6 @@
 		$View = new XmlView($Controller);
 		$output = $View->render(false);
 
-<<<<<<< HEAD
-		$expected = '<?xml version="1.0" encoding="UTF-8"?>' . "\n" . '<users><user>user1</user><user>user2</user></users>';
-		$this->assertTextEquals($expected, trim($output));
-		$this->assertSame('application/xml', $Response->type());
-=======
 		$this->assertSame(Xml::build($data)->asXML(), $output);
 		$this->assertSame('application/xml', $Response->type());
 
@@ -69,7 +64,6 @@
 
 		$expected = Xml::build(array('response'=> array('users'=> $data)))->asXML();
 		$this->assertSame($expected, $output);
->>>>>>> fb0cc507
 	}
 
 /**
@@ -124,16 +118,11 @@
 		$View = new XmlView($Controller);
 		$output = $View->render('index');
 
-<<<<<<< HEAD
-		$expected = '<?xml version="1.0" encoding="UTF-8"?><users><user>user1</user><user>user2</user></users>';
-		$this->assertSame($expected, str_replace(array("\r", "\n"), '', $output));
-=======
 		$expected = array(
 			'users'=> array('user'=> array('user1', 'user2'))
 		);
 		$expected = Xml::build($expected)->asXML();
 		$this->assertSame($expected, $output);
->>>>>>> fb0cc507
 		$this->assertSame('application/xml', $Response->type());
 		$this->assertInstanceOf('HelperCollection', $View->Helpers);
 	}
