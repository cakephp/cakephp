<?php
/**
 * CakePHP(tm) Tests <http://book.cakephp.org/2.0/en/development/testing.html>
 * Copyright 2005-2012, Cake Software Foundation, Inc. (http://cakefoundation.org)
 *
 * Licensed under The MIT License
 * Redistributions of files must retain the above copyright notice
 *
 * @copyright     Copyright 2005-2012, Cake Software Foundation, Inc. (http://cakefoundation.org)
 * @link          http://book.cakephp.org/2.0/en/development/testing.html CakePHP(tm) Tests
 * @since         CakePHP(tm) v 2.0
 * @license       MIT License (http://www.opensource.org/licenses/mit-license.php)
 */
namespace Cake\Test\TestCase\Controller\Component;

use Cake\TestSuite\TestCase;
use Cake\Controller\Component\PaginatorComponent;
use Cake\Controller\Controller;
use Cake\Core\Configure;
use Cake\Network\Request;
use Cake\Utility\Hash;

/**
 * PaginatorTestController class
 *
 * @package       Cake.Test.Case.Controller.Component
 */
class PaginatorTestController extends Controller {

/**
 * name property
 *
 * @var string 'PaginatorTest'
 */
	public $name = 'PaginatorTest';

/**
 * components property
 *
 * @var array
 */
	public $components = array('Paginator');
}

class PaginatorComponentTest extends TestCase {

/**
 * fixtures property
 *
 * @var array
 */
	public $fixtures = array('core.post', 'core.comment', 'core.author');

/**
 * setup
 *
 * @return void
 */
	public function setUp() {
		parent::setUp();
		$this->_ns = Configure::read('App.namespace');
		Configure::write('App.namespace', 'TestApp');

		$this->request = new Request('controller_posts/index');
		$this->request->params['pass'] = array();
		$this->Controller = new Controller($this->request);
		$this->Paginator = new PaginatorComponent($this->getMock('Cake\Controller\ComponentCollection'), array());
		$this->Paginator->Controller = $this->Controller;
		$this->Controller->Post = $this->getMock('Cake\Model\Model');
		$this->Controller->Post->alias = 'Post';
	}

/**
 * tearDown
 *
 * @return void
 */
	public function tearDown() {
		Configure::write('App.namespace', $this->_ns);
		parent::tearDown();
	}

/**
 * testPaginate method
 *
 * @return void
 */
	public function testPaginate() {
		$Controller = new PaginatorTestController($this->request);
		$Controller->uses = array('PaginatorControllerPost', 'PaginatorControllerComment');
		$Controller->request->params['pass'] = array('1');
		$Controller->request->query = array();
		$Controller->constructClasses();

		$Controller->Paginator->settings = array(
			'order' => array('PaginatorControllerComment.id' => 'ASC')
		);
		$results = Hash::extract($Controller->Paginator->paginate('PaginatorControllerComment'), '{n}.PaginatorControllerComment.id');
		$this->assertEquals(array(1, 2, 3, 4, 5, 6), $results);

		$Controller->Paginator->settings = array(
			'order' => array('PaginatorControllerPost.id' => 'ASC')
		);
		$results = Hash::extract($Controller->Paginator->paginate('PaginatorControllerPost'), '{n}.PaginatorControllerPost.id');
		$this->assertEquals(array(1, 2, 3), $results);

		$Controller->modelClass = null;

		$Controller->uses[0] = 'Plugin.PaginatorControllerPost';
		$results = Hash::extract($Controller->Paginator->paginate(), '{n}.PaginatorControllerPost.id');
		$this->assertEquals(array(1, 2, 3), $results);

		$Controller->request->query = array('page' => '-1');
		$results = Hash::extract($Controller->Paginator->paginate('PaginatorControllerPost'), '{n}.PaginatorControllerPost.id');
		$this->assertEquals(1, $Controller->request->params['paging']['PaginatorControllerPost']['page']);
		$this->assertEquals(array(1, 2, 3), $results);

		$Controller->request->query = array('sort' => 'PaginatorControllerPost.id', 'direction' => 'asc');
		$results = Hash::extract($Controller->Paginator->paginate('PaginatorControllerPost'), '{n}.PaginatorControllerPost.id');
		$this->assertEquals(1, $Controller->request->params['paging']['PaginatorControllerPost']['page']);
		$this->assertEquals(array(1, 2, 3), $results);

		$Controller->request->query = array('sort' => 'PaginatorControllerPost.id', 'direction' => 'desc');
		$results = Hash::extract($Controller->Paginator->paginate('PaginatorControllerPost'), '{n}.PaginatorControllerPost.id');
		$this->assertEquals(1, $Controller->request->params['paging']['PaginatorControllerPost']['page']);
		$this->assertEquals(array(3, 2, 1), $results);

		$Controller->request->query = array('sort' => 'id', 'direction' => 'desc');
		$results = Hash::extract($Controller->Paginator->paginate('PaginatorControllerPost'), '{n}.PaginatorControllerPost.id');
		$this->assertEquals(1, $Controller->request->params['paging']['PaginatorControllerPost']['page']);
		$this->assertEquals(array(3, 2, 1), $results);

		$Controller->request->query = array('sort' => 'NotExisting.field', 'direction' => 'desc');
		$results = Hash::extract($Controller->Paginator->paginate('PaginatorControllerPost'), '{n}.PaginatorControllerPost.id');
		$this->assertEquals(1, $Controller->request->params['paging']['PaginatorControllerPost']['page'], 'Invalid field in query %s');
		$this->assertEquals(array(1, 2, 3), $results);

		$Controller->request->query = array(
			'sort' => 'PaginatorControllerPost.author_id', 'direction' => 'allYourBase'
		);
		$results = Hash::extract($Controller->Paginator->paginate('PaginatorControllerPost'), '{n}.PaginatorControllerPost.id');
		$this->assertEquals(array('PaginatorControllerPost.author_id' => 'asc'), $Controller->PaginatorControllerPost->lastQueries[1]['order'][0]);
		$this->assertEquals(array(1, 3, 2), $results);

		$Controller->request->query = array();
		$Controller->Paginator->settings = array('limit' => 0, 'maxLimit' => 10);
		$Controller->Paginator->paginate('PaginatorControllerPost');
		$this->assertSame(1, $Controller->request->params['paging']['PaginatorControllerPost']['page']);
		$this->assertSame($Controller->request->params['paging']['PaginatorControllerPost']['pageCount'], 3);
		$this->assertSame($Controller->request->params['paging']['PaginatorControllerPost']['prevPage'], false);
		$this->assertSame($Controller->request->params['paging']['PaginatorControllerPost']['nextPage'], true);

		$Controller->request->query = array();
		$Controller->Paginator->settings = array('limit' => 'garbage!', 'maxLimit' => 10);
		$Controller->Paginator->paginate('PaginatorControllerPost');
		$this->assertSame(1, $Controller->request->params['paging']['PaginatorControllerPost']['page']);
		$this->assertSame($Controller->request->params['paging']['PaginatorControllerPost']['pageCount'], 3);
		$this->assertSame($Controller->request->params['paging']['PaginatorControllerPost']['prevPage'], false);
		$this->assertSame($Controller->request->params['paging']['PaginatorControllerPost']['nextPage'], true);

		$Controller->request->query = array();
		$Controller->Paginator->settings = array('limit' => '-1', 'maxLimit' => 10);
		$Controller->Paginator->paginate('PaginatorControllerPost');

		$this->assertSame($Controller->request->params['paging']['PaginatorControllerPost']['limit'], 1);
		$this->assertSame(1, $Controller->request->params['paging']['PaginatorControllerPost']['page']);
		$this->assertSame($Controller->request->params['paging']['PaginatorControllerPost']['pageCount'], 3);
		$this->assertSame($Controller->request->params['paging']['PaginatorControllerPost']['prevPage'], false);
		$this->assertSame($Controller->request->params['paging']['PaginatorControllerPost']['nextPage'], true);

		$Controller->Paginator->settings = array('conditions' => array('PaginatorAuthor.user' => 'mariano'));
		$Controller->Paginator->paginate('PaginatorControllerPost');

		$this->assertSame(2, $Controller->request->params['paging']['PaginatorControllerPost']['count']);
	}

/**
 * Test that non-numeric values are rejected for page, and limit
 *
 * @return void
 */
	public function testPageParamCasting() {
		$this->Controller->Post->expects($this->at(0))
			->method('hasMethod')
			->with('paginate')
			->will($this->returnValue(false));

		$this->Controller->Post->expects($this->at(1))
			->method('find')
			->will($this->returnValue(array('stuff')));

		$this->Controller->Post->expects($this->at(2))
			->method('hasMethod')
			->with('paginateCount')
			->will($this->returnValue(false));

		$this->Controller->Post->expects($this->at(3))
			->method('find')
			->will($this->returnValue(2));

		$this->request->query = array('page' => '1 " onclick="alert(\'xss\');">');
		$this->Paginator->settings = array('limit' => 1, 'maxLimit' => 10);
		$this->Paginator->paginate('Post');
		$this->assertSame(1, $this->request->params['paging']['Post']['page'], 'XSS exploit opened');
	}

/**
 * testPaginateExtraParams method
 *
 * @return void
 */
	public function testPaginateExtraParams() {
		$Controller = new PaginatorTestController($this->request);

		$Controller->uses = array('PaginatorControllerPost', 'PaginatorControllerComment');
		$Controller->request->params['pass'] = array('1');
		$Controller->request->query = array();
		$Controller->constructClasses();

<<<<<<< HEAD
		$Controller->request->params['named'] = array('page' => '-1', 'contain' => array('PaginatorControllerComment'));
=======
		$Controller->request->query = array('page' => '-1', 'contain' => array('PaginatorControllerComment'));
>>>>>>> eb430a84
		$Controller->Paginator->settings = array(
			'order' => array('PaginatorControllerPost.id' => 'ASC')
		);
		$result = $Controller->Paginator->paginate('PaginatorControllerPost');
		$this->assertEquals(1, $Controller->request->params['paging']['PaginatorControllerPost']['page']);
		$this->assertEquals(array(1, 2, 3), Hash::extract($result, '{n}.PaginatorControllerPost.id'));
		$this->assertTrue(!isset($Controller->PaginatorControllerPost->lastQueries[1]['contain']));

		$Controller->request->query = array('page' => '-1');
		$Controller->Paginator->settings = array(
			'PaginatorControllerPost' => array(
				'contain' => array('PaginatorControllerComment'),
				'maxLimit' => 10,
<<<<<<< HEAD
				'paramType' => 'named',
=======
>>>>>>> eb430a84
				'order' => array('PaginatorControllerPost.id' => 'ASC')
			),
		);
		$result = $Controller->Paginator->paginate('PaginatorControllerPost');
		$this->assertEquals(1, $Controller->request->params['paging']['PaginatorControllerPost']['page']);
		$this->assertEquals(array(1, 2, 3), Hash::extract($result, '{n}.PaginatorControllerPost.id'));
		$this->assertTrue(isset($Controller->PaginatorControllerPost->lastQueries[1]['contain']));

		$Controller->Paginator->settings = array(
			'PaginatorControllerPost' => array(
				'popular', 'fields' => array('id', 'title'), 'maxLimit' => 10,
			),
		);
		$result = $Controller->Paginator->paginate('PaginatorControllerPost');
		$this->assertEquals(array(2, 3), Hash::extract($result, '{n}.PaginatorControllerPost.id'));
		$this->assertEquals(array('PaginatorControllerPost.id > ' => '1'), $Controller->PaginatorControllerPost->lastQueries[1]['conditions']);

		$Controller->request->query = array('limit' => 12);
		$Controller->Paginator->settings = array('limit' => 30, 'maxLimit' => 100);
		$result = $Controller->Paginator->paginate('PaginatorControllerPost');
		$paging = $Controller->request->params['paging']['PaginatorControllerPost'];

		$this->assertEquals(12, $Controller->PaginatorControllerPost->lastQueries[1]['limit']);
		$this->assertEquals(12, $paging['options']['limit']);

		$Controller = new PaginatorTestController($this->request);
		$Controller->uses = array('ControllerPaginateModel');
		$Controller->request->query = array();
		$Controller->constructClasses();
		$Controller->Paginator->settings = array(
			'ControllerPaginateModel' => array(
				'contain' => array('ControllerPaginateModel'),
				'group' => 'Comment.author_id',
				'maxLimit' => 10,
			)
		);
		$result = $Controller->Paginator->paginate('ControllerPaginateModel');
		$expected = array(
			'contain' => array('ControllerPaginateModel'),
			'group' => 'Comment.author_id',
			'maxLimit' => 10,
		);
		$this->assertEquals($expected, $Controller->ControllerPaginateModel->extra);
		$this->assertEquals($expected, $Controller->ControllerPaginateModel->extraCount);

		$Controller->Paginator->settings = array(
			'ControllerPaginateModel' => array(
				'foo', 'contain' => array('ControllerPaginateModel'),
				'group' => 'Comment.author_id',
				'maxLimit' => 10,
			)
		);
		$Controller->Paginator->paginate('ControllerPaginateModel');
		$expected = array(
			'contain' => array('ControllerPaginateModel'),
			'group' => 'Comment.author_id',
			'type' => 'foo',
			'maxLimit' => 10,
		);
		$this->assertEquals($expected, $Controller->ControllerPaginateModel->extra);
		$this->assertEquals($expected, $Controller->ControllerPaginateModel->extraCount);
	}

/**
 * Test that special paginate types are called and that the type param doesn't leak out into defaults or options.
 *
 * @return void
 */
	public function testPaginateSpecialType() {
		$Controller = new PaginatorTestController($this->request);
		$Controller->uses = array('PaginatorControllerPost', 'PaginatorControllerComment');
		$Controller->passedArgs[] = '1';
		$Controller->request->query = [];
		$Controller->constructClasses();

		$Controller->Paginator->settings = array(
			'PaginatorControllerPost' => array(
				'popular',
				'fields' => array('id', 'title'),
				'maxLimit' => 10,
			)
		);
		$result = $Controller->Paginator->paginate('PaginatorControllerPost');

		$this->assertEquals(array(2, 3), Hash::extract($result, '{n}.PaginatorControllerPost.id'));
		$this->assertEquals(
			$Controller->PaginatorControllerPost->lastQueries[1]['conditions'],
			array('PaginatorControllerPost.id > ' => '1')
		);
		$this->assertFalse(isset($Controller->request->params['paging']['PaginatorControllerPost']['options'][0]));
	}

/**
 * testDefaultPaginateParams method
 *
 * @return void
 */
	public function testDefaultPaginateParams() {
		$Controller = new PaginatorTestController($this->request);
		$Controller->modelClass = 'PaginatorControllerPost';
		$Controller->request->query = [];
		$Controller->constructClasses();
		$Controller->Paginator->settings = array(
			'order' => 'PaginatorControllerPost.id DESC',
			'maxLimit' => 10,
		);
		$results = Hash::extract($Controller->Paginator->paginate('PaginatorControllerPost'), '{n}.PaginatorControllerPost.id');
		$this->assertEquals('PaginatorControllerPost.id DESC', $Controller->request->params['paging']['PaginatorControllerPost']['order']);
		$this->assertEquals(array(3, 2, 1), $results);
	}

/**
 * test paginate() and virtualField interactions
 *
 * @return void
 */
	public function testPaginateOrderVirtualField() {
		$Controller = new PaginatorTestController($this->request);
		$Controller->uses = array('PaginatorControllerPost', 'PaginatorControllerComment');
		$Controller->request->query = [];
		$Controller->constructClasses();
		$Controller->PaginatorControllerPost->virtualFields = array(
			'offset_test' => 'PaginatorControllerPost.id + 1'
		);

		$Controller->Paginator->settings = array(
			'fields' => array('id', 'title', 'offset_test'),
			'order' => array('offset_test' => 'DESC'),
			'maxLimit' => 10,
		);
		$result = $Controller->Paginator->paginate('PaginatorControllerPost');
		$this->assertEquals(array(4, 3, 2), Hash::extract($result, '{n}.PaginatorControllerPost.offset_test'));

		$Controller->request->query = array('sort' => 'offset_test', 'direction' => 'asc');
		$result = $Controller->Paginator->paginate('PaginatorControllerPost');
		$this->assertEquals(array(2, 3, 4), Hash::extract($result, '{n}.PaginatorControllerPost.offset_test'));
	}

/**
 * test paginate() and virtualField on joined model
 *
 * @return void
 */
	public function testPaginateOrderVirtualFieldJoinedModel() {
		$Controller = new PaginatorTestController($this->request);
		$Controller->uses = array('PaginatorControllerPost');
		$Controller->request->query = [];
		$Controller->constructClasses();
		$Controller->PaginatorControllerPost->recursive = 0;
		$Controller->Paginator->settings = array(
			'order' => array('PaginatorAuthor.joined_offset' => 'DESC'),
			'maxLimit' => 10,
		);
		$result = $Controller->Paginator->paginate('PaginatorControllerPost');
		$this->assertEquals(array(4, 2, 2), Hash::extract($result, '{n}.PaginatorAuthor.joined_offset'));

		$Controller->request->query = array('sort' => 'PaginatorAuthor.joined_offset', 'direction' => 'asc');
		$result = $Controller->Paginator->paginate('PaginatorControllerPost');
		$this->assertEquals(array(2, 2, 4), Hash::extract($result, '{n}.PaginatorAuthor.joined_offset'));
	}

/**
 * Tests for missing models
 *
 * @expectedException Cake\Error\MissingModelException
 */
	public function testPaginateMissingModel() {
		$Controller = new PaginatorTestController($this->request);
		$Controller->constructClasses();
		$Controller->Paginator->paginate('MissingModel');
	}

/**
 * test that option merging prefers specific models
 *
 * @return void
 */
	public function testMergeOptionsModelSpecific() {
		$this->Paginator->settings = array(
			'page' => 1,
			'limit' => 20,
			'maxLimit' => 100,
			'Post' => array(
				'page' => 1,
				'limit' => 10,
				'maxLimit' => 50,
			)
		);
		$result = $this->Paginator->mergeOptions('Silly');
		$this->assertEquals($this->Paginator->settings, $result);

		$result = $this->Paginator->mergeOptions('Post');
		$expected = array('page' => 1, 'limit' => 10, 'maxLimit' => 50);
		$this->assertEquals($expected, $result);
	}

/**
 * test mergeOptions with customFind key
 *
 * @return void
 */
	public function testMergeOptionsCustomFindKey() {
		$this->request->query = [
			'page' => 10,
			'limit' => 10
		];
		$this->Paginator->settings = [
			'page' => 1,
			'limit' => 20,
			'maxLimit' => 100,
			'findType' => 'myCustomFind'
		];
		$result = $this->Paginator->mergeOptions('Post');
		$expected = array(
			'page' => 10,
			'limit' => 10,
			'maxLimit' => 100,
			'findType' => 'myCustomFind'
		);
		$this->assertEquals($expected, $result);
	}

/**
 * test merging options from the querystring.
 *
 * @return void
 */
	public function testMergeOptionsQueryString() {
		$this->request->query = array(
			'page' => 99,
			'limit' => 75
		);
		$this->Paginator->settings = array(
			'page' => 1,
			'limit' => 20,
			'maxLimit' => 100,
		);
		$result = $this->Paginator->mergeOptions('Post');
		$expected = array('page' => 99, 'limit' => 75, 'maxLimit' => 100);
		$this->assertEquals($expected, $result);
	}

/**
 * test that the default whitelist doesn't let people screw with things they should not be allowed to.
 *
 * @return void
 */
	public function testMergeOptionsDefaultWhiteList() {
		$this->request->query = array(
			'page' => 10,
			'limit' => 10,
			'fields' => array('bad.stuff'),
			'recursive' => 1000,
			'conditions' => array('bad.stuff'),
			'contain' => array('bad')
		);
		$this->Paginator->settings = array(
			'page' => 1,
			'limit' => 20,
			'maxLimit' => 100,
		);
		$result = $this->Paginator->mergeOptions('Post');
		$expected = array('page' => 10, 'limit' => 10, 'maxLimit' => 100);
		$this->assertEquals($expected, $result);
	}

/**
 * test that modifying the whitelist works.
 *
 * @return void
 */
	public function testMergeOptionsExtraWhitelist() {
		$this->request->query = array(
			'page' => 10,
			'limit' => 10,
			'fields' => array('bad.stuff'),
			'recursive' => 1000,
			'conditions' => array('bad.stuff'),
			'contain' => array('bad')
		);
		$this->Paginator->settings = array(
			'page' => 1,
			'limit' => 20,
			'maxLimit' => 100,
		);
		$this->Paginator->whitelist[] = 'fields';
		$result = $this->Paginator->mergeOptions('Post');
		$expected = array(
			'page' => 10, 'limit' => 10, 'maxLimit' => 100, 'fields' => array('bad.stuff')
		);
		$this->assertEquals($expected, $result);
	}

/**
 * test that invalid directions are ignored.
 *
 * @return void
 */
	public function testValidateSortInvalidDirection() {
		$model = $this->getMock('Cake\Model\Model');
		$model->alias = 'model';
		$model->expects($this->any())->method('hasField')->will($this->returnValue(true));

		$options = array('sort' => 'something', 'direction' => 'boogers');
		$result = $this->Paginator->validateSort($model, $options);

		$this->assertEquals('asc', $result['order']['model.something']);
	}

/**
 * Test that a really large page number gets clamped to the max page size.
 */
	public function testOutOfRangePageNumberGetsClamped() {
		$Controller = new PaginatorTestController($this->request);
		$Controller->uses = array('PaginatorControllerPost');
		$Controller->request->query['page'] = 3000;
		$Controller->constructClasses();
		$Controller->PaginatorControllerPost->recursive = 0;
		$Controller->Paginator->paginate('PaginatorControllerPost');
		$this->assertEquals(
			1,
			$Controller->request->params['paging']['PaginatorControllerPost']['page'],
			'Super big page number should be capped to max number of pages'
		);

		$Controller->paginate = array(
			'conditions' => array('PaginatorControllerPost.id >' => 100)
		);
		$Controller->Paginator->paginate('PaginatorControllerPost');
		$this->assertEquals(
			1,
			$Controller->request->params['paging']['PaginatorControllerPost']['page'],
			'Page number should not be 0'
		);
	}

/**
 * test that fields not in whitelist won't be part of order conditions.
 *
 * @return void
 */
	public function testValidateSortWhitelistFailure() {
		$model = $this->getMock('Cake\Model\Model');
		$model->alias = 'model';
		$model->expects($this->any())->method('hasField')->will($this->returnValue(true));

		$options = array('sort' => 'body', 'direction' => 'asc');
		$result = $this->Paginator->validateSort($model, $options, array('title', 'id'));

		$this->assertNull($result['order']);
	}

/**
 * test that virtual fields work.
 *
 * @return void
 */
	public function testValidateSortVirtualField() {
		$model = $this->getMock('Cake\Model\Model');
		$model->alias = 'model';

		$model->expects($this->at(0))
			->method('hasField')
			->with('something')
			->will($this->returnValue(false));

		$model->expects($this->at(1))
			->method('hasField')
			->with('something', true)
			->will($this->returnValue(true));

		$options = array('sort' => 'something', 'direction' => 'desc');
		$result = $this->Paginator->validateSort($model, $options);

		$this->assertEquals('desc', $result['order']['something']);
	}

/**
 * test that multiple sort works.
 *
 * @return void
 */
	public function testValidateSortMultiple() {
		$model = $this->getMock('Cake\Model\Model');
		$model->alias = 'model';
		$model->expects($this->any())->method('hasField')->will($this->returnValue(true));

		$options = array('order' => array(
			'author_id' => 'asc',
			'title' => 'asc'
		));
		$result = $this->Paginator->validateSort($model, $options);
		$expected = array(
			'model.author_id' => 'asc',
			'model.title' => 'asc'
		);

		$this->assertEquals($expected, $result['order']);
	}

/**
 * Test that no sort doesn't trigger an error.
 *
 * @return void
 */
	public function testValidateSortNoSort() {
		$model = $this->getMock('Cake\Model\Model');
		$model->alias = 'model';
		$model->expects($this->any())->method('hasField')->will($this->returnValue(true));

		$options = array('direction' => 'asc');
		$result = $this->Paginator->validateSort($model, $options, array('title', 'id'));
		$this->assertFalse(isset($result['order']));

		$options = array('order' => 'invalid desc');
		$result = $this->Paginator->validateSort($model, $options, array('title', 'id'));

		$this->assertEquals($options['order'], $result['order']);
	}

/**
 * test that maxLimit is respected
 *
 * @return void
 */
	public function testCheckLimit() {
		$result = $this->Paginator->checkLimit(array('limit' => 1000000, 'maxLimit' => 100));
		$this->assertEquals(100, $result['limit']);

		$result = $this->Paginator->checkLimit(array('limit' => 'sheep!', 'maxLimit' => 100));
		$this->assertEquals(1, $result['limit']);

		$result = $this->Paginator->checkLimit(array('limit' => '-1', 'maxLimit' => 100));
		$this->assertEquals(1, $result['limit']);

		$result = $this->Paginator->checkLimit(array('limit' => null, 'maxLimit' => 100));
		$this->assertEquals(1, $result['limit']);

		$result = $this->Paginator->checkLimit(array('limit' => 0, 'maxLimit' => 100));
		$this->assertEquals(1, $result['limit']);
	}

/**
 * testPaginateMaxLimit
 *
 * @return void
 */
	public function testPaginateMaxLimit() {
		$Controller = new Controller($this->request);

		$Controller->uses = array('PaginatorControllerPost', 'ControllerComment');
		$Controller->passedArgs[] = '1';
		$Controller->constructClasses();

		$Controller->request->query = array(
			'contain' => array('ControllerComment'), 'limit' => '1000'
		);
		$result = $Controller->paginate('PaginatorControllerPost');
		$this->assertEquals(100, $Controller->request->params['paging']['PaginatorControllerPost']['options']['limit']);

		$Controller->request->query = array(
			'contain' => array('ControllerComment'), 'limit' => '1000', 'maxLimit' => 1000
		);
		$result = $Controller->paginate('PaginatorControllerPost');
		$this->assertEquals(100, $Controller->request->params['paging']['PaginatorControllerPost']['options']['limit']);

		$Controller->request->query = array('contain' => array('ControllerComment'), 'limit' => '10');
		$result = $Controller->paginate('PaginatorControllerPost');
		$this->assertEquals(10, $Controller->request->params['paging']['PaginatorControllerPost']['options']['limit']);

		$Controller->request->query = array('contain' => array('ControllerComment'), 'limit' => '1000');
		$Controller->paginate = array('maxLimit' => 2000);
		$result = $Controller->paginate('PaginatorControllerPost');
		$this->assertEquals(1000, $Controller->request->params['paging']['PaginatorControllerPost']['options']['limit']);

		$Controller->request->query = array('contain' => array('ControllerComment'), 'limit' => '5000');
		$result = $Controller->paginate('PaginatorControllerPost');
		$this->assertEquals(2000, $Controller->request->params['paging']['PaginatorControllerPost']['options']['limit']);
	}

/**
 * test paginate() and virtualField overlapping with real fields.
 *
 * @return void
 */
	public function testPaginateOrderVirtualFieldSharedWithRealField() {
		$Controller = new Controller($this->request);
		$Controller->uses = array('PaginatorControllerPost', 'PaginatorControllerComment');
		$Controller->constructClasses();
		$Controller->PaginatorControllerComment->virtualFields = array(
			'title' => 'PaginatorControllerComment.comment'
		);
		$Controller->PaginatorControllerComment->bindModel(array(
			'belongsTo' => array(
				'PaginatorControllerPost' => array(
					'className' => 'PaginatorControllerPost',
					'foreignKey' => 'article_id'
				)
			)
		), false);

		$Controller->paginate = array(
			'fields' => array('PaginatorControllerComment.id', 'title', 'PaginatorControllerPost.title'),
		);
		$Controller->passedArgs = array('sort' => 'PaginatorControllerPost.title', 'dir' => 'asc');
		$result = $Controller->paginate('PaginatorControllerComment');
		$this->assertEquals(array(1, 2, 3, 4, 5, 6), Hash::extract($result, '{n}.PaginatorControllerComment.id'));
	}

/**
 * test paginate() and custom find, to make sure the correct count is returned.
 *
 * @return void
 */
	public function testPaginateCustomFind() {
		$Controller = new Controller($this->request);
		$Controller->uses = ['PaginatorCustomPost'];

		$Controller->constructClasses();
		$data = array('author_id' => 3, 'title' => 'Fourth Article', 'body' => 'Article Body, unpublished', 'published' => 'N');
		$Controller->PaginatorCustomPost->create($data);
		$result = $Controller->PaginatorCustomPost->save();
		$this->assertTrue(!empty($result));

		$result = $Controller->paginate();
		$this->assertEquals(array(1, 2, 3, 4), Hash::extract($result, '{n}.PaginatorCustomPost.id'));

		$result = $Controller->request->params['paging']['PaginatorCustomPost'];
		$this->assertEquals(4, $result['current']);
		$this->assertEquals(4, $result['count']);

		$Controller->paginate = array('published');
		$result = $Controller->paginate();
		$this->assertEquals(array(1, 2, 3), Hash::extract($result, '{n}.PaginatorCustomPost.id'));

		$result = $Controller->request->params['paging']['PaginatorCustomPost'];
		$this->assertEquals(3, $result['current']);
		$this->assertEquals(3, $result['count']);

		$Controller->paginate = array('published', 'limit' => 2);
		$result = $Controller->paginate();
		$this->assertEquals(array(1, 2), Hash::extract($result, '{n}.PaginatorCustomPost.id'));

		$result = $Controller->request->params['paging']['PaginatorCustomPost'];
		$this->assertEquals(2, $result['current']);
		$this->assertEquals(3, $result['count']);
		$this->assertEquals(2, $result['pageCount']);
		$this->assertTrue($result['nextPage']);
		$this->assertFalse($result['prevPage']);
	}
/**
 * test paginate() and custom find with fields array, to make sure the correct count is returned.
 *
 * @return void
 */
	public function testPaginateCustomFindFieldsArray() {
		$Controller = new Controller($this->request);
		$Controller->uses = array('PaginatorCustomPost');
		$Controller->constructClasses();
		$data = array('author_id' => 3, 'title' => 'Fourth Article', 'body' => 'Article Body, unpublished', 'published' => 'N');
		$Controller->PaginatorCustomPost->create($data);
		$result = $Controller->PaginatorCustomPost->save();
		$this->assertTrue(!empty($result));

		$Controller->paginate = array(
			'list',
			'conditions' => array('PaginatorCustomPost.published' => 'Y'),
			'limit' => 2
		);
		$result = $Controller->paginate();
		$expected = array(
			1 => 'First Post',
			2 => 'Second Post',
		);
		$this->assertEquals($expected, $result);
		$result = $Controller->request->params['paging']['PaginatorCustomPost'];
		$this->assertEquals(2, $result['current']);
		$this->assertEquals(3, $result['count']);
		$this->assertEquals(2, $result['pageCount']);
		$this->assertTrue($result['nextPage']);
		$this->assertFalse($result['prevPage']);
	}
/**
 * test paginate() and custom find with customFind key, to make sure the correct count is returned.
 *
 * @return void
 */
	public function testPaginateCustomFindWithCustomFindKey() {
		$Controller = new Controller($this->request);
		$Controller->uses = array('PaginatorCustomPost');
		$Controller->constructClasses();
		$data = array('author_id' => 3, 'title' => 'Fourth Article', 'body' => 'Article Body, unpublished', 'published' => 'N');
		$Controller->PaginatorCustomPost->create($data);
		$result = $Controller->PaginatorCustomPost->save();
		$this->assertTrue(!empty($result));

		$Controller->paginate = array(
			'conditions' => array('PaginatorCustomPost.published' => 'Y'),
			'findType' => 'list',
			'limit' => 2
		);
		$result = $Controller->paginate();
		$expected = array(
			1 => 'First Post',
			2 => 'Second Post',
		);
		$this->assertEquals($expected, $result);
		$result = $Controller->request->params['paging']['PaginatorCustomPost'];
		$this->assertEquals(2, $result['current']);
		$this->assertEquals(3, $result['count']);
		$this->assertEquals(2, $result['pageCount']);
		$this->assertTrue($result['nextPage']);
		$this->assertFalse($result['prevPage']);
	}

/**
 * test paginate() and custom find with fields array, to make sure the correct count is returned.
 *
 * @return void
 */
	public function testPaginateCustomFindGroupBy() {
		$Controller = new Controller($this->request);
		$Controller->uses = array('PaginatorCustomPost');
		$Controller->constructClasses();
		$data = array('author_id' => 2, 'title' => 'Fourth Article', 'body' => 'Article Body, unpublished', 'published' => 'N');
		$Controller->PaginatorCustomPost->create($data);
		$result = $Controller->PaginatorCustomPost->save();
		$this->assertTrue(!empty($result));

		$Controller->paginate = array(
			'totals',
			'limit' => 2
		);
		$result = $Controller->paginate();
		$expected = array(
			array(
				'PaginatorCustomPost' => array(
					'author_id' => '1',
					'total_posts' => '2'
				)
			),
			array(
				'PaginatorCustomPost' => array(
					'author_id' => '2',
					'total_posts' => '1'
				)
			)
		);
		$this->assertEquals($expected, $result);
		$result = $Controller->request->params['paging']['PaginatorCustomPost'];
		$this->assertEquals(2, $result['current']);
		$this->assertEquals(3, $result['count']);
		$this->assertEquals(2, $result['pageCount']);
		$this->assertTrue($result['nextPage']);
		$this->assertFalse($result['prevPage']);

		$Controller->paginate = array(
			'totals',
			'limit' => 2,
			'page' => 2
		);
		$result = $Controller->paginate();
		$expected = array(
			array(
				'PaginatorCustomPost' => array(
					'author_id' => '3',
					'total_posts' => '1'
				)
			),
		);
		$this->assertEquals($expected, $result);
		$result = $Controller->request->params['paging']['PaginatorCustomPost'];
		$this->assertEquals(1, $result['current']);
		$this->assertEquals(3, $result['count']);
		$this->assertEquals(2, $result['pageCount']);
		$this->assertFalse($result['nextPage']);
		$this->assertTrue($result['prevPage']);
	}

/**
 * test paginate() and custom find with returning other query on count operation,
 * to make sure the correct count is returned.
 *
 * @return void
 */
	public function testPaginateCustomFindCount() {
		$Controller = new Controller($this->request);
		$Controller->uses = array('PaginatorCustomPost');
		$Controller->constructClasses();
		$data = array('author_id' => 2, 'title' => 'Fourth Article', 'body' => 'Article Body, unpublished', 'published' => 'N');
		$Controller->PaginatorCustomPost->create($data);
		$result = $Controller->PaginatorCustomPost->save();
		$this->assertTrue(!empty($result));

		$Controller->paginate = array(
			'totalsOperation',
			'limit' => 2
		);
		$result = $Controller->paginate();
		$expected = array(
			array(
				'PaginatorCustomPost' => array(
					'author_id' => '1',
					'total_posts' => '2'
				),
				'Author' => array(
					'user' => 'mariano',
				)
			),
			array(
				'PaginatorCustomPost' => array(
					'author_id' => '2',
					'total_posts' => '1'
				),
				'Author' => array(
					'user' => 'nate'
				)
			)
		);
		$this->assertEquals($expected, $result);
		$result = $Controller->request->params['paging']['PaginatorCustomPost'];
		$this->assertEquals(2, $result['current']);
		$this->assertEquals(3, $result['count']);
		$this->assertEquals(2, $result['pageCount']);
		$this->assertTrue($result['nextPage']);
		$this->assertFalse($result['prevPage']);
	}
}<|MERGE_RESOLUTION|>--- conflicted
+++ resolved
@@ -217,11 +217,7 @@
 		$Controller->request->query = array();
 		$Controller->constructClasses();
 
-<<<<<<< HEAD
-		$Controller->request->params['named'] = array('page' => '-1', 'contain' => array('PaginatorControllerComment'));
-=======
 		$Controller->request->query = array('page' => '-1', 'contain' => array('PaginatorControllerComment'));
->>>>>>> eb430a84
 		$Controller->Paginator->settings = array(
 			'order' => array('PaginatorControllerPost.id' => 'ASC')
 		);
@@ -235,10 +231,6 @@
 			'PaginatorControllerPost' => array(
 				'contain' => array('PaginatorControllerComment'),
 				'maxLimit' => 10,
-<<<<<<< HEAD
-				'paramType' => 'named',
-=======
->>>>>>> eb430a84
 				'order' => array('PaginatorControllerPost.id' => 'ASC')
 			),
 		);
