--- conflicted
+++ resolved
@@ -15,7 +15,7 @@
  * @package       Cake.View
  * @since         CakePHP(tm) v 1.2.0.5714
  * @license       MIT License (http://www.opensource.org/licenses/mit-license.php)
- * @deprecated    Deprecated since version 2.3, use CakeResponse::file() instead
+ * @deprecated    Deprecated since version 2.3, use Cake\Network\Response::file() instead
  */
 namespace Cake\View;
 use Cake\Core\Configure;
@@ -76,16 +76,6 @@
 			$path = APP . $path . $id;
 		}
 
-<<<<<<< HEAD
-		if (!is_file($path)) {
-			if (Configure::read('debug')) {
-				throw new Error\NotFoundException(sprintf('The requested file %s was not found', $path));
-			}
-			throw new Error\NotFoundException('The requested file was not found');
-		}
-
-=======
->>>>>>> 973670ca
 		if (is_array($mimeType)) {
 			$this->response->type($mimeType);
 		}
