--- conflicted
+++ resolved
@@ -27,11 +27,7 @@
 </p>
 <p class="error">
 	<strong><?php echo __d('cake_dev', 'Error'); ?>: </strong>
-<<<<<<< HEAD
-	<?php echo __d('cake_dev', 'Create the class %s below in file: %s', '<em>' . $class . '</em>', (empty($plugin) ? APP_DIR . DS : Plugin::path($plugin)) . 'View' . DS . 'Helper' . DS . $class . '.php'); ?>
-=======
-	<?php echo __d('cake_dev', 'Create the class %s below in file: %s', '<em>' . h($class) . '</em>', (empty($plugin) ? APP_DIR . DS : CakePlugin::path($plugin)) . 'View' . DS . 'Helper' . DS . h($class) . '.php'); ?>
->>>>>>> df872dde
+	<?php echo __d('cake_dev', 'Create the class %s below in file: %s', '<em>' . h($class) . '</em>', (empty($plugin) ? APP_DIR . DS : Plugin::path($plugin)) . 'View' . DS . 'Helper' . DS . h($class) . '.php'); ?>
 </p>
 <pre>
 &lt;?php
