--- conflicted
+++ resolved
@@ -150,11 +150,7 @@
 	}
 
 /**
-<<<<<<< HEAD
- * @see: CakeNumber::defaultCurrency()
-=======
  * @see CakeNumber::defaultCurrency()
->>>>>>> 0d486bda
  *
  * @param string $currency The currency to be used in the future.
  * @return void
