<?php
/**
 * Methods for displaying presentation data in the view.
 *
 * PHP 5
 *
 * CakePHP(tm) : Rapid Development Framework (http://cakephp.org)
 * Copyright 2005-2012, Cake Software Foundation, Inc. (http://cakefoundation.org)
 *
 * Licensed under The MIT License
 * Redistributions of files must retain the above copyright notice.
 *
 * @copyright     Copyright 2005-2012, Cake Software Foundation, Inc. (http://cakefoundation.org)
 * @link          http://cakephp.org CakePHP(tm) Project
 * @package       Cake.View
 * @since         CakePHP(tm) v 0.10.0.1076
 * @license       MIT License (http://www.opensource.org/licenses/mit-license.php)
 */
namespace Cake\View;

use Cake\Cache\Cache;
use Cake\Controller\Controller;
use Cake\Core\App;
use Cake\Core\Configure;
use Cake\Core\Object;
use Cake\Core\Plugin;
use Cake\Error;
use Cake\Event\Event;
use Cake\Event\EventManager;
use Cake\Network\Request;
use Cake\Network\Response;
use Cake\Routing\Router;
use Cake\Utility\Inflector;
use Cake\Utility\ObjectCollection;

/**
 * View, the V in the MVC triad. View interacts with Helpers and view variables passed
 * in from the controller to render the results of the controller action.  Often this is HTML,
 * but can also take the form of JSON, XML, PDF's or streaming files.
 *
 * CakePHP uses a two-step-view pattern.  This means that the view content is rendered first,
 * and then inserted into the selected layout.  This also means you can pass data from the view to the
 * layout using `$this->set()`
 *
 * Since 2.1, the base View class also includes support for themes by default.  Theme views are regular
 * view files that can provide unique HTML and static assets.  If theme views are not found for the
 * current view the default app view files will be used.  You can set `$this->theme = 'mytheme'`
 * in your Controller to use the Themes.
 *
 * Example of theme path with `$this->theme = 'SuperHot';` Would be `app/View/Themed/SuperHot/Posts`
 *
 * @package       Cake.View
 * @property      CacheHelper $Cache
 * @property      FormHelper $Form
 * @property      HtmlHelper $Html
 * @property      JsHelper $Js
 * @property      NumberHelper $Number
 * @property      PaginatorHelper $Paginator
 * @property      RssHelper $Rss
 * @property      SessionHelper $Session
 * @property      TextHelper $Text
 * @property      TimeHelper $Time
 * @property      ViewBlock $Blocks
 */
class View extends Object {

/**
 * Helpers collection
 *
 * @var HelperCollection
 */
	public $Helpers;

/**
 * ViewBlock instance.
 *
 * @var ViewBlock
 */
	public $Blocks;

/**
 * Name of the plugin.
 *
 * @link http://manual.cakephp.org/chapter/plugins
 * @var string
 */
	public $plugin = null;

/**
 * Name of the controller.
 *
 * @var string Name of controller
 */
	public $name = null;

/**
 * Current passed params
 *
 * @var mixed
 */
	public $passedArgs = array();

/**
 * An array of names of built-in helpers to include.
 *
 * @var mixed A single name as a string or a list of names as an array.
 */
	public $helpers = array('Html');

/**
 * Path to View.
 *
 * @var string Path to View
 */
	public $viewPath = null;

/**
 * Variables for the view
 *
 * @var array
 */
	public $viewVars = array();

/**
 * Name of view to use with this View.
 *
 * @var string
 */
	public $view = null;

/**
 * Name of layout to use with this View.
 *
 * @var string
 */
	public $layout = 'default';

/**
 * Path to Layout.
 *
 * @var string Path to Layout
 */
	public $layoutPath = null;

/**
 * Turns on or off Cake's conventional mode of applying layout files. On by default.
 * Setting to off means that layouts will not be automatically applied to rendered views.
 *
 * @var boolean
 */
	public $autoLayout = true;

/**
 * File extension. Defaults to Cake's template ".ctp".
 *
 * @var string
 */
	public $ext = '.ctp';

/**
 * Sub-directory for this view file.  This is often used for extension based routing.
 * Eg. With an `xml` extension, $subDir would be `xml/`
 *
 * @var string
 */
	public $subDir = null;

/**
 * Theme name.
 *
 * @var string
 */
	public $theme = null;

/**
 * Used to define methods a controller that will be cached.
 *
 * @see Controller::$cacheAction
 * @var mixed
 */
	public $cacheAction = false;

/**
 * Holds current errors for the model validation.
 *
 * @var array
 */
	public $validationErrors = array();

/**
 * True when the view has been rendered.
 *
 * @var boolean
 */
	public $hasRendered = false;

/**
 * List of generated DOM UUIDs.
 *
 * @var array
 */
	public $uuids = array();

/**
 * An instance of a Cake\Network\Request object that contains information about the current request.
 * This object contains all the information about a request and several methods for reading
 * additional information about the request.
 *
 * @var Cake\Network\Request
 */
	public $request;

/**
 * Reference to the Response object
 *
 * @var Cake\Network\Response
 */
	public $response;

/**
 * The Cache configuration View will use to store cached elements.  Changing this will change
 * the default configuration elements are stored under.  You can also choose a cache config
 * per element.
 *
 * @var string
 * @see View::element()
 */
	public $elementCache = 'default';

/**
 * Element cache settings
 *
 * @see View::_elementCache();
 * @see View::_renderElement
 */
	public $elementCacheSettings = array();

/**
 * List of variables to collect from the associated controller.
 *
 * @var array
 */
	protected $_passedVars = array(
		'viewVars', 'autoLayout', 'ext', 'helpers', 'view', 'layout', 'name', 'theme',
		'layoutPath', 'viewPath', 'request', 'plugin', 'passedArgs', 'cacheAction'
	);

/**
 * Scripts (and/or other <head /> tags) for the layout.
 *
 * @var array
 */
	protected $_scripts = array();

/**
 * Holds an array of paths.
 *
 * @var array
 */
	protected $_paths = array();

/**
 * Indicate that helpers have been loaded.
 *
 * @var boolean
 */
	protected $_helpersLoaded = false;

/**
 * The names of views and their parents used with View::extend();
 *
 * @var array
 */
	protected $_parents = array();

/**
 * The currently rendering view file. Used for resolving parent files.
 *
 * @var string
 */
	protected $_current = null;

/**
 * Currently rendering an element.  Used for finding parent fragments
 * for elements.
 *
 * @var string
 */
	protected $_currentType = '';

/**
 * Content stack, used for nested templates that all use View::extend();
 *
 * @var array
 */
	protected $_stack = array();

/**
 * Instance of the Cake\Event\EventManager this View object is using
 * to dispatch inner events. Usually the manager is shared with
 * the controller, so it it possible to register view events in
 * the controller layer.
 *
 * @var Cake\Event\EventManager
 */
	protected $_eventManager = null;

/**
 * Whether the event manager was already configured for this object
 *
 * @var boolean
 */
	protected $_eventManagerConfigured = false;

	const TYPE_VIEW = 'view';
	const TYPE_ELEMENT = 'element';
	const TYPE_LAYOUT = 'layout';

/**
 * Constructor
 *
 * @param Controller $controller A controller object to pull View::_passedVars from.
 */
	public function __construct(Controller $controller = null) {
		if (is_object($controller)) {
			$count = count($this->_passedVars);
			for ($j = 0; $j < $count; $j++) {
				$var = $this->_passedVars[$j];
				$this->{$var} = $controller->{$var};
			}
			$this->_eventManager = $controller->getEventManager();
		}
		if (empty($this->request) && !($this->request = Router::getRequest(true))) {
			$this->request = new Request();
			$this->request->base = '';
			$this->request->here = $this->request->webroot = '/';
		}
		if (is_object($controller) && isset($controller->response)) {
			$this->response = $controller->response;
		} else {
			$this->response = new Response();
		}
		$this->Helpers = new HelperCollection($this);
		$this->Blocks = new ViewBlock();
		parent::__construct();
	}

/**
 * Returns the Cake\Event\EventManager manager instance that is handling any callbacks.
 * You can use this instance to register any new listeners or callbacks to the
 * controller events, or create your own events and trigger them at will.
 *
 * @return Cake\Event\EventManager
 */
	public function getEventManager() {
		if (empty($this->_eventManager)) {
			$this->_eventManager = new EventManager();
		}
		if (!$this->_eventManagerConfigured) {
			$this->_eventManager->attach($this->Helpers);
			$this->_eventManagerConfigured = true;
		}
		return $this->_eventManager;
	}

/**
 * Renders a piece of PHP with provided parameters and returns HTML, XML, or any other string.
 *
 * This realizes the concept of Elements, (or "partial layouts") and the $params array is used to send
 * data to be used in the element. Elements can be cached improving performance by using the `cache` option.
 *
 * @param string $name Name of template file in the/app/View/Elements/ folder,
 *   or `MyPlugin.template` to use the template element from MyPlugin.  If the element
 *   is not found in the plugin, the normal view path cascade will be searched.
 * @param array $data Array of data to be made available to the rendered view (i.e. the Element)
 * @param array $options Array of options. Possible keys are:
 * - `cache` - Can either be `true`, to enable caching using the config in View::$elementCache. Or an array
 *   If an array, the following keys can be used:
 *   - `config` - Used to store the cached element in a custom cache configuration.
 *   - `key` - Used to define the key used in the Cache::write().  It will be prefixed with `element_`
 * - `plugin` - Load an element from a specific plugin.  This option is deprecated, see below.
 * - `callbacks` - Set to true to fire beforeRender and afterRender helper callbacks for this element.
 *   Defaults to false.
 * @return string Rendered Element
 * @deprecated The `$options['plugin']` is deprecated and will be removed in CakePHP 3.0.  Use
 *   `Plugin.element_name` instead.
 */
	public function element($name, $data = array(), $options = array()) {
		$file = $plugin = null;

		if (isset($options['plugin'])) {
			$name = Inflector::camelize($options['plugin']) . '.' . $name;
		}

		if (!isset($options['callbacks'])) {
			$options['callbacks'] = false;
		}

		if (isset($options['cache'])) {
			$contents = $this->_elementCache($name, $data, $options);
			if ($contents !== false) {
				return $contents;
			}
		}

		$file = $this->_getElementFilename($name);
		if ($file) {
			return $this->_renderElement($file, $data, $options);
		}

		$file = 'Elements/' . $name . $this->ext;

		if (Configure::read('debug') > 0) {
			return __d('cake_dev', 'Element Not Found: %s', $file);
		}
	}

/**
 * Renders view for given view file and layout.
 *
 * Render triggers helper callbacks, which are fired before and after the view are rendered,
 * as well as before and after the layout.  The helper callbacks are called:
 *
 * - `beforeRender`
 * - `afterRender`
 * - `beforeLayout`
 * - `afterLayout`
 *
 * If View::$autoRender is false and no `$layout` is provided, the view will be returned bare.
 *
 * View and layout names can point to plugin views/layouts.  Using the `Plugin.view` syntax
 * a plugin view/layout can be used instead of the app ones.  If the chosen plugin is not found
 * the view will be located along the regular view path cascade.
 *
 * @param string $view Name of view file to use
 * @param string $layout Layout to use.
 * @return string Rendered Element
 * @throws Cake\Error\Exception if there is an error in the view.
 */
	public function render($view = null, $layout = null) {
		if ($this->hasRendered) {
			return true;
		}
		if (!$this->_helpersLoaded) {
			$this->loadHelpers();
		}
		$this->Blocks->set('content', '');

		if ($view !== false && $viewFileName = $this->_getViewFileName($view)) {
			$this->_currentType = static::TYPE_VIEW;
			$this->getEventManager()->dispatch(new Event('View.beforeRender', $this, array($viewFileName)));
			$this->Blocks->set('content', $this->_render($viewFileName));
			$this->getEventManager()->dispatch(new Event('View.afterRender', $this, array($viewFileName)));
		}

		if ($layout === null) {
			$layout = $this->layout;
		}
		if ($layout && $this->autoLayout) {
			$this->Blocks->set('content', $this->renderLayout('', $layout));
		}
		$this->hasRendered = true;
		return $this->Blocks->get('content');
	}

/**
 * Renders a layout. Returns output from _render(). Returns false on error.
 * Several variables are created for use in layout.
 *
 * - `title_for_layout` - A backwards compatible place holder, you should set this value if you want more control.
 * - `content_for_layout` - contains rendered view file
 * - `scripts_for_layout` - Contains content added with addScript() as well as any content in
 *   the 'meta', 'css', and 'script' blocks.  They are appended in that order.
 *
 * Deprecated features:
 *
 * - `$scripts_for_layout` is deprecated and will be removed in CakePHP 3.0.
 *   Use the block features instead.  `meta`, `css` and `script` will be populated
 *   by the matching methods on HtmlHelper.
 * - `$title_for_layout` is deprecated and will be removed in CakePHP 3.0
 * - `$content_for_layout` is deprecated and will be removed in CakePHP 3.0.
 *   Use the `content` block instead.
 *
 * @param string $content Content to render in a view, wrapped by the surrounding layout.
 * @param string $layout Layout name
 * @return mixed Rendered output, or false on error
 * @throws Cake\Error\Exception if there is an error in the view.
 */
	public function renderLayout($content, $layout = null) {
		$layoutFileName = $this->_getLayoutFileName($layout);
		if (empty($layoutFileName)) {
			return $this->Blocks->get('content');
		}

		if (!$this->_helpersLoaded) {
			$this->loadHelpers();
		}
		if (empty($content)) {
			$content = $this->Blocks->get('content');
		}
		$this->getEventManager()->dispatch(new Event('View.beforeLayout', $this, array($layoutFileName)));

		$scripts = implode("\n\t", $this->_scripts);
		$scripts .= $this->Blocks->get('meta') . $this->Blocks->get('css') . $this->Blocks->get('script');

		$this->viewVars = array_merge($this->viewVars, array(
			'content_for_layout' => $content,
			'scripts_for_layout' => $scripts,
		));

		if (!isset($this->viewVars['title_for_layout'])) {
			$this->viewVars['title_for_layout'] = Inflector::humanize($this->viewPath);
		}

		$this->_currentType = static::TYPE_LAYOUT;
		$this->Blocks->set('content', $this->_render($layoutFileName));

		$this->getEventManager()->dispatch(new Event('View.afterLayout', $this, array($layoutFileName)));
		return $this->Blocks->get('content');
	}

/**
 * Render cached view. Works in concert with CacheHelper and Dispatcher to
 * render cached view files.
 *
 * @param string $filename the cache file to include
 * @param string $timeStart the page render start time
 * @return boolean Success of rendering the cached file.
 */
	public function renderCache($filename, $timeStart) {
		ob_start();
		include ($filename);

		if (Configure::read('debug') > 0 && $this->layout != 'xml') {
			echo "<!-- Cached Render Time: " . round(microtime(true) - $timeStart, 4) . "s -->";
		}
		$out = ob_get_clean();

		if (preg_match('/^<!--cachetime:(\\d+)-->/', $out, $match)) {
			if (time() >= $match['1']) {
				@unlink($filename);
				unset ($out);
				return false;
			} else {
				if ($this->layout === 'xml') {
					header('Content-type: text/xml');
				}
				$commentLength = strlen('<!--cachetime:' . $match['1'] . '-->');
				return substr($out, $commentLength);
			}
		}
	}

/**
 * Returns a list of variables available in the current View context
 *
 * @return array Array of the set view variable names.
 */
	public function getVars() {
		return array_keys($this->viewVars);
	}

/**
 * Returns the contents of the given View variable(s)
 *
 * @param string $var The view var you want the contents of.
 * @return mixed The content of the named var if its set, otherwise null.
 * @deprecated Will be removed in 3.0  Use View::get() instead.
 */
	public function getVar($var) {
		return $this->get($var);
	}

/**
 * Returns the contents of the given View variable or a block.
 * Blocks are checked before view variables.
 *
 * @param string $var The view var you want the contents of.
 * @return mixed The content of the named var if its set, otherwise null.
 */
	public function get($var) {
		if (!isset($this->viewVars[$var])) {
			return null;
		}
		return $this->viewVars[$var];
	}

/**
 * Get the names of all the existing blocks.
 *
 * @return array An array containing the blocks.
 * @see ViewBlock::keys()
 */
	public function blocks() {
		return $this->Blocks->keys();
	}

/**
 * Start capturing output for a 'block'
 *
 * @param string $name The name of the block to capture for.
 * @return void
 * @see ViewBlock::start()
 */
	public function start($name) {
		return $this->Blocks->start($name);
	}

/**
 * Append to an existing or new block. Appending to a new
 * block will create the block.
 *
 * @param string $name Name of the block
 * @param string $value The content for the block.
 * @return void
 * @throws Cake\Error\Exception when you use non-string values.
 * @see ViewBlock::concat()
 */
	public function append($name, $value = null) {
		return $this->Blocks->concat($name, $value);
	}

/**
 * Prepend to an existing or new block. Prepending to a new
 * block will create the block.
 *
 * @param string $name Name of the block
 * @param string $value The content for the block.
 * @return void
 * @throws CakeException when you use non-string values.
 * @see ViewBlock::concat()
 */
	public function prepend($name, $value = null) {
		return $this->Blocks->concat($name, $value, ViewBlock::PREPEND);
	}

/**
 * Set the content for a block.  This will overwrite any
 * existing content.
 *
 * @param string $name Name of the block
 * @param string $value The content for the block.
 * @return void
 * @throws Cake\Error\Exception when you use non-string values.
 * @see ViewBlock::set()
 */
	public function assign($name, $value) {
		return $this->Blocks->set($name, $value);
	}

/**
 * Fetch the content for a block. If a block is
 * empty or undefined '' will be returned.
 *
 * @param string $name Name of the block
 * @return string The block content or $default if the block does not exist.
 * @see ViewBlock::get()
 */
	public function fetch($name, $default = '') {
		return $this->Blocks->get($name, $default);
	}

/**
 * End a capturing block. The compliment to View::start()
 *
 * @return void
 * @see ViewBlock::end()
 */
	public function end() {
		return $this->Blocks->end();
	}

/**
 * Provides view or element extension/inheritance.  Views can extends a
 * parent view and populate blocks in the parent template.
 *
 * @param string $name The view or element to 'extend' the current one with.
 * @return void
 * @throws LogicException when you extend a view with itself or make extend loops.
 * @throws LogicException when you extend an element which doesn't exist
 */
	public function extend($name) {
		if ($name[0] === '/' || $this->_currentType === static::TYPE_VIEW) {
			$parent = $this->_getViewFileName($name);
		} else {
			switch ($this->_currentType) {
				case static::TYPE_ELEMENT:
					$parent = $this->_getElementFileName($name);
					if (!$parent) {
						list($plugin, $name) = $this->pluginSplit($name);
						$paths = $this->_paths($plugin);
						$defaultPath = $paths[0] . 'Elements/';
						throw new \LogicException(__d(
							'cake_dev',
							'You cannot extend an element which does not exist (%s).',
							$defaultPath . $name . $this->ext
						));
					}
					break;
				case static::TYPE_LAYOUT:
					$parent = $this->_getLayoutFileName($name);
					break;
				default:
					$parent = $this->_getViewFileName($name);
			}
		}

		if ($parent == $this->_current) {
			throw new \LogicException(__d('cake_dev', 'You cannot have views extend themselves.'));
		}
		if (isset($this->_parents[$parent]) && $this->_parents[$parent] == $this->_current) {
			throw new \LogicException(__d('cake_dev', 'You cannot have views extend in a loop.'));
		}
		$this->_parents[$this->_current] = $parent;
	}

/**
 * Adds a script block or other element to be inserted in $scripts_for_layout in
 * the `<head />` of a document layout
 *
 * @param string $name Either the key name for the script, or the script content. Name can be used to
 *   update/replace a script element.
 * @param string $content The content of the script being added, optional.
 * @return void
 * @deprecated Will be removed in 3.0.  Supersceeded by blocks functionality.
 * @see View::start()
 */
	public function addScript($name, $content = null) {
		if (empty($content)) {
			if (!in_array($name, array_values($this->_scripts))) {
				$this->_scripts[] = $name;
			}
		} else {
			$this->_scripts[$name] = $content;
		}
	}

/**
 * Generates a unique, non-random DOM ID for an object, based on the object type and the target URL.
 *
 * @param string $object Type of object, i.e. 'form' or 'link'
 * @param string $url The object's target URL
 * @return string
 */
	public function uuid($object, $url) {
		$c = 1;
		$url = Router::url($url);
		$hash = $object . substr(md5($object . $url), 0, 10);
		while (in_array($hash, $this->uuids)) {
			$hash = $object . substr(md5($object . $url . $c), 0, 10);
			$c++;
		}
		$this->uuids[] = $hash;
		return $hash;
	}

/**
 * Allows a template or element to set a variable that will be available in
 * a layout or other element. Analogous to Controller::set().
 *
 * @param string|array $one A string or an array of data.
 * @param string|array $two Value in case $one is a string (which then works as the key).
 *    Unused if $one is an associative array, otherwise serves as the values to $one's keys.
 * @return void
 */
	public function set($one, $two = null) {
		$data = null;
		if (is_array($one)) {
			if (is_array($two)) {
				$data = array_combine($one, $two);
			} else {
				$data = $one;
			}
		} else {
			$data = array($one => $two);
		}
		if (!$data) {
			return false;
		}
		$this->viewVars = $data + $this->viewVars;
	}

/**
 * Magic accessor for helpers.
 *
 * @param string $name Name of the attribute to get.
 * @return mixed
 */
	public function __get($name) {
		if (isset($this->Helpers->{$name})) {
			$this->{$name} = $this->Helpers->{$name};
			return $this->Helpers->{$name};
		}
		return $this->{$name};
	}

/**
 * Magic accessor for deprecated attributes.
 *
 * @param string $name Name of the attribute to set.
 * @param string $value Value of the attribute to set.
 * @return mixed
 */
	public function __set($name, $value) {
		$this->{$name} = $value;
	}

/**
 * Magic isset check for deprecated attributes.
 *
 * @param string $name Name of the attribute to check.
 * @return boolean
 */
	public function __isset($name) {
		if (isset($this->{$name})) {
			return true;
		}
		return false;
	}

/**
 * Interact with the HelperCollection to load all the helpers.
 *
 * @return void
 */
	public function loadHelpers() {
		$helpers = HelperCollection::normalizeObjectArray($this->helpers);
		foreach ($helpers as $properties) {
			list($plugin, $class) = pluginSplit($properties['class']);
			$this->{$class} = $this->Helpers->load($properties['class'], $properties['settings']);
		}
		$this->_helpersLoaded = true;
	}

/**
 * Renders and returns output for given view filename with its
 * array of data. Handles parent/extended views.
 *
 * @param string $viewFile Filename of the view
 * @param array $data Data to include in rendered view. If empty the current View::$viewVars will be used.
 * @return string Rendered output
 * @throws Cake\Error\Exception when a block is left open.
 */
	protected function _render($viewFile, $data = array()) {
		if (empty($data)) {
			$data = $this->viewVars;
		}
		$this->_current = $viewFile;
		$initialBlocks = count($this->Blocks->unclosed());

		$this->getEventManager()->dispatch(new Event('View.beforeRenderFile', $this, array($viewFile)));
		$content = $this->_evaluate($viewFile, $data);
		$afterEvent = new Event('View.afterRenderFile', $this, array($viewFile, $content));
		//TODO: For BC puporses, set extra info in the event object. Remove when appropriate
		$afterEvent->modParams = 1;
		$this->getEventManager()->dispatch($afterEvent);
		$content = $afterEvent->data[1];

		if (isset($this->_parents[$viewFile])) {
			$this->_stack[] = $this->fetch('content');
			$this->assign('content', $content);

			$content = $this->_render($this->_parents[$viewFile]);
			$this->assign('content', array_pop($this->_stack));
		}

		$remainingBlocks = count($this->Blocks->unclosed());

		if ($initialBlocks !== $remainingBlocks) {
			throw new Error\Exception(__d('cake_dev', 'The "%s" block was left open. Blocks are not allowed to cross files.', $this->Blocks->active()));
		}
		return $content;
	}

/**
 * Sandbox method to evaluate a template / view script in.
 *
 * @param string $viewFn Filename of the view
 * @param array $dataForView Data to include in rendered view.
 *    If empty the current View::$viewVars will be used.
 * @return string Rendered output
 */
	protected function _evaluate($viewFile, $dataForView) {
		$this->__viewFile = $viewFile;
		extract($dataForView);
		ob_start();

		include $this->__viewFile;

		unset($this->__viewFile);
		return ob_get_clean();
	}

/**
 * Loads a helper.  Delegates to the `HelperCollection::load()` to load the helper
 *
 * @param string $helperName Name of the helper to load.
 * @param array $settings Settings for the helper
 * @return Helper a constructed helper object.
 * @see HelperCollection::load()
 */
	public function loadHelper($helperName, $settings = array()) {
		return $this->Helpers->load($helperName, $settings);
	}

/**
 * Returns filename of given action's template file (.ctp) as a string.
 * CamelCased action names will be under_scored! This means that you can have
 * LongActionNames that refer to long_action_names.ctp views.
 *
 * @param string $name Controller action to find template filename for
 * @return string Template filename
 * @throws Cake\Error\MissingViewException when a view file could not be found.
 */
	protected function _getViewFileName($name = null) {
		$subDir = null;

		if (!is_null($this->subDir)) {
			$subDir = $this->subDir . DS;
		}

		if ($name === null) {
			$name = $this->view;
		}
		$name = str_replace('/', DS, $name);
		list($plugin, $name) = $this->pluginSplit($name);

		if (strpos($name, DS) === false && $name[0] !== '.') {
			$name = $this->viewPath . DS . $subDir . Inflector::underscore($name);
		} elseif (strpos($name, DS) !== false) {
			if ($name[0] === DS || $name[1] === ':') {
				if (is_file($name)) {
					return $name;
				}
				$name = trim($name, DS);
			} elseif ($name[0] === '.') {
				$name = substr($name, 3);
			} elseif (!$plugin || $this->viewPath !== $this->name) {
				$name = $this->viewPath . DS . $subDir . $name;
			}
		}
		$paths = $this->_paths($plugin);
		$exts = $this->_getExtensions();
		foreach ($exts as $ext) {
			foreach ($paths as $path) {
				if (file_exists($path . $name . $ext)) {
					return $path . $name . $ext;
				}
			}
		}
		$defaultPath = $paths[0];

		if ($this->plugin) {
			$pluginPaths = App::path('Plugin');
			foreach ($paths as $path) {
				if (strpos($path, $pluginPaths[0]) === 0) {
					$defaultPath = $path;
					break;
				}
			}
		}
		throw new Error\MissingViewException(array('file' => $defaultPath . $name . $this->ext));
	}

/**
 * Splits a dot syntax plugin name into its plugin and filename.
 * If $name does not have a dot, then index 0 will be null.
 * It checks if the plugin is loaded, else filename will stay unchanged for filenames containing dot
 *
 * @param string $name The name you want to plugin split.
 * @param boolean $fallback If true uses the plugin set in the current Request when parsed plugin is not loaded
 * @return array Array with 2 indexes.  0 => plugin name, 1 => filename
 */
	public function pluginSplit($name, $fallback = true) {
		$plugin = null;
		list($first, $second) = pluginSplit($name);
		if (Plugin::loaded($first) === true) {
			$name = $second;
			$plugin = $first;
		}
		if (isset($this->plugin) && !$plugin && $fallback) {
			$plugin = $this->plugin;
		}
		return array($plugin, $name);
	}

/**
 * Returns layout filename for this template as a string.
 *
 * @param string $name The name of the layout to find.
 * @return string Filename for layout file (.ctp).
 * @throws Cake\Error\MissingLayoutException when a layout cannot be located
 */
	protected function _getLayoutFileName($name = null) {
		if ($name === null) {
			$name = $this->layout;
		}
		$subDir = null;

		if (!is_null($this->layoutPath)) {
			$subDir = $this->layoutPath . DS;
		}
		list($plugin, $name) = $this->pluginSplit($name);
		$paths = $this->_paths($plugin);
		$file = 'Layouts/' . $subDir . $name;

		$exts = $this->_getExtensions();
		foreach ($exts as $ext) {
			foreach ($paths as $path) {
				if (file_exists($path . $file . $ext)) {
					return $path . $file . $ext;
				}
			}
		}
		throw new Error\MissingLayoutException(array('file' => $paths[0] . $file . $this->ext));
	}

/**
 * Get the extensions that view files can use.
 *
 * @return array Array of extensions view files use.
 */
	protected function _getExtensions() {
		$exts = array($this->ext);
		if ($this->ext !== '.ctp') {
			array_push($exts, '.ctp');
		}
		return $exts;
	}

/**
 * Finds an element filename, returns false on failure.
 *
 * @param string $name The name of the element to find.
 * @return mixed Either a string to the element filename or false when one can't be found.
 */
	protected function _getElementFileName($name) {
		list($plugin, $name) = $this->pluginSplit($name);

		$paths = $this->_paths($plugin);
		$exts = $this->_getExtensions();
		foreach ($exts as $ext) {
			foreach ($paths as $path) {
				if (file_exists($path . 'Elements/' . $name . $ext)) {
					return $path . 'Elements/' . $name . $ext;
				}
			}
		}
		return false;
	}

/**
 * Return all possible paths to find view files in order
 *
 * @param string $plugin Optional plugin name to scan for view files.
 * @param boolean $cached Set to true to force a refresh of view paths.
 * @return array paths
 */
	protected function _paths($plugin = null, $cached = true) {
		if ($plugin === null && $cached === true && !empty($this->_paths)) {
			return $this->_paths;
		}
		$paths = array();
		$viewPaths = App::path('View');
		$corePaths = array_merge(App::core('View'), App::core('Console/Templates/skel/View'));

		if (!empty($plugin)) {
			$count = count($viewPaths);
			for ($i = 0; $i < $count; $i++) {
				if (!in_array($viewPaths[$i], $corePaths)) {
					$paths[] = $viewPaths[$i] . 'Plugin/' . $plugin . DS;
				}
			}
			$paths = array_merge($paths, App::path('View', $plugin));
		}

		$paths = array_unique(array_merge($paths, $viewPaths));
		if (!empty($this->theme)) {
			$themePaths = array();
			foreach ($paths as $path) {
				if (strpos($path, DS . 'Plugin/') === false) {
					if ($plugin) {
						$themePaths[] = $path . 'Themed/' . $this->theme . DS . 'Plugin/' . $plugin . DS;
					}
					$themePaths[] = $path . 'Themed/' . $this->theme . DS;
				}
			}
			$paths = array_merge($themePaths, $paths);
		}
		$paths = array_merge($paths, $corePaths);
		if ($plugin !== null) {
			return $paths;
		}
		return $this->_paths = $paths;
	}

/**
 * Checks if an element is cached and returns the cached data if present
 *
 * @param string $name Element name
 * @param string $plugin Plugin name
 * @param array $options Element options
 */
	protected function _elementCache($name, $data, $options) {
		$plugin = null;
		list($plugin, $name) = $this->pluginSplit($name);

		$underscored = null;
		if ($plugin) {
			$underscored = Inflector::underscore($plugin);
		}
		$keys = array_merge(array($underscored, $name), array_keys($options), array_keys($data));
		$this->elementCacheSettings = array(
			'config' => $this->elementCache,
			'key' => implode('_', $keys)
		);
		if (is_array($options['cache'])) {
			$defaults = array(
				'config' => $this->elementCache,
				'key' => $this->elementCacheSettings['key']
			);
			$this->elementCacheSettings = array_merge($defaults, $options['cache']);
		}
		$this->elementCacheSettings['key'] = 'element_' . $this->elementCacheSettings['key'];
		return Cache::read($this->elementCacheSettings['key'], $this->elementCacheSettings['config']);
	}

/**
 * Renders an element and fires the before and afterRender callbacks for it
 * and writes to the cache if a cache is used
 *
 * @param string $file Element file path
 * @param array $data Data to render
 * @param array $options Element options
 */
	protected function _renderElement($file, $data, $options) {
		if (!$this->_helpersLoaded) {
			$this->loadHelpers();
		}
		if ($options['callbacks']) {
			$this->getEventManager()->dispatch(new Event('View.beforeRender', $this, array($file)));
		}

		$current = $this->_current;
		$restore = $this->_currentType;

		$this->_currentType = static::TYPE_ELEMENT;
		$element = $this->_render($file, array_merge($this->viewVars, $data));

		$this->_currentType = $restore;
		$this->_current = $current;

<<<<<<< HEAD
		if (isset($options['callbacks'])) {
			$this->getEventManager()->dispatch(new Event('View.afterRender', $this, array($file, $element)));
=======
		if ($options['callbacks']) {
			$this->getEventManager()->dispatch(new CakeEvent('View.afterRender', $this, array($file, $element)));
>>>>>>> c794e295
		}
		if (isset($options['cache'])) {
			Cache::write($this->elementCacheSettings['key'], $element, $this->elementCacheSettings['config']);
		}
		return $element;
	}
}<|MERGE_RESOLUTION|>--- conflicted
+++ resolved
@@ -1150,13 +1150,8 @@
 		$this->_currentType = $restore;
 		$this->_current = $current;
 
-<<<<<<< HEAD
-		if (isset($options['callbacks'])) {
+		if ($options['callbacks']) {
 			$this->getEventManager()->dispatch(new Event('View.afterRender', $this, array($file, $element)));
-=======
-		if ($options['callbacks']) {
-			$this->getEventManager()->dispatch(new CakeEvent('View.afterRender', $this, array($file, $element)));
->>>>>>> c794e295
 		}
 		if (isset($options['cache'])) {
 			Cache::write($this->elementCacheSettings['key'], $element, $this->elementCacheSettings['config']);
