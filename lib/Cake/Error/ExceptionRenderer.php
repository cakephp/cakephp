--- conflicted
+++ resolved
@@ -268,22 +268,13 @@
 			$this->controller->render($template);
 			$this->controller->afterFilter();
 			$this->controller->response->send();
-<<<<<<< HEAD
-		} catch (\Exception $e) {
-			$this->controller->set(array(
-				'error' => $e,
-				'name' => $e->getMessage(),
-				'code' => $e->getCode(),
-			));
-=======
 		} catch (MissingViewException $e) {
 			try {
 				$this->_outputMessage('error500');
-			} catch (Exception $e) {
+			} catch (\Exception $e) {
 				$this->_outputMessageSafe('error500');
 			}
-		} catch (Exception $e) {
->>>>>>> fddcdd62
+		} catch (\Exception $e) {
 			$this->_outputMessageSafe('error500');
 		}
 	}
