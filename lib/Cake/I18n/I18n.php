--- conflicted
+++ resolved
@@ -167,13 +167,8 @@
 			$_this->_lang = $lang;
 		}
 
-<<<<<<< HEAD
-		if (is_null($domain)) {
+		if ($domain === null) {
 			$domain = static::$defaultDomain;
-=======
-		if ($domain === null) {
-			$domain = self::$defaultDomain;
->>>>>>> 53d265cf
 		}
 		if ($domain === '') {
 			throw new Error\Exception(__d('cake_dev', 'You cannot use "" as a domain.'));
