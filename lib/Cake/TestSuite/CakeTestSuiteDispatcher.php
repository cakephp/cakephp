<?php
/**
 * CakeTestSuiteDispatcher controls dispatching TestSuite web based requests.
 *
 * CakePHP(tm) Tests <http://book.cakephp.org/2.0/en/development/testing.html>
 * Copyright (c) Cake Software Foundation, Inc. (http://cakefoundation.org)
 *
 * Licensed under The MIT License
 * For full copyright and license information, please see the LICENSE.txt
 * Redistributions of files must retain the above copyright notice
 *
 * @copyright     Copyright (c) Cake Software Foundation, Inc. (http://cakefoundation.org)
 * @link          http://cakephp.org CakePHP(tm) Project
 * @package       Cake.TestSuite
 * @since         CakePHP(tm) v 1.3
 * @license       http://www.opensource.org/licenses/mit-license.php MIT License
 */

define('CORE_TEST_CASES', CAKE . 'Test' . DS . 'Case');
define('APP_TEST_CASES', TESTS . 'Case');

App::uses('CakeTestSuiteCommand', 'TestSuite');

/**
 * CakeTestSuiteDispatcher handles web requests to the test suite and runs the correct action.
 *
 * @package       Cake.TestSuite
 */
class CakeTestSuiteDispatcher {

/**
 * 'Request' parameters
 *
 * @var array
 */
	public $params = array(
		'codeCoverage' => false,
		'case' => null,
		'core' => false,
		'app' => true,
		'plugin' => null,
		'output' => 'html',
		'show' => 'groups',
		'show_passes' => false,
		'filter' => false,
		'fixture' => null
	);

/**
 * Baseurl for the request
 *
 * @var string
 */
	protected $_baseUrl;

/**
 * Base dir of the request. Used for accessing assets.
 *
 * @var string
 */
	protected $_baseDir;

/**
 * boolean to set auto parsing of params.
 *
 * @var boolean
 */
	protected $_paramsParsed = false;

/**
 * reporter instance used for the request
 *
 * @var CakeBaseReporter
 */
	protected static $_Reporter = null;

/**
 * Constructor
 */
	public function __construct() {
		$this->_baseUrl = $_SERVER['PHP_SELF'];
		$dir = rtrim(dirname($this->_baseUrl), '\\');
		$this->_baseDir = ($dir === '/') ? $dir : $dir . '/';
	}

/**
 * Runs the actions required by the URL parameters.
 *
 * @return void
 */
	public function dispatch() {
		$this->_checkPHPUnit();
		$this->_parseParams();

		if ($this->params['case']) {
			$value = $this->_runTestCase();
		} else {
			$value = $this->_testCaseList();
		}

		$output = ob_get_clean();
		echo $output;
		return $value;
	}

/**
 * Static method to initialize the test runner, keeps global space clean
 *
 * @return void
 */
	public static function run() {
		$dispatcher = new CakeTestSuiteDispatcher();
		$dispatcher->dispatch();
	}

/**
 * Checks that PHPUnit is installed. Will exit if it doesn't
 *
 * @return void
 */
	protected function _checkPHPUnit() {
		$found = $this->loadTestFramework();
		if (!$found) {
			$baseDir = $this->_baseDir;
			include CAKE . 'TestSuite' . DS . 'templates' . DS . 'phpunit.php';
			exit();
		}
	}

/**
 * Checks for the existence of the test framework files
 *
 * @return boolean true if found, false otherwise
 */
	public function loadTestFramework() {
		if (class_exists('PHPUnit_Framework_TestCase')) {
			return true;
		}
		$phpunitPath = 'phpunit' . DS . 'phpunit';
		if (defined('PHP_WINDOWS_VERSION_MAJOR')) {
			$composerGlobalDir[] = env('APPDATA') . DS . 'Composer' . DS . 'vendor' . DS;
		} else {
			$composerGlobalDir[] = env('HOME') . DS . '.composer' . DS . 'vendor' . DS;
		}
		$vendors = array_merge(App::path('vendors'), $composerGlobalDir);
		foreach ($vendors as $vendor) {
			$vendor = rtrim($vendor, DS);
<<<<<<< HEAD
			if (is_dir($vendor . DS . 'phpunit' . DS . 'phpunit' . DS . 'PHPUnit')) {
				ini_set('include_path', $vendor . DS . 'phpunit' . DS . 'phpunit' . PATH_SEPARATOR . ini_get('include_path'));
=======
			if (is_dir($vendor . DS . $phpunitPath)) {
				ini_set('include_path', $vendor . DS . $phpunitPath . PATH_SEPARATOR . ini_get('include_path'));
>>>>>>> a0851702
				break;
			} elseif (is_dir($vendor . DS . 'PHPUnit')) {
				ini_set('include_path', $vendor . PATH_SEPARATOR . ini_get('include_path'));
				break;
			}
		}
		include 'PHPUnit' . DS . 'Autoload.php';
		return class_exists('PHPUnit_Framework_TestCase');
	}

/**
 * Checks for the xdebug extension required to do code coverage. Displays an error
 * if xdebug isn't installed.
 *
 * @return void
 */
	protected function _checkXdebug() {
		if (!extension_loaded('xdebug')) {
			$baseDir = $this->_baseDir;
			include CAKE . 'TestSuite' . DS . 'templates' . DS . 'xdebug.php';
			exit();
		}
	}

/**
 * Generates a page containing the a list of test cases that could be run.
 *
 * @return void
 */
	protected function _testCaseList() {
		$command = new CakeTestSuiteCommand('', $this->params);
		$Reporter = $command->handleReporter($this->params['output']);
		$Reporter->paintDocumentStart();
		$Reporter->paintTestMenu();
		$Reporter->testCaseList();
		$Reporter->paintDocumentEnd();
	}

/**
 * Sets the params, calling this will bypass the auto parameter parsing.
 *
 * @param array $params Array of parameters for the dispatcher
 * @return void
 */
	public function setParams($params) {
		$this->params = $params;
		$this->_paramsParsed = true;
	}

/**
 * Parse URL params into a 'request'
 *
 * @return void
 */
	protected function _parseParams() {
		if (!$this->_paramsParsed) {
			if (!isset($_SERVER['SERVER_NAME'])) {
				$_SERVER['SERVER_NAME'] = '';
			}
			foreach ($this->params as $key => $value) {
				if (isset($_GET[$key])) {
					$this->params[$key] = $_GET[$key];
				}
			}
			if (isset($_GET['code_coverage'])) {
				$this->params['codeCoverage'] = true;
				$this->_checkXdebug();
			}
		}
		if (empty($this->params['plugin']) && empty($this->params['core'])) {
			$this->params['app'] = true;
		}
		$this->params['baseUrl'] = $this->_baseUrl;
		$this->params['baseDir'] = $this->_baseDir;
	}

/**
 * Runs a test case file.
 *
 * @return void
 */
	protected function _runTestCase() {
		$commandArgs = array(
			'case' => $this->params['case'],
			'core' => $this->params['core'],
			'app' => $this->params['app'],
			'plugin' => $this->params['plugin'],
			'codeCoverage' => $this->params['codeCoverage'],
			'showPasses' => !empty($this->params['show_passes']),
			'baseUrl' => $this->_baseUrl,
			'baseDir' => $this->_baseDir,
		);

		$options = array(
			'--filter', $this->params['filter'],
			'--output', $this->params['output'],
			'--fixture', $this->params['fixture']
		);
		restore_error_handler();

		try {
			self::time();
			$command = new CakeTestSuiteCommand('CakeTestLoader', $commandArgs);
			$command->run($options);
		} catch (MissingConnectionException $exception) {
			ob_end_clean();
			$baseDir = $this->_baseDir;
			include CAKE . 'TestSuite' . DS . 'templates' . DS . 'missing_connection.php';
			exit();
		}
	}

/**
 * Sets a static timestamp
 *
 * @param boolean $reset to set new static timestamp.
 * @return integer timestamp
 */
	public static function time($reset = false) {
		static $now;
		if ($reset || !$now) {
			$now = time();
		}
		return $now;
	}

/**
 * Returns formatted date string using static time
 * This method is being used as formatter for created, modified and updated fields in Model::save()
 *
 * @param string $format format to be used.
 * @return string formatted date
 */
	public static function date($format) {
		return date($format, self::time());
	}

}<|MERGE_RESOLUTION|>--- conflicted
+++ resolved
@@ -145,13 +145,8 @@
 		$vendors = array_merge(App::path('vendors'), $composerGlobalDir);
 		foreach ($vendors as $vendor) {
 			$vendor = rtrim($vendor, DS);
-<<<<<<< HEAD
-			if (is_dir($vendor . DS . 'phpunit' . DS . 'phpunit' . DS . 'PHPUnit')) {
-				ini_set('include_path', $vendor . DS . 'phpunit' . DS . 'phpunit' . PATH_SEPARATOR . ini_get('include_path'));
-=======
 			if (is_dir($vendor . DS . $phpunitPath)) {
 				ini_set('include_path', $vendor . DS . $phpunitPath . PATH_SEPARATOR . ini_get('include_path'));
->>>>>>> a0851702
 				break;
 			} elseif (is_dir($vendor . DS . 'PHPUnit')) {
 				ini_set('include_path', $vendor . PATH_SEPARATOR . ini_get('include_path'));
