--- conflicted
+++ resolved
@@ -847,13 +847,8 @@
  * @return void
  */
 	public static function checkSecurityKeys() {
-<<<<<<< HEAD
-		if (Configure::read('Security.salt') == 'DYhG93b0qyJfIxfs2guVoUubWwvniR2G0FgaC9mi') {
-			trigger_error(__d('cake_dev', 'Please change the value of \'Security.salt\' in app/Config/app.php to a salt value specific to your application'), E_USER_NOTICE);
-=======
 		if (Configure::read('Security.salt') === 'DYhG93b0qyJfIxfs2guVoUubWwvniR2G0FgaC9mi') {
-			trigger_error(__d('cake_dev', 'Please change the value of \'Security.salt\' in app/Config/core.php to a salt value specific to your application'), E_USER_NOTICE);
->>>>>>> d1c88ebf
+			trigger_error(__d('cake_dev', 'Please change the value of \'Security.salt\' in App/Config/core.php to a salt value specific to your application'), E_USER_NOTICE);
 		}
 
 		if (Configure::read('Security.cipherSeed') === '76859309657453542496749683645') {
