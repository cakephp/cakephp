<?php
/**
 * Convenience class for reading, writing and appending to files.
 *
 * PHP 5
 *
 * CakePHP(tm) : Rapid Development Framework (http://cakephp.org)
 * Copyright (c) Cake Software Foundation, Inc. (http://cakefoundation.org)
 *
 * Licensed under The MIT License
 * For full copyright and license information, please see the LICENSE.txt
 * Redistributions of files must retain the above copyright notice.
 *
 * @copyright     Copyright (c) Cake Software Foundation, Inc. (http://cakefoundation.org)
 * @link          http://cakephp.org CakePHP(tm) Project
 * @package       Cake.Utility
 * @since         CakePHP(tm) v 0.2.9
 * @license       MIT License (http://www.opensource.org/licenses/mit-license.php)
 */

App::uses('Folder', 'Utility');

/**
 * Convenience class for reading, writing and appending to files.
 *
 * @package       Cake.Utility
 */
class File {

/**
 * Folder object of the File
 *
 * @var Folder
 * @link http://book.cakephp.org/2.0/en/core-utility-libraries/file-folder.html#File::$Folder
 */
	public $Folder = null;

/**
 * Filename
 *
 * @var string
 * http://book.cakephp.org/2.0/en/core-utility-libraries/file-folder.html#File::$name
 */
	public $name = null;

/**
 * File info
 *
 * @var array
 * http://book.cakephp.org/2.0/en/core-utility-libraries/file-folder.html#File::$info
 */
	public $info = array();

/**
 * Holds the file handler resource if the file is opened
 *
 * @var resource
 * http://book.cakephp.org/2.0/en/core-utility-libraries/file-folder.html#File::$handle
 */
	public $handle = null;

/**
 * Enable locking for file reading and writing
 *
 * @var boolean
 * http://book.cakephp.org/2.0/en/core-utility-libraries/file-folder.html#File::$lock
 */
	public $lock = null;

/**
 * Path property
 *
 * Current file's absolute path
 *
 * @var mixed null
 * http://book.cakephp.org/2.0/en/core-utility-libraries/file-folder.html#File::$path
 */
	public $path = null;

/**
 * Constructor
 *
 * @param string $path Path to file
 * @param boolean $create Create file if it does not exist (if true)
 * @param integer $mode Mode to apply to the folder holding the file
 * @link http://book.cakephp.org/2.0/en/core-utility-libraries/file-folder.html#File
 */
	public function __construct($path, $create = false, $mode = 0755) {
		$this->Folder = new Folder(dirname($path), $create, $mode);
		if (!is_dir($path)) {
			$this->name = basename($path);
		}
		$this->pwd();
		$create && !$this->exists() && $this->safe($path) && $this->create();
	}

/**
 * Closes the current file if it is opened
 *
 */
	public function __destruct() {
		$this->close();
	}

/**
 * Creates the File.
 *
 * @return boolean Success
 * @link http://book.cakephp.org/2.0/en/core-utility-libraries/file-folder.html#File::create
 */
	public function create() {
		$dir = $this->Folder->pwd();
		if (is_dir($dir) && is_writable($dir) && !$this->exists()) {
			if (touch($this->path)) {
				return true;
			}
		}
		return false;
	}

/**
 * Opens the current file with a given $mode
 *
 * @param string $mode A valid 'fopen' mode string (r|w|a ...)
 * @param boolean $force If true then the file will be re-opened even if its already opened, otherwise it won't
 * @return boolean True on success, false on failure
 * @link http://book.cakephp.org/2.0/en/core-utility-libraries/file-folder.html#File::open
 */
	public function open($mode = 'r', $force = false) {
		if (!$force && is_resource($this->handle)) {
			return true;
		}
		if ($this->exists() === false) {
			if ($this->create() === false) {
				return false;
			}
		}

		$this->handle = fopen($this->path, $mode);
		if (is_resource($this->handle)) {
			return true;
		}
		return false;
	}

/**
 * Return the contents of this File as a string.
 *
 * @param string $bytes where to start
 * @param string $mode A `fread` compatible mode.
 * @param boolean $force If true then the file will be re-opened even if its already opened, otherwise it won't
 * @return mixed string on success, false on failure
 * @link http://book.cakephp.org/2.0/en/core-utility-libraries/file-folder.html#File::read
 */
	public function read($bytes = false, $mode = 'rb', $force = false) {
		if ($bytes === false && $this->lock === null) {
			return file_get_contents($this->path);
		}
		if ($this->open($mode, $force) === false) {
			return false;
		}
		if ($this->lock !== null && flock($this->handle, LOCK_SH) === false) {
			return false;
		}
		if (is_int($bytes)) {
			return fread($this->handle, $bytes);
		}

		$data = '';
		while (!feof($this->handle)) {
			$data .= fgets($this->handle, 4096);
		}

		if ($this->lock !== null) {
			flock($this->handle, LOCK_UN);
		}
		if ($bytes === false) {
			$this->close();
		}
		return trim($data);
	}

/**
 * Sets or gets the offset for the currently opened file.
 *
 * @param integer|boolean $offset The $offset in bytes to seek. If set to false then the current offset is returned.
 * @param integer $seek PHP Constant SEEK_SET | SEEK_CUR | SEEK_END determining what the $offset is relative to
 * @return mixed True on success, false on failure (set mode), false on failure or integer offset on success (get mode)
 * @link http://book.cakephp.org/2.0/en/core-utility-libraries/file-folder.html#File::offset
 */
	public function offset($offset = false, $seek = SEEK_SET) {
		if ($offset === false) {
			if (is_resource($this->handle)) {
				return ftell($this->handle);
			}
		} elseif ($this->open() === true) {
			return fseek($this->handle, $offset, $seek) === 0;
		}
		return false;
	}

/**
 * Prepares a ascii string for writing. Converts line endings to the
 * correct terminator for the current platform. If windows "\r\n" will be used
 * all other platforms will use "\n"
 *
 * @param string $data Data to prepare for writing.
 * @param boolean $forceWindows
 * @return string The with converted line endings.
 * @link http://book.cakephp.org/2.0/en/core-utility-libraries/file-folder.html#File::prepare
 */
	public static function prepare($data, $forceWindows = false) {
		$lineBreak = "\n";
		if (DIRECTORY_SEPARATOR === '\\' || $forceWindows === true) {
			$lineBreak = "\r\n";
		}
		return strtr($data, array("\r\n" => $lineBreak, "\n" => $lineBreak, "\r" => $lineBreak));
	}

/**
 * Write given data to this File.
 *
 * @param string $data Data to write to this File.
 * @param string $mode Mode of writing. {@link http://php.net/fwrite See fwrite()}.
 * @param string $force force the file to open
 * @return boolean Success
 * @link http://book.cakephp.org/2.0/en/core-utility-libraries/file-folder.html#File::write
 */
	public function write($data, $mode = 'w', $force = false) {
		$success = false;
		if ($this->open($mode, $force) === true) {
			if ($this->lock !== null) {
				if (flock($this->handle, LOCK_EX) === false) {
					return false;
				}
			}

			if (fwrite($this->handle, $data) !== false) {
				$success = true;
			}
			if ($this->lock !== null) {
				flock($this->handle, LOCK_UN);
			}
		}
		return $success;
	}

/**
 * Append given data string to this File.
 *
 * @param string $data Data to write
 * @param string $force force the file to open
 * @return boolean Success
 * @link http://book.cakephp.org/2.0/en/core-utility-libraries/file-folder.html#File::append
 */
	public function append($data, $force = false) {
		return $this->write($data, 'a', $force);
	}

/**
 * Closes the current file if it is opened.
 *
 * @return boolean True if closing was successful or file was already closed, otherwise false
 * @link http://book.cakephp.org/2.0/en/core-utility-libraries/file-folder.html#File::close
 */
	public function close() {
		if (!is_resource($this->handle)) {
			return true;
		}
		return fclose($this->handle);
	}

/**
 * Deletes the File.
 *
 * @return boolean Success
 * @link http://book.cakephp.org/2.0/en/core-utility-libraries/file-folder.html#File::delete
 */
	public function delete() {
		if (is_resource($this->handle)) {
			fclose($this->handle);
			$this->handle = null;
		}
		if ($this->exists()) {
			return unlink($this->path);
		}
		return false;
	}

/**
 * Returns the File info as an array with the following keys:
 *
 * - dirname
 * - basename
 * - extension
 * - filename
 * - filesize
 * - mime
 *
 * @return array File information.
 * @link http://book.cakephp.org/2.0/en/core-utility-libraries/file-folder.html#File::info
 */
	public function info() {
		if (!$this->info) {
			$this->info = pathinfo($this->path);
		}
		if (!isset($this->info['filename'])) {
			$this->info['filename'] = $this->name();
		}
		if (!isset($this->info['filesize'])) {
			$this->info['filesize'] = $this->size();
		}
		if (!isset($this->info['mime'])) {
			$this->info['mime'] = $this->mime();
		}
		return $this->info;
	}

/**
 * Returns the File extension.
 *
 * @return string The File extension
 * @link http://book.cakephp.org/2.0/en/core-utility-libraries/file-folder.html#File::ext
 */
	public function ext() {
		if (!$this->info) {
			$this->info();
		}
		if (isset($this->info['extension'])) {
			return $this->info['extension'];
		}
		return false;
	}

/**
 * Returns the File name without extension.
 *
 * @return string The File name without extension.
 * @link http://book.cakephp.org/2.0/en/core-utility-libraries/file-folder.html#File::name
 */
	public function name() {
		if (!$this->info) {
			$this->info();
		}
		if (isset($this->info['extension'])) {
			return basename($this->name, '.' . $this->info['extension']);
		} elseif ($this->name) {
			return $this->name;
		}
		return false;
	}

/**
 * makes filename safe for saving
 *
 * @param string $name The name of the file to make safe if different from $this->name
 * @param string $ext The name of the extension to make safe if different from $this->ext
 * @return string $ext the extension of the file
 * @link http://book.cakephp.org/2.0/en/core-utility-libraries/file-folder.html#File::safe
 */
	public function safe($name = null, $ext = null) {
		if (!$name) {
			$name = $this->name;
		}
		if (!$ext) {
			$ext = $this->ext();
		}
		return preg_replace("/(?:[^\w\.-]+)/", "_", basename($name, $ext));
	}

/**
 * Get md5 Checksum of file with previous check of Filesize
 *
 * @param integer|boolean $maxsize in MB or true to force
 * @return string md5 Checksum {@link http://php.net/md5_file See md5_file()}
 * @link http://book.cakephp.org/2.0/en/core-utility-libraries/file-folder.html#File::md5
 */
	public function md5($maxsize = 5) {
		if ($maxsize === true) {
			return md5_file($this->path);
		}

		$size = $this->size();
		if ($size && $size < ($maxsize * 1024) * 1024) {
			return md5_file($this->path);
		}

		return false;
	}

/**
 * Returns the full path of the File.
 *
 * @return string Full path to file
 * @link http://book.cakephp.org/2.0/en/core-utility-libraries/file-folder.html#File::pwd
 */
	public function pwd() {
		if (is_null($this->path)) {
			$this->path = $this->Folder->slashTerm($this->Folder->pwd()) . $this->name;
		}
		return $this->path;
	}

/**
 * Returns true if the File exists.
 *
 * @return boolean true if it exists, false otherwise
 * @link http://book.cakephp.org/2.0/en/core-utility-libraries/file-folder.html#File::exists
 */
	public function exists() {
<<<<<<< HEAD
		$this->clearStatCache();
=======
		if (version_compare(PHP_VERSION, '5.3.0') >= 0) {
			clearstatcache(true, $this->path);
		} else {
			clearstatcache();
		}
>>>>>>> 672dd617
		return (file_exists($this->path) && is_file($this->path));
	}

/**
 * Returns the "chmod" (permissions) of the File.
 *
 * @return string Permissions for the file
 * @link http://book.cakephp.org/2.0/en/core-utility-libraries/file-folder.html#File::perms
 */
	public function perms() {
		if ($this->exists()) {
			return substr(sprintf('%o', fileperms($this->path)), -4);
		}
		return false;
	}

/**
 * Returns the Filesize
 *
 * @return integer size of the file in bytes, or false in case of an error
 * @link http://book.cakephp.org/2.0/en/core-utility-libraries/file-folder.html#File::size
 */
	public function size() {
		if ($this->exists()) {
			return filesize($this->path);
		}
		return false;
	}

/**
 * Returns true if the File is writable.
 *
 * @return boolean true if its writable, false otherwise
 * @link http://book.cakephp.org/2.0/en/core-utility-libraries/file-folder.html#File::writable
 */
	public function writable() {
		return is_writable($this->path);
	}

/**
 * Returns true if the File is executable.
 *
 * @return boolean true if its executable, false otherwise
 * @link http://book.cakephp.org/2.0/en/core-utility-libraries/file-folder.html#File::executable
 */
	public function executable() {
		return is_executable($this->path);
	}

/**
 * Returns true if the File is readable.
 *
 * @return boolean true if file is readable, false otherwise
 * @link http://book.cakephp.org/2.0/en/core-utility-libraries/file-folder.html#File::readable
 */
	public function readable() {
		return is_readable($this->path);
	}

/**
 * Returns the File's owner.
 *
 * @return integer the Fileowner
 * @link http://book.cakephp.org/2.0/en/core-utility-libraries/file-folder.html#File::owner
 */
	public function owner() {
		if ($this->exists()) {
			return fileowner($this->path);
		}
		return false;
	}

/**
 * Returns the File's group.
 *
 * @return integer the Filegroup
 * @link http://book.cakephp.org/2.0/en/core-utility-libraries/file-folder.html#File::group
 */
	public function group() {
		if ($this->exists()) {
			return filegroup($this->path);
		}
		return false;
	}

/**
 * Returns last access time.
 *
 * @return integer timestamp Timestamp of last access time
 * @link http://book.cakephp.org/2.0/en/core-utility-libraries/file-folder.html#File::lastAccess
 */
	public function lastAccess() {
		if ($this->exists()) {
			return fileatime($this->path);
		}
		return false;
	}

/**
 * Returns last modified time.
 *
 * @return integer timestamp Timestamp of last modification
 * @link http://book.cakephp.org/2.0/en/core-utility-libraries/file-folder.html#File::lastChange
 */
	public function lastChange() {
		if ($this->exists()) {
			return filemtime($this->path);
		}
		return false;
	}

/**
 * Returns the current folder.
 *
 * @return Folder Current folder
 * @link http://book.cakephp.org/2.0/en/core-utility-libraries/file-folder.html#File::Folder
 */
	public function &folder() {
		return $this->Folder;
	}

/**
 * Copy the File to $dest
 *
 * @param string $dest destination for the copy
 * @param boolean $overwrite Overwrite $dest if exists
 * @return boolean Success
 * @link http://book.cakephp.org/2.0/en/core-utility-libraries/file-folder.html#File::copy
 */
	public function copy($dest, $overwrite = true) {
		if (!$this->exists() || is_file($dest) && !$overwrite) {
			return false;
		}
		return copy($this->path, $dest);
	}

/**
 * Get the mime type of the file. Uses the finfo extension if
 * its available, otherwise falls back to mime_content_type
 *
 * @return false|string The mimetype of the file, or false if reading fails.
 */
	public function mime() {
		if (!$this->exists()) {
			return false;
		}
		if (function_exists('finfo_open')) {
			$finfo = finfo_open(FILEINFO_MIME);
			list($type, $charset) = explode(';', finfo_file($finfo, $this->pwd()));
			return $type;
		} elseif (function_exists('mime_content_type')) {
			return mime_content_type($this->pwd());
		}
		return false;
	}

/**
 * Clear PHP's internal stat cache
 *
 * For 5.3 onwards its possible to clear cache for just a single file. Passing true
 * will clear all the stat cache.
 * 
 * @param boolean $all Clear all cache or not
 * @return void
 */
	public function clearStatCache($all = false) {
		if ($all === false && version_compare(PHP_VERSION, '5.3.0') >= 0) {
			return clearstatcache(true, $this->path);
		}

		return clearstatcache();
	}

}<|MERGE_RESOLUTION|>--- conflicted
+++ resolved
@@ -408,15 +408,7 @@
  * @link http://book.cakephp.org/2.0/en/core-utility-libraries/file-folder.html#File::exists
  */
 	public function exists() {
-<<<<<<< HEAD
 		$this->clearStatCache();
-=======
-		if (version_compare(PHP_VERSION, '5.3.0') >= 0) {
-			clearstatcache(true, $this->path);
-		} else {
-			clearstatcache();
-		}
->>>>>>> 672dd617
 		return (file_exists($this->path) && is_file($this->path));
 	}
 
@@ -578,7 +570,7 @@
  *
  * For 5.3 onwards its possible to clear cache for just a single file. Passing true
  * will clear all the stat cache.
- * 
+ *
  * @param boolean $all Clear all cache or not
  * @return void
  */
