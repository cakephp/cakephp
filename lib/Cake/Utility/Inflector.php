--- conflicted
+++ resolved
@@ -271,15 +271,9 @@
 			static::$_initialState = get_class_vars(__CLASS__);
 			return;
 		}
-<<<<<<< HEAD
 		foreach (static::$_initialState as $key => $val) {
-			if ($key != '_initialState') {
+			if ($key !== '_initialState') {
 				static::${$key} = $val;
-=======
-		foreach (self::$_initialState as $key => $val) {
-			if ($key !== '_initialState') {
-				self::${$key} = $val;
->>>>>>> d1c88ebf
 			}
 		}
 	}
