--- conflicted
+++ resolved
@@ -296,13 +296,8 @@
 		$result = $options['before'] = $options['after'] = null;
 
 		$symbolKey = 'whole';
-<<<<<<< HEAD
-		if (!$number) {
+		if (!$value) {
 			if ($options['zero'] !== 0 ) {
-=======
-		if ($value == 0) {
-			if ($options['zero'] !== 0) {
->>>>>>> e1a0ce77
 				return $options['zero'];
 			}
 		} elseif ($value < 1 && $value > -1) {
