--- conflicted
+++ resolved
@@ -187,22 +187,8 @@
  * @throws Cake\Error\Exception When a cache engine cannot be created.
  */
 	protected static function _buildEngine($name) {
-<<<<<<< HEAD
 		if (empty(static::$_registry)) {
 			static::$_registry = new CacheRegistry();
-=======
-		$config = self::$_config[$name];
-
-		list($plugin, $class) = pluginSplit($config['engine'], true);
-		$cacheClass = $class . 'Engine';
-		App::uses($cacheClass, $plugin . 'Cache/Engine');
-		if (!class_exists($cacheClass)) {
-			throw new CacheException(__d('cake_dev', 'Cache engine %s is not available.', $name));
-		}
-		$cacheClass = $class . 'Engine';
-		if (!is_subclass_of($cacheClass, 'CacheEngine')) {
-			throw new CacheException(__d('cake_dev', 'Cache engines must use %s as a base class.', 'CacheEngine'));
->>>>>>> 53d265cf
 		}
 		if (empty(static::$_config[$name]['className'])) {
 			throw new Error\Exception(__d('cake_dev', 'The "%s" cache configuration does not exist.', $name));
@@ -232,7 +218,7 @@
 /**
  * Drops a constructed cache engine.
  *
- * If you wish to re-configure a cache engine you should drop it, 
+ * If you wish to re-configure a cache engine you should drop it,
  * change configuration and then re-use it.
  *
  * @param string $config A currently configured cache config you wish to remove.
