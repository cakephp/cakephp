--- conflicted
+++ resolved
@@ -9,14 +9,8 @@
  *
  * @copyright     Copyright (c) Cake Software Foundation, Inc. (http://cakefoundation.org)
  * @link          http://cakephp.org CakePHP(tm) Project
-<<<<<<< HEAD
  * @since         CakePHP(tm) v 2.0.0
- * @license       MIT License (http://www.opensource.org/licenses/mit-license.php)
-=======
- * @package       Cake.Cache.Engine
- * @since         CakePHP(tm) v 1.2.0.4933
  * @license       http://www.opensource.org/licenses/mit-license.php MIT License
->>>>>>> 3303a2cd
  */
 namespace Cake\Cache\Engine;
 
