<?php
/**
 * Xcache storage engine for cache.
 *
 * PHP 5
 *
 * CakePHP(tm) : Rapid Development Framework (http://cakephp.org)
 * Copyright 2005-2012, Cake Software Foundation, Inc. (http://cakefoundation.org)
 *
 * Licensed under The MIT License
 * Redistributions of files must retain the above copyright notice.
 *
 * @copyright     Copyright 2005-2012, Cake Software Foundation, Inc. (http://cakefoundation.org)
 * @link          http://cakephp.org CakePHP(tm) Project
 * @package       Cake.Cache.Engine
 * @since         CakePHP(tm) v 1.2.0.4947
 * @license       MIT License (http://www.opensource.org/licenses/mit-license.php)
 */
namespace Cake\Cache\Engine;
use Cake\Cache\CacheEngine;

/**
 * Xcache storage engine for cache
 *
 * @link          http://trac.lighttpd.net/xcache/ Xcache
 * @package       Cake.Cache.Engine
 */
class XcacheEngine extends CacheEngine {

/**
 * Settings
 *
 *  - PHP_AUTH_USER = xcache.admin.user, default cake
 *  - PHP_AUTH_PW = xcache.admin.password, default cake
 *
 * @var array
 */
	public $settings = array();

/**
 * Initialize the Cache Engine
 *
 * Called automatically by the cache frontend
 * To reinitialize the settings call Cache::engine('EngineName', [optional] settings = array());
 *
 * @param array $settings array of setting for the engine
 * @return boolean True if the engine has been successfully initialized, false if not
 */
	public function init($settings = array()) {
		if (php_sapi_name() !== 'cli') {
			parent::init(array_merge(array(
				'engine' => 'Xcache',
				'prefix' => Inflector::slug(APP_DIR) . '_',
				'PHP_AUTH_USER' => 'user',
				'PHP_AUTH_PW' => 'password'
				), $settings)
			);
			return function_exists('xcache_info');
		}
<<<<<<< HEAD
		$settings += array(
			'engine' => __CLASS__,
			'PHP_AUTH_USER' => 'user',
			'PHP_AUTH_PW' => 'password'
		);
		parent::init($settings);
		return function_exists('xcache_info');
=======
		return false;
>>>>>>> fddcdd62
	}

/**
 * Write data for key into cache
 *
 * @param string $key Identifier for the data
 * @param mixed $value Data to be cached
 * @param integer $duration How long to cache the data, in seconds
 * @return boolean True if the data was successfully cached, false on failure
 */
	public function write($key, $value, $duration) {
		$expires = time() + $duration;
		xcache_set($key . '_expires', $expires, $duration);
		return xcache_set($key, $value, $duration);
	}

/**
 * Read a key from the cache
 *
 * @param string $key Identifier for the data
 * @return mixed The cached data, or false if the data doesn't exist, has expired, or if there was an error fetching it
 */
	public function read($key) {
		if (xcache_isset($key)) {
			$time = time();
			$cachetime = intval(xcache_get($key . '_expires'));
			if ($cachetime < $time || ($time + $this->settings['duration']) < $cachetime) {
				return false;
			}
			return xcache_get($key);
		}
		return false;
	}

/**
 * Increments the value of an integer cached key
 * If the cache key is not an integer it will be treated as 0
 *
 * @param string $key Identifier for the data
 * @param integer $offset How much to increment
 * @return New incremented value, false otherwise
 */
	public function increment($key, $offset = 1) {
		return xcache_inc($key, $offset);
	}

/**
 * Decrements the value of an integer cached key.
 * If the cache key is not an integer it will be treated as 0
 *
 * @param string $key Identifier for the data
 * @param integer $offset How much to subtract
 * @return New decremented value, false otherwise
 */
	public function decrement($key, $offset = 1) {
		return xcache_dec($key, $offset);
	}

/**
 * Delete a key from the cache
 *
 * @param string $key Identifier for the data
 * @return boolean True if the value was successfully deleted, false if it didn't exist or couldn't be removed
 */
	public function delete($key) {
		return xcache_unset($key);
	}

/**
 * Delete all keys from the cache
 *
 * @param boolean $check
 * @return boolean True if the cache was successfully cleared, false otherwise
 */
	public function clear($check) {
		$this->_auth();
		$max = xcache_count(XC_TYPE_VAR);
		for ($i = 0; $i < $max; $i++) {
			xcache_clear_cache(XC_TYPE_VAR, $i);
		}
		$this->_auth(true);
		return true;
	}

/**
 * Returns the `group value` for each of the configured groups
 * If the group initial value was not found, then it initializes
 * the group accordingly.
 *
 * @return array
 **/
	public function groups() {
		$result = array();
		foreach ($this->settings['groups'] as $group) {
			$value = xcache_get($this->settings['prefix'] . $group);
			if (!$value) {
				$value = 1;
				xcache_set($this->settings['prefix'] . $group, $value, 0);
			}
			$result[] = $group . $value;
		}
		return $result;
	}

/**
 * Increments the group value to simulate deletion of all keys under a group
 * old values will remain in storage until they expire.
 *
 * @return boolean success
 **/
	public function clearGroup($group) {
		return (bool)xcache_inc($this->settings['prefix'] . $group, 1);
	}

/**
 * Populates and reverses $_SERVER authentication values
 * Makes necessary changes (and reverting them back) in $_SERVER
 *
 * This has to be done because xcache_clear_cache() needs to pass Basic Http Auth
 * (see xcache.admin configuration settings)
 *
 * @param boolean $reverse Revert changes
 * @return void
 */
	protected function _auth($reverse = false) {
		static $backup = array();
		$keys = array('PHP_AUTH_USER' => 'user', 'PHP_AUTH_PW' => 'password');
		foreach ($keys as $key => $setting) {
			if ($reverse) {
				if (isset($backup[$key])) {
					$_SERVER[$key] = $backup[$key];
					unset($backup[$key]);
				} else {
					unset($_SERVER[$key]);
				}
			} else {
				$value = env($key);
				if (!empty($value)) {
					$backup[$key] = $value;
				}
				if (!empty($this->settings[$setting])) {
					$_SERVER[$key] = $this->settings[$setting];
				} elseif (!empty($this->settings[$key])) {
					$_SERVER[$key] = $this->settings[$key];
				} else {
					$_SERVER[$key] = $value;
				}
			}
		}
	}
}<|MERGE_RESOLUTION|>--- conflicted
+++ resolved
@@ -49,7 +49,7 @@
 	public function init($settings = array()) {
 		if (php_sapi_name() !== 'cli') {
 			parent::init(array_merge(array(
-				'engine' => 'Xcache',
+				'engine' => __CLASS__,
 				'prefix' => Inflector::slug(APP_DIR) . '_',
 				'PHP_AUTH_USER' => 'user',
 				'PHP_AUTH_PW' => 'password'
@@ -57,17 +57,7 @@
 			);
 			return function_exists('xcache_info');
 		}
-<<<<<<< HEAD
-		$settings += array(
-			'engine' => __CLASS__,
-			'PHP_AUTH_USER' => 'user',
-			'PHP_AUTH_PW' => 'password'
-		);
-		parent::init($settings);
-		return function_exists('xcache_info');
-=======
 		return false;
->>>>>>> fddcdd62
 	}
 
 /**
