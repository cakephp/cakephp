<?php
/**
 * Xcache storage engine for cache.
 *
 * PHP 5
 *
 * CakePHP(tm) : Rapid Development Framework (http://cakephp.org)
 * Copyright 2005-2012, Cake Software Foundation, Inc. (http://cakefoundation.org)
 *
 * Licensed under The MIT License
 * Redistributions of files must retain the above copyright notice.
 *
 * @copyright     Copyright 2005-2012, Cake Software Foundation, Inc. (http://cakefoundation.org)
 * @link          http://cakephp.org CakePHP(tm) Project
 * @package       Cake.Cache.Engine
 * @since         CakePHP(tm) v 1.2.0.4947
 * @license       MIT License (http://www.opensource.org/licenses/mit-license.php)
 */

/**
 * Xcache storage engine for cache
 *
 * @link          http://trac.lighttpd.net/xcache/ Xcache
 * @package       Cake.Cache.Engine
 */
class XcacheEngine extends CacheEngine {

/**
 * Settings
 *
 *  - PHP_AUTH_USER = xcache.admin.user, default cake
 *  - PHP_AUTH_PW = xcache.admin.password, default cake
 *
 * @var array
 */
	public $settings = array();

/**
 * Initialize the Cache Engine
 *
 * Called automatically by the cache frontend
 * To reinitialize the settings call Cache::engine('EngineName', [optional] settings = array());
 *
 * @param array $settings array of setting for the engine
 * @return boolean True if the engine has been successfully initialized, false if not
 */
	public function init($settings = array()) {
<<<<<<< HEAD
		if (!isset($settings['prefix'])) {
			$settings['prefix'] = Inflector::slug(APP_DIR) . '_';
		}
		$settings += array(
			'engine' => 'Xcache',
			'PHP_AUTH_USER' => 'user',
			'PHP_AUTH_PW' => 'password'
		);
		parent::init($settings);
		return function_exists('xcache_info');
=======
		if ( php_sapi_name() !== 'cli' ){
			parent::init(array_merge(array(
				'engine' => 'Xcache',
				'prefix' => Inflector::slug(APP_DIR) . '_',
				'PHP_AUTH_USER' => 'user',
				'PHP_AUTH_PW' => 'password'
				), $settings)
			);
			return function_exists('xcache_info');
		}
		return false;
>>>>>>> 0a182b91
	}

/**
 * Write data for key into cache
 *
 * @param string $key Identifier for the data
 * @param mixed $value Data to be cached
 * @param integer $duration How long to cache the data, in seconds
 * @return boolean True if the data was successfully cached, false on failure
 */
	public function write($key, $value, $duration) {
		$expires = time() + $duration;
		xcache_set($key . '_expires', $expires, $duration);
		return xcache_set($key, $value, $duration);
	}

/**
 * Read a key from the cache
 *
 * @param string $key Identifier for the data
 * @return mixed The cached data, or false if the data doesn't exist, has expired, or if there was an error fetching it
 */
	public function read($key) {
		if (xcache_isset($key)) {
			$time = time();
			$cachetime = intval(xcache_get($key . '_expires'));
			if ($cachetime < $time || ($time + $this->settings['duration']) < $cachetime) {
				return false;
			}
			return xcache_get($key);
		}
		return false;
	}

/**
 * Increments the value of an integer cached key
 * If the cache key is not an integer it will be treated as 0
 *
 * @param string $key Identifier for the data
 * @param integer $offset How much to increment
 * @return New incremented value, false otherwise
 */
	public function increment($key, $offset = 1) {
		return xcache_inc($key, $offset);
	}

/**
 * Decrements the value of an integer cached key.
 * If the cache key is not an integer it will be treated as 0
 *
 * @param string $key Identifier for the data
 * @param integer $offset How much to subtract
 * @return New decremented value, false otherwise
 */
	public function decrement($key, $offset = 1) {
		return xcache_dec($key, $offset);
	}

/**
 * Delete a key from the cache
 *
 * @param string $key Identifier for the data
 * @return boolean True if the value was successfully deleted, false if it didn't exist or couldn't be removed
 */
	public function delete($key) {
		return xcache_unset($key);
	}

/**
 * Delete all keys from the cache
 *
 * @param boolean $check
 * @return boolean True if the cache was successfully cleared, false otherwise
 */
	public function clear($check) {
		$this->_auth();
		$max = xcache_count(XC_TYPE_VAR);
		for ($i = 0; $i < $max; $i++) {
			xcache_clear_cache(XC_TYPE_VAR, $i);
		}
		$this->_auth(true);
		return true;
	}

/**
 * Returns the `group value` for each of the configured groups
 * If the group initial value was not found, then it initializes
 * the group accordingly.
 *
 * @return array
 **/
	public function groups() {
		$result = array();
		foreach ($this->settings['groups'] as $group) {
			$value = xcache_get($this->settings['prefix'] . $group);
			if (!$value) {
				$value = 1;
				xcache_set($this->settings['prefix'] . $group, $value, 0);
			}
			$result[] = $group . $value;
		}
		return $result;
	}

/**
 * Increments the group value to simulate deletion of all keys under a group
 * old values will remain in storage until they expire.
 *
 * @return boolean success
 **/
	public function clearGroup($group) {
		return (bool)xcache_inc($this->settings['prefix'] . $group, 1);
	}

/**
 * Populates and reverses $_SERVER authentication values
 * Makes necessary changes (and reverting them back) in $_SERVER
 *
 * This has to be done because xcache_clear_cache() needs to pass Basic Http Auth
 * (see xcache.admin configuration settings)
 *
 * @param boolean $reverse Revert changes
 * @return void
 */
	protected function _auth($reverse = false) {
		static $backup = array();
		$keys = array('PHP_AUTH_USER' => 'user', 'PHP_AUTH_PW' => 'password');
		foreach ($keys as $key => $setting) {
			if ($reverse) {
				if (isset($backup[$key])) {
					$_SERVER[$key] = $backup[$key];
					unset($backup[$key]);
				} else {
					unset($_SERVER[$key]);
				}
			} else {
				$value = env($key);
				if (!empty($value)) {
					$backup[$key] = $value;
				}
				if (!empty($this->settings[$setting])) {
					$_SERVER[$key] = $this->settings[$setting];
				} elseif (!empty($this->settings[$key])) {
					$_SERVER[$key] = $this->settings[$key];
				} else {
					$_SERVER[$key] = $value;
				}
			}
		}
	}
}<|MERGE_RESOLUTION|>--- conflicted
+++ resolved
@@ -45,19 +45,7 @@
  * @return boolean True if the engine has been successfully initialized, false if not
  */
 	public function init($settings = array()) {
-<<<<<<< HEAD
-		if (!isset($settings['prefix'])) {
-			$settings['prefix'] = Inflector::slug(APP_DIR) . '_';
-		}
-		$settings += array(
-			'engine' => 'Xcache',
-			'PHP_AUTH_USER' => 'user',
-			'PHP_AUTH_PW' => 'password'
-		);
-		parent::init($settings);
-		return function_exists('xcache_info');
-=======
-		if ( php_sapi_name() !== 'cli' ){
+		if (php_sapi_name() !== 'cli') {
 			parent::init(array_merge(array(
 				'engine' => 'Xcache',
 				'prefix' => Inflector::slug(APP_DIR) . '_',
@@ -68,7 +56,6 @@
 			return function_exists('xcache_info');
 		}
 		return false;
->>>>>>> 0a182b91
 	}
 
 /**
