<?php
/**
 * Dispatcher takes the URL information, parses it for parameters and
 * tells the involved controllers what to do.
 *
 * This is the heart of Cake's operation.
 *
 * PHP 5
 *
 * CakePHP(tm) : Rapid Development Framework (http://cakephp.org)
 * Copyright 2005-2012, Cake Software Foundation, Inc. (http://cakefoundation.org)
 *
 * Licensed under The MIT License
 * Redistributions of files must retain the above copyright notice.
 *
 * @copyright     Copyright 2005-2012, Cake Software Foundation, Inc. (http://cakefoundation.org)
 * @link          http://cakephp.org CakePHP(tm) Project
 * @package       Cake.Routing
 * @since         CakePHP(tm) v 0.2.9
 * @license       MIT License (http://www.opensource.org/licenses/mit-license.php)
 */

App::uses('Router', 'Routing');
App::uses('CakeRequest', 'Network');
App::uses('CakeResponse', 'Network');
App::uses('Controller', 'Controller');
App::uses('Scaffold', 'Controller');
App::uses('View', 'View');
App::uses('Debugger', 'Utility');
App::uses('CakeEvent', 'Event');
App::uses('CakeEventManager', 'Event');
App::uses('CakeEventListener', 'Event');

/**
 * Dispatcher converts Requests into controller actions.  It uses the dispatched Request
 * to locate and load the correct controller.  If found, the requested action is called on
 * the controller.
 *
 * @package       Cake.Routing
 */
class Dispatcher implements CakeEventListener {

/**
 * Event manager, used to handle dispatcher filters
 *
 * @var CakeEventManager
 */
	protected $_eventManager;

/**
 * Constructor.
 *
 * @param string $base The base directory for the application. Writes `App.base` to Configure.
 */
	public function __construct($base = false) {
		if ($base !== false) {
			Configure::write('App.base', $base);
		}
	}

/**
 * Returns the CakeEventManager instance or creates one if none was
 * creted. Attaches the default listeners and filters
 *
 * @return CakeEventManager
 */
	public function getEventManager() {
		if (!$this->_eventManager) {
			$this->_eventManager = new CakeEventManager();
			$this->_eventManager->attach($this);
			$this->_attachFilters($this->_eventManager);
		}
		return $this->_eventManager;
	}

/**
 * Returns the list of events this object listents to.
 *
 * @return array
 */
	public function implementedEvents() {
		return array('Dispatcher.beforeDispatch' => 'parseParams');
	}

/**
 * Attaches all event listeners for this dispatcher instance. Loads the
 * dispatcher filters from the configured locations.
 *
 * @param CakeEventManager $manager
 * @return void
 * @throws MissingDispatcherFilterException
 */
	protected function _attachFilters($manager) {
		$filters = Configure::read('Dispatcher.filters');
		if (empty($filters)) {
			return;
		}

		foreach ($filters as $filter) {
			if (is_string($filter)) {
				$filter = array('callable' => $filter);
			}
			if (is_string($filter['callable'])) {
				list($plugin, $callable) = pluginSplit($filter['callable'], true);
				App::uses($callable, $plugin . 'Routing/Filter');
				if (!class_exists($callable)) {
					throw new MissingDispatcherFilterException($callable);
				}
				$manager->attach(new $callable);
			} else {
				$on = strtolower($filter['on']);
				$options = array();
				if (isset($filter['priority'])) {
					$options = array('priority' => $filter['priority']);
				}
				$manager->attach($filter['callable'], 'Dispatcher.' . $on . 'Dispatch', $options);
			}
		}
	}

/**
 * Dispatches and invokes given Request, handing over control to the involved controller. If the controller is set
 * to autoRender, via Controller::$autoRender, then Dispatcher will render the view.
 *
 * Actions in CakePHP can be any public method on a controller, that is not declared in Controller.  If you
 * want controller methods to be public and in-accessible by URL, then prefix them with a `_`.
 * For example `public function _loadPosts() { }` would not be accessible via URL.  Private and protected methods
 * are also not accessible via URL.
 *
 * If no controller of given name can be found, invoke() will throw an exception.
 * If the controller is found, and the action is not found an exception will be thrown.
 *
 * @param CakeRequest $request Request object to dispatch.
 * @param CakeResponse $response Response object to put the results of the dispatch into.
 * @param array $additionalParams Settings array ("bare", "return") which is melded with the GET and POST params
 * @return string|void if `$request['return']` is set then it returns response body, null otherwise
 * @throws MissingControllerException When the controller is missing.
 */
	public function dispatch(CakeRequest $request, CakeResponse $response, $additionalParams = array()) {
		$beforeEvent = new CakeEvent('Dispatcher.beforeDispatch', $this, compact('request', 'response', 'additionalParams'));
		$this->getEventManager()->dispatch($beforeEvent);

		$request = $beforeEvent->data['request'];
		if ($beforeEvent->result instanceof CakeResponse) {
			if (isset($request->params['return'])) {
				return $beforeEvent->result->body();
			}
			$beforeEvent->result->send();
			return;
		}

		$controller = $this->_getController($request, $response);

		if (!($controller instanceof Controller)) {
			throw new MissingControllerException(array(
				'class' => Inflector::camelize($request->params['controller']) . 'Controller',
				'plugin' => empty($request->params['plugin']) ? null : Inflector::camelize($request->params['plugin'])
			));
		}

		$response = $this->_invoke($controller, $request, $response);
		if (isset($request->params['return'])) {
			return $response->body();
		}

		$afterEvent = new CakeEvent('Dispatcher.afterDispatch', $this, compact('request', 'response'));
		$this->getEventManager()->dispatch($afterEvent);
		$afterEvent->data['response']->send();
	}

/**
 * Initializes the components and models a controller will be using.
 * Triggers the controller action, and invokes the rendering if Controller::$autoRender is true and echo's the output.
 * Otherwise the return value of the controller action are returned.
 *
 * @param Controller $controller Controller to invoke
 * @param CakeRequest $request The request object to invoke the controller for.
 * @param CakeResponse $response The response object to receive the output
 * @return CakeResponse te resulting response object
 */
	protected function _invoke(Controller $controller, CakeRequest $request, CakeResponse $response) {
		$controller->constructClasses();
		$controller->startupProcess();

		$render = true;
		$result = $controller->invokeAction($request);
		if ($result instanceof CakeResponse) {
			$render = false;
			$response = $result;
		}

		if ($render && $controller->autoRender) {
			$response = $controller->render();
		} elseif ($response->body() === null) {
			$response->body($result);
		}
		$controller->shutdownProcess();

		return $response;
	}

/**
 * Applies Routing and additionalParameters to the request to be dispatched.
 * If Routes have not been loaded they will be loaded, and app/Config/routes.php will be run.
 *
 * @param CakeEvent $event containing the request, response and additional params
 * @return void
 */
	public function parseParams($event) {
		$request = $event->data['request'];
		Router::setRequestInfo($request);
<<<<<<< HEAD
		if (!count(Router::$routes)) {
			$namedExpressions = Router::getNamedExpressions();
			extract($namedExpressions);
			$this->_loadRoutes();
		}

=======
>>>>>>> d2010308
		$params = Router::parse($request->url);
		$request->addParams($params);

		if (!empty($event->data['additionalParams'])) {
			$request->addParams($event->data['additionalParams']);
		}
	}

/**
 * Get controller to use, either plugin controller or application controller
 *
 * @param CakeRequest $request Request object
 * @param CakeResponse $response Response for the controller.
 * @return mixed name of controller if not loaded, or object if loaded
 */
	protected function _getController($request, $response) {
		$ctrlClass = $this->_loadController($request);
		if (!$ctrlClass) {
			return false;
		}
		$reflection = new ReflectionClass($ctrlClass);
		if ($reflection->isAbstract() || $reflection->isInterface()) {
			return false;
		}
		return $reflection->newInstance($request, $response);
	}

/**
 * Load controller and return controller classname
 *
 * @param CakeRequest $request
 * @return string|bool Name of controller class name
 */
	protected function _loadController($request) {
		$pluginName = $pluginPath = $controller = null;
		if (!empty($request->params['plugin'])) {
			$pluginName = $controller = Inflector::camelize($request->params['plugin']);
			$pluginPath = $pluginName . '.';
		}
		if (!empty($request->params['controller'])) {
			$controller = Inflector::camelize($request->params['controller']);
		}
		if ($pluginPath . $controller) {
			$class = $controller . 'Controller';
			App::uses('AppController', 'Controller');
			App::uses($pluginName . 'AppController', $pluginPath . 'Controller');
			App::uses($class, $pluginPath . 'Controller');
			if (class_exists($class)) {
				return $class;
			}
		}
		return false;
	}

}<|MERGE_RESOLUTION|>--- conflicted
+++ resolved
@@ -209,15 +209,6 @@
 	public function parseParams($event) {
 		$request = $event->data['request'];
 		Router::setRequestInfo($request);
-<<<<<<< HEAD
-		if (!count(Router::$routes)) {
-			$namedExpressions = Router::getNamedExpressions();
-			extract($namedExpressions);
-			$this->_loadRoutes();
-		}
-
-=======
->>>>>>> d2010308
 		$params = Router::parse($request->url);
 		$request->addParams($params);
 
