<?php
/**
 * CakePHP(tm) : Rapid Development Framework (http://cakephp.org)
 * Copyright (c) Cake Software Foundation, Inc. (http://cakefoundation.org)
 *
 * Licensed under The MIT License
 * For full copyright and license information, please see the LICENSE.txt
 * Redistributions of files must retain the above copyright notice.
 *
 * @copyright     Copyright (c) Cake Software Foundation, Inc. (http://cakefoundation.org)
 * @link          http://cakephp.org CakePHP(tm) Project
 * @package       Cake.Routing
 * @since         CakePHP(tm) v 0.2.9
 * @license       http://www.opensource.org/licenses/mit-license.php MIT License
 */
namespace Cake\Routing;

use Cake\Core\App;
use Cake\Core\Configure;
use Cake\Error;
use Cake\Network\Request;
use Cake\Network\Response;
use Cake\Routing\RouteCollection;
use Cake\Routing\Route\Route;
use Cake\Utility\Hash;
use Cake\Utility\Inflector;

/**
 * Parses the request URL into controller, action, and parameters. Uses the connected routes
 * to match the incoming URL string to parameters that will allow the request to be dispatched. Also
 * handles converting parameter lists into URL strings, using the connected routes. Routing allows you to decouple
 * the way the world interacts with your application (URLs) and the implementation (controllers and actions).
 *
 * ### Connecting routes
 *
 * Connecting routes is done using Router::connect(). When parsing incoming requests or reverse matching
 * parameters, routes are enumerated in the order they were connected. You can modify the order of connected
 * routes using Router::promote(). For more information on routes and how to connect them see Router::connect().
 *
 * @package       Cake.Routing
 */
class Router {

/**
 * RouteCollection object containing all the connected routes.
 *
 * @var Cake\Routing\RouteCollection
 */
	protected static $_routes;

/**
 * Have routes been loaded
 *
 * @var boolean
 */
	public static $initialized = false;

/**
 * Contains the base string that will be applied to all generated URLs
 * For example `https://example.com`
 *
 * @var string
 */
	protected static $_baseURL;

/**
 * List of action prefixes used in connected routes.
 * Includes admin prefix
 *
 * @var array
 */
	protected static $_prefixes = array();

/**
 * List of valid extensions to parse from a URL. If null, any extension is allowed.
 *
 * @var array
 */
	protected static $_validExtensions = array();

/**
 * 'Constant' regular expression definitions for named route elements
 *
 */
	const ACTION = 'index|show|add|create|edit|update|remove|del|delete|view|item';
	const YEAR = '[12][0-9]{3}';
	const MONTH = '0[1-9]|1[012]';
	const DAY = '0[1-9]|[12][0-9]|3[01]';
	const ID = '[0-9]+';
	const UUID = '[A-Fa-f0-9]{8}-[A-Fa-f0-9]{4}-[A-Fa-f0-9]{4}-[A-Fa-f0-9]{4}-[A-Fa-f0-9]{12}';

/**
 * Named expressions
 *
 * @var array
 */
	protected static $_namedExpressions = array(
		'Action' => Router::ACTION,
		'Year' => Router::YEAR,
		'Month' => Router::MONTH,
		'Day' => Router::DAY,
		'ID' => Router::ID,
		'UUID' => Router::UUID
	);

/**
 * Default HTTP request method => controller action map.
 *
 * @var array
 */
	protected static $_resourceMap = array(
		array('action' => 'index', 'method' => 'GET', 'id' => false),
		array('action' => 'view', 'method' => 'GET', 'id' => true),
		array('action' => 'add', 'method' => 'POST', 'id' => false),
		array('action' => 'edit', 'method' => 'PUT', 'id' => true),
		array('action' => 'delete', 'method' => 'DELETE', 'id' => true),
		array('action' => 'edit', 'method' => 'POST', 'id' => true)
	);

/**
 * List of resource-mapped controllers
 *
 * @var array
 */
	protected static $_resourceMapped = array();

/**
 * Maintains the request object stack for the current request.
 * This will contain more than one request object when requestAction is used.
 *
 * @var array
 */
	protected static $_requests = array();

/**
 * Initial state is populated the first time reload() is called which is at the bottom
 * of this file. This is a cheat as get_class_vars() returns the value of static vars even if they
 * have changed.
 *
 * @var array
 */
	protected static $_initialState = array();

/**
 * The stack of URL filters to apply against routing urls before passing the
 * parameters to the route collection.
 *
 * @var array
 */
	protected static $_urlFilters = array();

/**
 * Default route class to use
 *
 * @var string
 */
	protected static $_routeClass = 'Cake\Routing\Route\Route';

/**
 * Set the default route class to use or return the current one
 *
 * @param string $routeClass to set as default
 * @return mixed void|string
 * @throws Cake\Error\Exception
 */
	public static function defaultRouteClass($routeClass = null) {
		if (is_null($routeClass)) {
			return static::$_routeClass;
		}

		static::$_routeClass = static::_validateRouteClass($routeClass);
	}

/**
 * Validates that the passed route class exists and is a subclass of Cake Route
 *
 * @param string $routeClass Route class name
 * @return string
 * @throws Cake\Error\Exception
 */
	protected static function _validateRouteClass($routeClass) {
		if (
			$routeClass != 'Cake\Routing\Route\Route' &&
			(!class_exists($routeClass) || !is_subclass_of($routeClass, 'Cake\Routing\Route\Route'))
		) {
			throw new Error\Exception(__d('cake_dev', 'Route class not found, or route class is not a subclass of Cake\Routing\Route\Route'));
		}
		return $routeClass;
	}

/**
 * Sets the Routing prefixes.
 *
 * @return void
 */
	protected static function _setPrefixes() {
		$routing = Configure::read('Routing');
		if (!empty($routing['prefixes'])) {
			static::$_prefixes = array_merge(static::$_prefixes, (array)$routing['prefixes']);
		}
	}

/**
 * Gets the named route patterns for use in app/Config/routes.php
 *
 * @return array Named route elements
 * @see Router::$_namedExpressions
 */
	public static function getNamedExpressions() {
		return static::$_namedExpressions;
	}

/**
 * Resource map getter & setter.
 *
 * Allows you to define the default route configuration for REST routing and
 * Router::mapResources()
 *
 * @param array $resourceMap Resource map
 * @return mixed
 * @see Router::$_resourceMap
 */
	public static function resourceMap($resourceMap = null) {
		if ($resourceMap === null) {
			return static::$_resourceMap;
		}
		static::$_resourceMap = $resourceMap;
	}

/**
 * Connects a new Route in the router.
 *
 * Routes are a way of connecting request urls to objects in your application.
 * At their core routes are a set or regular expressions that are used to
 * match requests to destinations.
 *
 * Examples:
 *
 * `Router::connect('/:controller/:action/*');`
 *
 * The first parameter will be used as a controller name while the second is
 * used as the action name. The '/*' syntax makes this route greedy in that
 * it will match requests like `/posts/index` as well as requests
 * like `/posts/edit/1/foo/bar`.
 *
 * `Router::connect('/home-page', ['controller' => 'pages', 'action' => 'display', 'home']);`
 *
 * The above shows the use of route parameter defaults. And providing routing
 * parameters for a static route.
 *
 * {{{
 * Router::connect(
 *   '/:lang/:controller/:action/:id',
 *   [],
 *   ['id' => '[0-9]+', 'lang' => '[a-z]{3}']
 * );
 * }}}
 *
 * Shows connecting a route with custom route parameters as well as
 * providing patterns for those parameters. Patterns for routing parameters
 * do not need capturing groups, as one will be added for each route params.
 *
 * $options offers several 'special' keys that have special meaning
 * in the $options array.
 *
 * - `pass` is used to define which of the routed parameters should be shifted
 *   into the pass array. Adding a parameter to pass will remove it from the
 *   regular route array. Ex. `'pass' => array('slug')`.
 * - `routeClass` is used to extend and change how individual routes parse requests
 *   and handle reverse routing, via a custom routing class.
 *   Ex. `'routeClass' => 'SlugRoute'`
 * - `_name` Used to define a specific name for routes. This can be used to optimize
 *   reverse routing lookups. If undefined a name will be generated for each
 *   connected route.
 *
 * You can also add additional conditions for matching routes to the $defaults array.
 * The following conditions can be used:
 *
 * - `[type]` Only match requests for specific content types.
 * - `[method]` Only match requests with specific HTTP verbs.
 * - `[server]` Only match when $_SERVER['SERVER_NAME'] matches the given value.
 *
 * Example of using the `[method]` condition:
 *
 * `Router::connect('/tasks', array('controller' => 'tasks', 'action' => 'index', '[method]' => 'GET'));`
 *
 * The above route will only be matched for GET requests. POST requests will fail to match this route.
 *
 * @param string $route A string describing the template of the route
 * @param array $defaults An array describing the default route parameters. These parameters will be used by default
 *   and can supply routing parameters that are not dynamic. See above.
 * @param array $options An array matching the named elements in the route to regular expressions which that
 *   element should match. Also contains additional parameters such as which routed parameters should be
 *   shifted into the passed arguments, supplying patterns for routing parameters and supplying the name of a
 *   custom routing class.
 * @see routes
 * @return void
 * @throws Cake\Error\Exception
 */
	public static function connect($route, $defaults = array(), $options = array()) {
		static::$initialized = true;

		if (!empty($defaults['prefix'])) {
			static::$_prefixes[] = $defaults['prefix'];
			static::$_prefixes = array_keys(array_flip(static::$_prefixes));
		}
		if (empty($defaults['prefix'])) {
			unset($defaults['prefix']);
		}

		$defaults += array('plugin' => null);
		if (empty($options['action'])) {
			$defaults += array('action' => 'index');
		}
		if (empty($options['_ext'])) {
			$options['_ext'] = static::$_validExtensions;
		}
		$routeClass = static::$_routeClass;
		if (isset($options['routeClass'])) {
			$routeClass = App::classname($options['routeClass'], 'Routing/Route');
			$routeClass = static::_validateRouteClass($routeClass);
			unset($options['routeClass']);
		}
		if ($routeClass === 'Cake\Routing\Route\RedirectRoute' && isset($defaults['redirect'])) {
			$defaults = $defaults['redirect'];
		}
		static::$_routes->add(new $routeClass($route, $defaults, $options));
	}

/**
 * Connects a new redirection Route in the router.
 *
 * Redirection routes are different from normal routes as they perform an actual
 * header redirection if a match is found. The redirection can occur within your
 * application or redirect to an outside location.
 *
 * Examples:
 *
 * `Router::redirect('/home/*', array('controller' => 'posts', 'action' => 'view'));`
 *
 * Redirects /home/* to /posts/view and passes the parameters to /posts/view. Using an array as the
 * redirect destination allows you to use other routes to define where an URL string should be redirected to.
 *
 * `Router::redirect('/posts/*', 'http://google.com', array('status' => 302));`
 *
 * Redirects /posts/* to http://google.com with a HTTP status of 302
 *
 * ### Options:
 *
 * - `status` Sets the HTTP status (default 301)
 * - `persist` Passes the params to the redirected route, if it can. This is useful with greedy routes,
 *   routes that end in `*` are greedy. As you can remap urls and not loose any passed args.
 *
 * @param string $route A string describing the template of the route
 * @param array $url An URL to redirect to. Can be a string or a Cake array-based URL
 * @param array $options An array matching the named elements in the route to regular expressions which that
 *   element should match. Also contains additional parameters such as which routed parameters should be
 *   shifted into the passed arguments. As well as supplying patterns for routing parameters.
 * @see routes
 * @return array Array of routes
 */
	public static function redirect($route, $url, $options = array()) {
		$options['routeClass'] = 'Cake\Routing\Route\RedirectRoute';
		if (is_string($url)) {
			$url = array('redirect' => $url);
		}
		return static::connect($route, $url, $options);
	}

/**
 * Creates REST resource routes for the given controller(s).
 *
 * ### Usage
 *
 * Connect resource routes for an app controller:
 *
 * {{{
 * Router::mapResources('Posts');
 * }}}
 *
 * Connect resource routes for the Comment controller in the
 * Comments plugin:
 *
 * {{{
 * Router::mapResources('Comments.Comment');
 * }}}
 *
 * Plugins will create lower_case underscored resource routes. e.g
 * `/comments/comment`
 *
 * Connect resource routes for the Posts controller in the
 * Admin prefix:
 *
 * {{{
 * Router::mapResources('Posts', ['prefix' => 'admin']);
 * }}}
 *
 * Prefixes will create lower_case underscored resource routes. e.g
 * `/admin/posts`
 *
 * ### Options:
 *
 * - 'id' - The regular expression fragment to use when matching IDs. By default, matches
 *    integer values and UUIDs.
 * - 'prefix' - Routing prefix to use for the generated routes. Defaults to ''.
 *   Using this option will create prefixed routes, similar to using Routing.prefixes.
 *
 * @param string|array $controller A controller name or array of controller names (i.e. "Posts" or "ListItems")
 * @param array $options Options to use when generating REST routes
 * @return array Array of mapped resources
 */
	public static function mapResources($controller, $options = array()) {
		$options = array_merge(array(
			'id' => static::ID . '|' . static::UUID
		), $options);

		foreach ((array)$controller as $name) {
			list($plugin, $name) = pluginSplit($name);
			$urlName = Inflector::underscore($name);

			if ($plugin) {
				$plugin = Inflector::underscore($plugin);
			}
			$prefix = '';
			if (!empty($options['prefix'])) {
				$prefix = $options['prefix'];
			}

			foreach (static::$_resourceMap as $params) {
				$id = $params['id'] ? ':id' : '';
				$url = '/' . implode('/', array_filter(array($prefix, $plugin, $urlName, $id)));
				$params = array(
					'plugin' => $plugin,
					'controller' => $urlName,
					'action' => $params['action'],
					'[method]' => $params['method'],
				);
				if ($prefix) {
					$params['prefix'] = $prefix;
				}
				$options = array(
					'id' => $options['id'],
					'pass' => array('id')
				);
				Router::connect($url, $params, $options);
			}
			static::$_resourceMapped[] = $urlName;
		}
		return static::$_resourceMapped;
	}

/**
 * Returns the list of prefixes used in connected routes
 *
 * @return array A list of prefixes used in connected routes
 */
	public static function prefixes() {
		if (empty(static::$_prefixes)) {
			return (array)Configure::read('Routing.prefixes');
		}
		return static::$_prefixes;
	}

/**
 * Parses given URL string. Returns 'routing' parameters for that url.
 *
 * @param string $url URL to be parsed
 * @return array Parsed elements from URL
 */
	public static function parse($url) {
		if (!static::$initialized) {
			static::_loadRoutes();
		}

		if (strlen($url) && strpos($url, '/') !== 0) {
			$url = '/' . $url;
		}
		if (strpos($url, '?') !== false) {
			$url = substr($url, 0, strpos($url, '?'));
		}
		return static::$_routes->parse($url);
	}

/**
 * Set the route collection object Router should use.
 *
 * @param Cake\Routing\RouteCollection $routes
 * @return void
 */
	public static function setRouteCollection(RouteCollection $routes) {
		static::$_routes = $routes;
	}

/**
 * Takes parameter and path information back from the Dispatcher, sets these
 * parameters as the current request parameters that are merged with url arrays
 * created later in the request.
 *
 * Nested requests will create a stack of requests. You can remove requests using
 * Router::popRequest(). This is done automatically when using Object::requestAction().
 *
 * Will accept either a Cake\Network\Request object or an array of arrays. Support for
 * accepting arrays may be removed in the future.
 *
 * @param Cake\Network\Request|array $request Parameters and path information or a Cake\Network\Request object.
 * @return void
 */
	public static function setRequestInfo($request) {
		if ($request instanceof Request) {
			static::pushRequest($request);
		} else {
			$requestData = $request;
			$requestData += array(array(), array());
			$requestData[0] += array(
				'controller' => false,
				'action' => false,
				'plugin' => null
			);
			$request = new Request();
			$request->addParams($requestData[0])->addPaths($requestData[1]);
			static::pushRequest($request);
		}
	}

/**
 * Push a request onto the request stack. Pushing a request
 * sets the request context used when generating urls.
 *
 * @param Cake\Network\Request $request
 * @return void
 */
	public static function pushRequest(Request $request) {
		static::$_requests[] = $request;
		static::$_routes->setContext($request);
	}

/**
 * Pops a request off of the request stack.  Used when doing requestAction
 *
 * @return Cake\Network\Request The request removed from the stack.
 * @see Router::pushRequest()
 * @see Object::requestAction()
 */
	public static function popRequest() {
		$removed = array_pop(static::$_requests);
		$last = end(static::$_requests);
		if ($last) {
			static::$_routes->setContext($last);
			reset(static::$_requests);
		}
		return $removed;
	}

/**
 * Get the either the current request object, or the first one.
 *
 * @param boolean $current Whether you want the request from the top of the stack or the first one.
 * @return Cake\Network\Request or null.
 */
	public static function getRequest($current = false) {
		if ($current) {
			return end(static::$_requests);
		}
		return isset(static::$_requests[0]) ? static::$_requests[0] : null;
	}

/**
 * Reloads default Router settings. Resets all class variables and
 * removes all connected routes.
 *
 * @return void
 */
	public static function reload() {
		if (empty(static::$_initialState)) {
			static::$_initialState = get_class_vars(get_called_class());
			static::_setPrefixes();
			static::$_routes = new RouteCollection();
			return;
		}
		foreach (static::$_initialState as $key => $val) {
			if ($key != '_initialState') {
				static::${$key} = $val;
			}
		}
		static::_setPrefixes();
		static::$_routes = new RouteCollection();
	}

/**
 * Promote a route (by default, the last one added) to the beginning of the list
 *
 * @param integer $which A zero-based array index representing the route to move. For example,
 *    if 3 routes have been added, the last route would be 2.
 * @return boolean Returns false if no route exists at the position specified by $which.
 */
	public static function promote($which = null) {
		return static::$_routes->promote($which);
	}

/**
 * Add a url filter to Router.
 *
 * Url filter functions are applied to every array $url provided to
 * Router::url() before the urls are sent to the route collection.
 *
 * Callback functions should expect the following parameters:
 *
 * - `$params` The url params being processed.
 * - `$request` The current request.
 *
 * The url filter function should *always* return the params even if unmodified.
 *
 * ### Usage
 *
 * Url filters allow you to easily implement features like persistent parameters.
 *
 * {{{
 * Router::addUrlFilter(function ($params, $request) {
 *  if (isset($request->params['lang']) && !isset($params['lang']) {
 *    $params['lang'] = $request->params['lang'];
 *  }
 *  return $params;
 * });
 * }}}
 *
 * @param callable $function The function to add
 * @return void
 */
	public static function addUrlFilter(callable $function) {
		static::$_urlFilters[] = $function;
	}

/**
 * Applies all the connected url filters to the url.
 *
 * @param array $url The url array being modified.
 * @return array The modified url.
 * @see Router::url()
 * @see Router::addUrlFilter()
 */
	protected static function _applyUrlFilters($url) {
		$request = static::getRequest(true);
		foreach (static::$_urlFilters as $filter) {
			$url = $filter($url, $request);
		}
		return $url;
	}

/**
 * Finds URL for specified action.
 *
 * Returns an URL pointing to a combination of controller and action.
 *
 * ### Usage
 *
 * - `Router::url('/posts/edit/1');` Returns the string with the base dir prepended.
 *   This usage does not use reverser routing.
 * - `Router::url(array('controller' => 'posts', 'action' => 'edit'));` Returns a url
 *   generated through reverse routing.
 * - `Router::url('custom-name', array(...));` Returns a url generated through reverse
 *   routing.  This form allows you to leverage named routes.
 *
 * There are a few 'special' parameters that can change the final URL string that is generated
 *
 * - `_base` - Set to false to remove the base path from the generated url. If your application
 *   is not in the root directory, this can be used to generate urls that are 'cake relative'.
 *   cake relative urls are required when using requestAction.
 * - `_scheme` - Set to create links on different schemes like `webcal` or `ftp`. Defaults
 *   to the current scheme.
 * - `_host` - Set the host to use for the link.  Defaults to the current host.
 * - `_port` - Set the port if you need to create links on non-standard ports.
 * - `_full` - If true the `Router::baseURL()` constant will be prepended to generated urls.
 * - `#` - Allows you to set url hash fragments.
 * - `ssl` - Set to true to convert the generated url to https, or false to force http.
 *
 * @param string|array $url Cake-relative URL, like "/products/edit/92" or "/presidents/elect/4"
 *   or an array specifying any of the following: 'controller', 'action', 'plugin'
 *   additionally, you can provide routed elements or query string parameters.
 * @param bool|array $options If (bool) true, the full base URL will be prepended to the result.
 *   If an array accepts the following keys.  If used with a named route you can provide
 *   a list of query string parameters.
 * @return string Full translated URL with base path.
 * @throws Cake\Error\Exception When the route name is not found
 */
	public static function url($url = null, $options = array()) {
		if (!static::$initialized) {
			static::_loadRoutes();
		}

		$full = false;
		if (is_bool($options)) {
			list($full, $options) = array($options, array());
		}
		$urlType = gettype($url);
		$hasColonSlash = $hasLeadingSlash = $plainString = false;

		if ($urlType === 'string') {
			$plainString = (
				strpos($url, 'javascript:') === 0 ||
				strpos($url, 'mailto:') === 0 ||
				strpos($url, 'tel:') === 0 ||
				strpos($url, 'sms:') === 0 ||
				strpos($url, '#') === 0
			);

			$hasColonSlash = strpos($url, '://') !== false;
			$hasLeadingSlash = isset($url[0]) ? $url[0] === '/' : false;
		}

		$params = array(
			'plugin' => null,
			'controller' => null,
			'action' => 'index'
		);
		$here = $base = $output = $frag = null;

		$request = static::getRequest(true);
		if ($request) {
			$params = $request->params;
			$here = $request->here;
			$base = $request->base;
		}

		if (empty($url)) {
			$output = isset($here) ? $here : '/';
			if ($full) {
				$output = static::baseURL() . $base . $output;
			}
			return $output;
		} elseif ($urlType === 'array') {
			if (isset($url['_full']) && $url['_full'] === true) {
				$full = true;
				unset($url['_full']);
			}
			// Compatibility for older versions.
			if (isset($url['?'])) {
				$q = $url['?'];
				unset($url['?']);
				$url = array_merge($url, $q);
			}
			if (isset($url['#'])) {
				$frag = '#' . $url['#'];
				unset($url['#']);
			}
			if (isset($url['ext'])) {
				$url['_ext'] = $url['ext'];
				unset($url['ext']);
			}
			if (isset($url['ssl'])) {
				$url['_scheme'] = ($url['ssl'] == true) ? 'https' : 'http';
				unset($url['ssl']);
			}

			// Copy the current action if the controller is the current one.
			if (
				empty($url['action']) &&
				(empty($url['controller']) || $params['controller'] === $url['controller'])
			) {
				$url['action'] = $params['action'];
			}

			// Keep the current prefix around, or remove it if its falsey
			if (!empty($params['prefix']) && !isset($url['prefix'])) {
				$url['prefix'] = $params['prefix'];
			}
			if (empty($url['prefix'])) {
				unset($url['prefix']);
			}

			$url += array(
				'controller' => $params['controller'],
				'plugin' => $params['plugin'],
				'action' => 'index'
			);
			$url = static::_applyUrlFilters($url);
			$output = static::$_routes->match($url);
		} elseif (
			$urlType === 'string' &&
			!$hasLeadingSlash &&
			!$hasColonSlash &&
			!$plainString
		) {
			// named route.
			$route = static::$_routes->get($url);
			if (!$route) {
				throw new Error\Exception(__d(
					'cake_dev',
					'No route matching the name "%s" was found.',
					$url
				));
			}
			$url = $options +
				$route->defaults +
				array('_name' => $url);
			$url = static::_applyUrlFilters($url);
			$output = static::$_routes->match($url);
		} else {
<<<<<<< HEAD
			// String urls.
			if ($hasColonSlash || $plainString) {
=======
			if (preg_match('/^([a-z][a-z0-9.+\-]+:|:?\/\/|[#?])/i', $url)) {
>>>>>>> 4ded2695
				return $url;
			}
			$output = $url;
			if ($hasLeadingSlash && strlen($output) > 1) {
				$output = substr($output, 1);
			}
			$output = $base . $output;
		}
		$protocol = preg_match('#^[a-z][a-z0-9+\-.]*\://#i', $output);
		if ($protocol === 0) {
			$output = str_replace('//', '/', '/' . $output);
			if ($full) {
				$output = static::baseURL() . $output;
			}
		}
		return $output . $frag;
	}

/**
 * Sets the full base url that will be used as a prefix for generating
 * fully qualified URLs for this application. If not parameters are passed,
 * the currently configured value is returned
 *
 * ## Note:
 *
 * If you change during runtime the configuration value ``App.fullBaseURL``
 * and expect the router to produce links using the new setting, you are
 * required to call this method passing such value again.
 *
 * @param string $base the prefix for URLs generated containing the domain.
 * For example: ``http://example.com``
 * @return string
 */
	public static function baseURL($base = null) {
		if ($base !== null) {
			static::$_baseURL = $base;
			Configure::write('App.fullBaseURL', $base);
		}
		if (empty(static::$_baseURL)) {
			static::$_baseURL = Configure::read('App.fullBaseURL');
		}
		return static::$_baseURL;
	}

/**
 * Reverses a parsed parameter array into a string.
 *
 * Works similarly to Router::url(), but since parsed URL's contain additional
 * 'pass' as well as 'url.url' keys. Those keys need to be specially
 * handled in order to reverse a params array into a string url.
 *
 * This will strip out 'autoRender', 'bare', 'requested', and 'return' param names as those
 * are used for CakePHP internals and should not normally be part of an output URL.
 *
 * @param Cake\Network\Request|array $params The params array or
 *     Cake\Network\Request object that needs to be reversed.
 * @param boolean $full Set to true to include the full url including the
 *     protocol when reversing the url.
 * @return string The string that is the reversed result of the array
 */
	public static function reverse($params, $full = false) {
		$url = array();
		if ($params instanceof Request) {
			$url = $params->query;
			$params = $params->params;
		} elseif (isset($params['url'])) {
			$url = $params['url'];
		}
		$pass = isset($params['pass']) ? $params['pass'] : array();

		unset(
			$params['pass'], $params['paging'], $params['models'], $params['url'], $url['url'],
			$params['autoRender'], $params['bare'], $params['requested'], $params['return'],
			$params['_Token']
		);
		$params = array_merge($params, $pass);
		if (!empty($url)) {
			$params['?'] = $url;
		}
		return Router::url($params, $full);
	}

/**
 * Normalizes an URL for purposes of comparison.
 *
 * Will strip the base path off and replace any double /'s.
 * It will not unify the casing and underscoring of the input value.
 *
 * @param array|string $url URL to normalize Either an array or a string URL.
 * @return string Normalized URL
 */
	public static function normalize($url = '/') {
		if (is_array($url)) {
			$url = Router::url($url);
		}
		if (preg_match('/^[a-z\-]+:\/\//', $url)) {
			return $url;
		}
		$request = Router::getRequest();

		if (!empty($request->base) && stristr($url, $request->base)) {
			$url = preg_replace('/^' . preg_quote($request->base, '/') . '/', '', $url, 1);
		}
		$url = '/' . $url;

		while (strpos($url, '//') !== false) {
			$url = str_replace('//', '/', $url);
		}
		$url = preg_replace('/(?:(\/$))/', '', $url);

		if (empty($url)) {
			return '/';
		}
		return $url;
	}

/**
 * Instructs the router to parse out file extensions from the URL. For example,
 * http://example.com/posts.rss would yield an file extension of "rss".
 * The file extension itself is made available in the controller as
 * `$this->params['_ext']`, and is used by the RequestHandler component to
 * automatically switch to alternate layouts and templates, and load helpers
 * corresponding to the given content, i.e. RssHelper. Switching layouts and helpers
 * requires that the chosen extension has a defined mime type in `Cake\Network\Response`
 *
 * A list of valid extension can be passed to this method, i.e. Router::parseExtensions('rss', 'xml');
 * If no parameters are given, anything after the first . (dot) after the last / in the URL will be
 * parsed, excluding querystring parameters (i.e. ?q=...).
 *
 * @return void
 * @see RequestHandler::startup()
 */
	public static function parseExtensions() {
		if (func_num_args() > 0) {
			static::setExtensions(func_get_args(), false);
		}
	}

/**
 * Set/add valid extensions.
 * To have the extensions parsed you still need to call `Router::parseExtensions()`
 *
 * @param array $extensions List of extensions to be added as valid extension
 * @param boolean $merge Default true will merge extensions. Set to false to override current extensions
 * @return array
 */
	public static function setExtensions($extensions, $merge = true) {
		if (!is_array($extensions)) {
			return static::$_validExtensions;
		}
		if ($merge) {
			$extensions = array_merge(static::$_validExtensions, $extensions);
		}
		static::$_routes->setExtensions($extensions);
		return static::$_validExtensions = $extensions;
	}

/**
 * Get the list of extensions that can be parsed by Router.
 *
 * To initially set extensions use `Router::parseExtensions()`
 * To add more see `setExtensions()`
 *
 * @return array Array of extensions Router is configured to parse.
 */
	public static function extensions() {
		if (!static::$initialized) {
			static::_loadRoutes();
		}

		return static::$_validExtensions;
	}

/**
 * Provides legacy support for named parameters on incoming URLs.
 *
 * Checks the passed parameters for elements containing `$options['separator']`
 * Those parameters are split and parsed as if they were old style named parameters.
 *
 * The parsed parameters will be moved from params['pass'] to params['named'].
 *
 * ### Options
 *
 * - `separator` The string to use as a separator.  Defaults to `:`.
 *
 * @param Request $request The request object to modify.
 * @param array $options The array of options.
 * @return The modified request
 */
	public static function parseNamedParams(Request $request, $options = array()) {
		$options += array('separator' => ':');
		if (empty($request->params['pass'])) {
			$request->params['named'] = array();
			return $request;
		}
		$named = array();
		foreach ($request->params['pass'] as $key => $value) {
			if (strpos($value, $options['separator']) === false) {
				continue;
			}
			unset($request->params['pass'][$key]);
			list($key, $value) = explode($options['separator'], $value, 2);

			if (preg_match_all('/\[([A-Za-z0-9_-]+)?\]/', $key, $matches, PREG_SET_ORDER)) {
				$matches = array_reverse($matches);
				$parts = explode('[', $key);
				$key = array_shift($parts);
				$arr = $value;
				foreach ($matches as $match) {
					if (empty($match[1])) {
						$arr = array($arr);
					} else {
						$arr = array(
							$match[1] => $arr
						);
					}
				}
				$value = $arr;
			}
			$named = array_merge_recursive($named, array($key => $value));
		}
		$request->params['named'] = $named;
		return $request;
	}

/**
 * Loads route configuration
 *
 * @return void
 */
	protected static function _loadRoutes() {
		static::$initialized = true;
		include APP . 'Config/routes.php';
	}

}

//Save the initial state
Router::reload();<|MERGE_RESOLUTION|>--- conflicted
+++ resolved
@@ -795,12 +795,8 @@
 			$url = static::_applyUrlFilters($url);
 			$output = static::$_routes->match($url);
 		} else {
-<<<<<<< HEAD
 			// String urls.
 			if ($hasColonSlash || $plainString) {
-=======
-			if (preg_match('/^([a-z][a-z0-9.+\-]+:|:?\/\/|[#?])/i', $url)) {
->>>>>>> 4ded2695
 				return $url;
 			}
 			$output = $url;
