<?php
/**
 * CakePHP(tm) : Rapid Development Framework (http://cakephp.org)
 * Copyright 2005-2012, Cake Software Foundation, Inc. (http://cakefoundation.org)
 *
 * Licensed under The MIT License
 * Redistributions of files must retain the above copyright notice.
 *
 * @copyright     Copyright 2005-2012, Cake Software Foundation, Inc. (http://cakefoundation.org)
 * @link          http://cakephp.org CakePHP(tm) Project
 * @package       Cake.Routing
 * @since         CakePHP(tm) v 0.2.9
 * @license       MIT License (http://www.opensource.org/licenses/mit-license.php)
 */
namespace Cake\Routing;

use Cake\Core\Configure;
use Cake\Error;
use Cake\Network\Request;
use Cake\Network\Response;
use Cake\Routing\Route\Route;
use Cake\Routing\RouteCollection;
use Cake\Utility\Hash;
use Cake\Utility\Inflector;

/**
 * Parses the request URL into controller, action, and parameters.  Uses the connected routes
 * to match the incoming url string to parameters that will allow the request to be dispatched.  Also
 * handles converting parameter lists into url strings, using the connected routes.  Routing allows you to decouple
 * the way the world interacts with your application (urls) and the implementation (controllers and actions).
 *
 * ### Connecting routes
 *
 * Connecting routes is done using Router::connect().  When parsing incoming requests or reverse matching
 * parameters, routes are enumerated in the order they were connected.  You can modify the order of connected
 * routes using Router::promote().  For more information on routes and how to connect them see Router::connect().
 *
 * @package       Cake.Routing
 */
class Router {

/**
 * RouteCollection object containing all the connected routes.
 *
 * @var Cake\Routing\RouteCollection
 */
	public static $_routes;

/**
 * List of action prefixes used in connected routes.
 * Includes admin prefix
 *
 * @var array
 */
	protected static $_prefixes = array();

/**
 * List of valid extensions to parse from a URL.  If null, any extension is allowed.
 *
 * @var array
 */
	protected static $_validExtensions = array();

/**
 * 'Constant' regular expression definitions for named route elements
 *
 */
	const ACTION = 'index|show|add|create|edit|update|remove|del|delete|view|item';
	const YEAR = '[12][0-9]{3}';
	const MONTH = '0[1-9]|1[012]';
	const DAY = '0[1-9]|[12][0-9]|3[01]';
	const ID = '[0-9]+';
	const UUID = '[A-Fa-f0-9]{8}-[A-Fa-f0-9]{4}-[A-Fa-f0-9]{4}-[A-Fa-f0-9]{4}-[A-Fa-f0-9]{12}';

/**
 * Named expressions
 *
 * @var array
 */
	protected static $_namedExpressions = array(
		'Action' => Router::ACTION,
		'Year' => Router::YEAR,
		'Month' => Router::MONTH,
		'Day' => Router::DAY,
		'ID' => Router::ID,
		'UUID' => Router::UUID
	);

/**
 * Default HTTP request method => controller action map.
 *
 * @var array
 */
	protected static $_resourceMap = array(
		array('action' => 'index', 'method' => 'GET', 'id' => false),
		array('action' => 'view', 'method' => 'GET', 'id' => true),
		array('action' => 'add', 'method' => 'POST', 'id' => false),
		array('action' => 'edit', 'method' => 'PUT', 'id' => true),
		array('action' => 'delete', 'method' => 'DELETE', 'id' => true),
		array('action' => 'edit', 'method' => 'POST', 'id' => true)
	);

/**
 * List of resource-mapped controllers
 *
 * @var array
 */
	protected static $_resourceMapped = array();

/**
 * Maintains the request object stack for the current request.
 * This will contain more than one request object when requestAction is used.
 *
 * @var array
 */
	protected static $_requests = array();

/**
 * Initial state is populated the first time reload() is called which is at the bottom
 * of this file.  This is a cheat as get_class_vars() returns the value of static vars even if they
 * have changed.
 *
 * @var array
 */
	protected static $_initialState = array();

/**
 * The stack of URL filters to apply against routing urls before passing the
 * parameters to the route collection.
 *
 * @var array
 */
	protected static $_urlFilters = array();

/**
 * Default route class to use
 *
 * @var string
 */
	protected static $_routeClass = 'Cake\Routing\Route\Route';

/**
 * Set the default route class to use or return the current one
 *
 * @param string $routeClass to set as default
 * @return mixed void|string
 * @throws Cake\Error\Exception
 */
	public static function defaultRouteClass($routeClass = null) {
		if (is_null($routeClass)) {
			return static::$_routeClass;
		}

		static::$_routeClass = static::_validateRouteClass($routeClass);
	}

/**
 * Validates that the passed route class exists and is a subclass of Cake Route
 *
 * @param $routeClass
 * @return string
 * @throws Cake\Error\Exception
 */
	protected static function _validateRouteClass($routeClass) {
<<<<<<< HEAD
		if (!class_exists($routeClass) || !is_subclass_of($routeClass, 'Cake\Routing\Route\Route')) {
			throw new Error\Exception(__d('cake_dev', 'Route classes must extend Cake\Routing\Route\Route'));
=======
		if (
			$routeClass != 'CakeRoute' &&
			(!class_exists($routeClass) || !is_subclass_of($routeClass, 'CakeRoute'))
		) {
			throw new RouterException(__d('cake_dev', 'Route classes must extend CakeRoute'));
>>>>>>> 973670ca
		}
		return $routeClass;
	}

/**
 * Sets the Routing prefixes.
 *
 * @return void
 */
	protected static function _setPrefixes() {
		$routing = Configure::read('Routing');
		if (!empty($routing['prefixes'])) {
			static::$_prefixes = array_merge(static::$_prefixes, (array)$routing['prefixes']);
		}
	}

/**
 * Gets the named route patterns for use in app/Config/routes.php
 *
 * @return array Named route elements
 * @see Router::$_namedExpressions
 */
	public static function getNamedExpressions() {
		return static::$_namedExpressions;
	}

/**
 * Resource map getter & setter.
 *
 * Allows you to define the default route configuration for REST routing and 
 * Router::mapResources()
 *
 * @param array $resourceMap Resource map
 * @return mixed
 * @see Router::$_resourceMap
 */
	public static function resourceMap($resourceMap = null) {
		if ($resourceMap === null) {
			return static::$_resourceMap;
		}
		static::$_resourceMap = $resourceMap;
	}

/**
 * Connects a new Route in the router.
 *
 * Routes are a way of connecting request urls to objects in your application.
 * At their core routes are a set or regular expressions that are used to
 * match requests to destinations.
 *
 * Examples:
 *
 * `Router::connect('/:controller/:action/*');`
 *
 * The first parameter will be used as a controller name while the second is
 * used as the action name. The '/*' syntax makes this route greedy in that
 * it will match requests like `/posts/index` as well as requests
 * like `/posts/edit/1/foo/bar`.
 *
 * `Router::connect('/home-page', array('controller' => 'pages', 'action' => 'display', 'home'));`
 *
 * The above shows the use of route parameter defaults. And providing routing
 * parameters for a static route.
 *
 * {{{
 * Router::connect(
 *   '/:lang/:controller/:action/:id',
 *   array(),
 *   array('id' => '[0-9]+', 'lang' => '[a-z]{3}')
 * );
 * }}}
 *
 * Shows connecting a route with custom route parameters as well as
 * providing patterns for those parameters. Patterns for routing parameters
 * do not need capturing groups, as one will be added for each route params.
 *
 * $options offers several 'special' keys that have special meaning 
 * in the $options array.
 *
 * - `pass` is used to define which of the routed parameters should be shifted
 *   into the pass array.  Adding a parameter to pass will remove it from the
 *   regular route array. Ex. `'pass' => array('slug')`.
 * - `routeClass` is used to extend and change how individual routes parse requests
 *   and handle reverse routing, via a custom routing class.
 *   Ex. `'routeClass' => 'SlugRoute'`
 * - `_name` Used to define a specific name for routes.  This can be used to optimize
 *   reverse routing lookups. If undefined a name will be generated for each
 *   connected route.
 *
 * @param string $route A string describing the template of the route
 * @param array $defaults An array describing the default route parameters. These parameters will be used by default
 *   and can supply routing parameters that are not dynamic. See above.
 * @param array $options An array matching the named elements in the route to regular expressions which that
 *   element should match.  Also contains additional parameters such as which routed parameters should be
 *   shifted into the passed arguments, supplying patterns for routing parameters and supplying the name of a
 *   custom routing class.
 * @see routes
 * @return void
 * @throws Cake\Error\Exception
 */
	public static function connect($route, $defaults = array(), $options = array()) {
		if (!empty($defaults['prefix'])) {
			static::$_prefixes[] = $defaults['prefix'];
			static::$_prefixes = array_keys(array_flip(static::$_prefixes));
		}
		if (empty($defaults['prefix'])) {
			unset($defaults['prefix']);
		}

		$defaults += array('plugin' => null);
		if (empty($options['action'])) {
			$defaults += array('action' => 'index');
		}
		if (empty($options['_ext'])) {
			$options['_ext'] = static::$_validExtensions;
		}
		$routeClass = static::$_routeClass;
		if (isset($options['routeClass'])) {
			$routeClass = static::_validateRouteClass($options['routeClass']);
			unset($options['routeClass']);
		}
		if ($routeClass === 'Cake\Routing\Route\RedirectRoute' && isset($defaults['redirect'])) {
			$defaults = $defaults['redirect'];
		}
		static::$_routes->add(new $routeClass($route, $defaults, $options));
	}

/**
 * Connects a new redirection Route in the router.
 *
 * Redirection routes are different from normal routes as they perform an actual
 * header redirection if a match is found. The redirection can occur within your
 * application or redirect to an outside location.
 *
 * Examples:
 *
 * `Router::redirect('/home/*', array('controller' => 'posts', 'action' => 'view'));`
 *
 * Redirects /home/* to /posts/view and passes the parameters to /posts/view.  Using an array as the
 * redirect destination allows you to use other routes to define where a url string should be redirected to.
 *
 * `Router::redirect('/posts/*', 'http://google.com', array('status' => 302));`
 *
 * Redirects /posts/* to http://google.com with a HTTP status of 302
 *
 * ### Options:
 *
 * - `status` Sets the HTTP status (default 301)
 * - `persist` Passes the params to the redirected route, if it can.  This is useful with greedy routes,
 *   routes that end in `*` are greedy.  As you can remap urls and not loose any passed args.
 *
 * @param string $route A string describing the template of the route
 * @param array $url A url to redirect to. Can be a string or a Cake array-based url
 * @param array $options An array matching the named elements in the route to regular expressions which that
 *   element should match.  Also contains additional parameters such as which routed parameters should be
 *   shifted into the passed arguments. As well as supplying patterns for routing parameters.
 * @see routes
 * @return array Array of routes
 */
	public static function redirect($route, $url, $options = array()) {
		$options['routeClass'] = 'Cake\Routing\Route\RedirectRoute';
		if (is_string($url)) {
			$url = array('redirect' => $url);
		}
		return static::connect($route, $url, $options);
	}

/**
 * Creates REST resource routes for the given controller(s).
 *
 * ### Usage
 *
 * Connect resource routes for an app controller:
 *
 * {{{
 * Router::mapResources('Posts');
 * }}}
 *
 * Connect resource routes for the Comment controller in the
 * Comments plugin:
 *
 * {{{
 * Router::mapResources('Comments.Comment');
 * }}}
 *
 * Plugins will create lower_case underscored resource routes. e.g
 * `/comments/comment`
 *
 * Connect resource routes for the Posts controller in the 
 * Admin prefix:
 *
 * {{{
 * Router::mapResources('Posts', ['prefix' => 'admin']);
 * }}}
 *
 * Prefixes will create lower_case underscored resource routes. e.g
 * `/admin/posts`
 *
 * ### Options:
 *
 * - 'id' - The regular expression fragment to use when matching IDs.  By default, matches
 *    integer values and UUIDs.
 * - 'prefix' - Routing prefix to use for the generated routes.  Defaults to ''.
 *   Using this option will create prefixed routes, similar to using Routing.prefixes.
 *
 * @param string|array $controller A controller name or array of controller names (i.e. "Posts" or "ListItems")
 * @param array $options Options to use when generating REST routes
 * @return array Array of mapped resources
 */
	public static function mapResources($controller, $options = array()) {
		$options = array_merge(array(
			'id' => static::ID . '|' . static::UUID
		), $options);

		foreach ((array)$controller as $name) {
			list($plugin, $name) = pluginSplit($name);
			$urlName = Inflector::underscore($name);

			if ($plugin) {
				$plugin = Inflector::underscore($plugin);
			}
			$prefix = '';
			if (!empty($options['prefix'])) {
				$prefix = $options['prefix'];
			}

			foreach (static::$_resourceMap as $params) {
				$id = $params['id'] ? ':id' : '';
				$url = '/' . implode('/', array_filter(array($prefix, $plugin, $urlName, $id)));
				$params = array(
					'plugin' => $plugin,
					'controller' => $urlName,
					'action' => $params['action'],
					'[method]' => $params['method'],
				);
				if ($prefix) {
					$params['prefix'] = $prefix;
				}
				$options = array(
					'id' => $options['id'],
					'pass' => array('id')
				);
				Router::connect($url, $params, $options);
			}
			static::$_resourceMapped[] = $urlName;
		}
		return static::$_resourceMapped;
	}

/**
 * Returns the list of prefixes used in connected routes
 *
 * @return array A list of prefixes used in connected routes
 */
	public static function prefixes() {
		return static::$_prefixes;
	}

/**
 * Parses given URL string.  Returns 'routing' parameters for that url.
 *
 * @param string $url URL to be parsed
 * @return array Parsed elements from URL
 */
	public static function parse($url) {
		if ($url && strpos($url, '/') !== 0) {
			$url = '/' . $url;
		}
		if (strpos($url, '?') !== false) {
			$url = substr($url, 0, strpos($url, '?'));
		}
		return static::$_routes->parse($url);
	}

/**
 * Set the route collection object Router should use.
 *
 * @param Cake\Routing\RouteCollection $routes
 * @return void
 */
	public static function setRouteCollection(RouteCollection $routes) {
		static::$_routes = $routes;
	}

/**
 * Takes parameter and path information back from the Dispatcher, sets these
 * parameters as the current request parameters that are merged with url arrays
 * created later in the request.
 *
 * Nested requests will create a stack of requests.  You can remove requests using
 * Router::popRequest().  This is done automatically when using Object::requestAction().
 *
 * Will accept either a Cake\Network\Request object or an array of arrays. Support for
 * accepting arrays may be removed in the future.
 *
 * @param Cake\Network\Request|array $request Parameters and path information or a Cake\Network\Request object.
 * @return void
 */
	public static function setRequestInfo($request) {
		if ($request instanceof Request) {
			static::pushRequest($request);
		} else {
			$requestData = $request;
			$requestData += array(array(), array());
			$requestData[0] += array(
				'controller' => false,
				'action' => false,
				'plugin' => null
			);
			$request = new Request();
			$request->addParams($requestData[0])->addPaths($requestData[1]);
			static::pushRequest($request);
		}
	}

/**
 * Push a request onto the request stack. Pushing a request
 * sets the request context used when generating urls.
 *
 * @param Cake\Network\Request $request
 * @return void
 */
	public static function pushRequest(Request $request) {
		static::$_requests[] = $request;
		static::$_routes->setContext($request);
	}

/**
 * Pops a request off of the request stack.  Used when doing requestAction
 *
 * @return Cake\Network\Request The request removed from the stack.
 * @see Router::pushRequest()
 * @see Object::requestAction()
 */
	public static function popRequest() {
		$removed = array_pop(static::$_requests);
		$last = end(static::$_requests);
		if ($last) {
			static::$_routes->setContext($last);
			reset(static::$_requests);
		}
		return $removed;
	}

/**
 * Get the either the current request object, or the first one.
 *
 * @param boolean $current Whether you want the request from the top of the stack or the first one.
 * @return Cake\Network\Request or null.
 */
	public static function getRequest($current = false) {
		if ($current) {
			return end(static::$_requests);
		}
		return isset(static::$_requests[0]) ? static::$_requests[0] : null;
	}

/**
 * Reloads default Router settings.  Resets all class variables and
 * removes all connected routes.
 *
 * @return void
 */
	public static function reload() {
		if (empty(static::$_initialState)) {
			static::$_initialState = get_class_vars(get_called_class());
			static::_setPrefixes();
			static::$_routes = new RouteCollection();
			return;
		}
		foreach (static::$_initialState as $key => $val) {
			if ($key != '_initialState') {
				static::${$key} = $val;
			}
		}
		static::_setPrefixes();
		static::$_routes = new RouteCollection();
	}

/**
 * Promote a route (by default, the last one added) to the beginning of the list
 *
 * @param integer $which A zero-based array index representing the route to move. For example,
 *    if 3 routes have been added, the last route would be 2.
 * @return boolean Returns false if no route exists at the position specified by $which.
 */
	public static function promote($which = null) {
		return static::$_routes->promote($which);
	}

/**
 * Add a url filter to Router.
 *
 * Url filter functions are applied to every array $url provided to
 * Router::url() before the urls are sent to the route collection. 
 *
 * Callback functions should expect the following parameters:
 *
 * - `$params` The url params being processed.
 * - `$request` The current request.
 *
 * The url filter function should *always* return the params even if unmodified.
 *
 * ### Usage
 *
 * Url filters allow you to easily implement features like persistent parameters.
 *
 * {{{
 * Router::addUrlFilter(function ($params, $request) {
 *  if (isset($request->params['lang']) && !isset($params['lang']) {
 *    $params['lang'] = $request->params['lang'];
 *  }
 *  return $params;
 * });
 * }}}
 *
 * @param callable $function The function to add
 * @return void
 */
	public static function addUrlFilter(callable $function) {
		static::$_urlFilters[] = $function;
	}

/**
 * Applies all the connected url filters to the url.
 *
 * @param array $url The url array being modified.
 * @return array The modified url.
 * @see Router::url()
 * @see Router::addUrlFilter()
 */
	protected static function _applyUrlFilters($url) {
		$request = static::getRequest(true);
		foreach (static::$_urlFilters as $filter) {
			$url = $filter($url, $request);
		}
		return $url;
	}

/**
 * Finds URL for specified action.
 *
 * Returns an URL pointing to a combination of controller and action.
 *
 * ### Usage
 *
 * - `Router::url('/posts/edit/1');` Returns the string with the base dir prepended.
 *   This usage does not use reverser routing.
 * - `Router::url(array('controller' => 'posts', 'action' => 'edit'));` Returns a url
 *   generated through reverse routing.
 * - `Router::url('custom-name', array(...));` Returns a url generated through reverse
 *   routing.  This form allows you to leverage named routes.
 *
 * There are a few 'special' parameters that can change the final URL string that is generated
 *
 * - `_base` - Set to false to remove the base path from the generated url. If your application
 *   is not in the root directory, this can be used to generate urls that are 'cake relative'.
 *   cake relative urls are required when using requestAction.
 * - `_scheme` - Set to create links on different schemes like `webcal` or `ftp`. Defaults
 *   to the current scheme.
 * - `_host` - Set the host to use for the link.  Defaults to the current host.
 * - `_port` - Set the port if you need to create links on non-standard ports.
 * - `_full` - If true the `FULL_BASE_URL` constant will be prepended to generated urls.
 * - `#` - Allows you to set url hash fragments.
 * - `ssl` - Set to true to convert the generated url to https, or false to force http.
 *
 * @param string|array $url Cake-relative URL, like "/products/edit/92" or "/presidents/elect/4"
 *   or an array specifying any of the following: 'controller', 'action', 'plugin'
 *   additionally, you can provide routed elements or query string parameters.
 * @param bool|array $options If (bool) true, the full base URL will be prepended to the result.
 *   If an array accepts the following keys.  If used with a named route you can provide
 *   a list of query string parameters.
 * @return string Full translated URL with base path.
 */
	public static function url($url = null, $options = array()) {
		$full = false;
		if (is_bool($options)) {
			list($full, $options) = array($options, array());
		}
		$urlType = gettype($url);
		$hasColonSlash = $hasLeadingSlash = $plainString = false;

		if ($urlType === 'string') {
			$plainString = (
				strpos($url, 'javascript:') === 0 ||
				strpos($url, 'mailto:') === 0 ||
				strpos($url, '#') === 0
			);
			$hasColonSlash = strpos($url, '://') !== false;
			$hasLeadingSlash = isset($url[0]) ? $url[0] === '/' : false;
		}

		$request = static::getRequest(true);
		if ($request) {
			$params = $request->params;
			$here = $request->here;
		} else {
			$params = array(
				'plugin' => null,
				'controller' => null,
				'action' => 'index'
			);
			$here = null;
		}

		$output = $frag = null;

		if (empty($url)) {
			$output = isset($here) ? $here : '/';
			if ($full && defined('FULL_BASE_URL')) {
				$output = FULL_BASE_URL . $output;
			}
			return $output;
		} elseif ($urlType === 'array') {
			if (isset($url['_full']) && $url['_full'] === true) {
				$full = true;
				unset($url['_full']);
			}
			// Compatibility for older versions.
			if (isset($url['?'])) {
				$q = $url['?'];
				unset($url['?']);
				$url = array_merge($url, $q);
			}
			if (isset($url['#'])) {
				$frag = '#' . $url['#'];
				unset($url['#']);
			}
			if (isset($url['ext'])) {
				$url['_ext'] = $url['ext'];
				unset($url['ext']);
			}
			if (isset($url['ssl'])) {
				$url['_scheme'] = ($url['ssl'] == true) ? 'https' : 'http';
				unset($url['ssl']);
			}

			// Copy the current action if the controller is the current one.
			if (
				empty($url['action']) &&
				(empty($url['controller']) || $params['controller'] === $url['controller'])
			) {
				$url['action'] = $params['action'];
			}

			// Keep the current prefix around, or remove it if its falsey
			if (!empty($params['prefix']) && !isset($url['prefix'])) {
				$url['prefix'] = $params['prefix'];
			}
			if (empty($url['prefix'])) {
				unset($url['prefix']);
			}

			$url += array(
				'controller' => $params['controller'],
				'plugin' => $params['plugin'],
				'action' => 'index'
			);
			$url = static::_applyUrlFilters($url);
			$output = static::$_routes->match($url);
		} elseif (
			$urlType === 'string' &&
			!$hasLeadingSlash &&
			!$hasColonSlash &&
			!$plainString
		) {
			// named route.
			$route = static::$_routes->get($url);
			if (!$route) {
				throw new Error\Exception(__d(
					'cake_dev',
					'No route matching the name "%s" was found.',
					$url
				));
			}
			$url = $options +
				$route->defaults +
				array('_name' => $url);
			$url = static::_applyUrlFilters($url);
			$output = static::$_routes->match($url);
		} else {
<<<<<<< HEAD
			// String urls.
			if ($hasColonSlash || $plainString) {
=======
			if (preg_match('/:\/\/|^(javascript|mailto|tel|sms):|\#/i', $url)) {
>>>>>>> 973670ca
				return $url;
			}
			if ($hasLeadingSlash) {
				$output = substr($url, 1);
			}
		}
		$protocol = preg_match('#^[a-z][a-z0-9+-.]*\://#i', $output);
		if ($protocol === 0) {
			$output = str_replace('//', '/', '/' . $output);
			if ($full && defined('FULL_BASE_URL')) {
				$output = FULL_BASE_URL . $output;
			}
		}
		return $output . $frag;
	}

/**
 * Reverses a parsed parameter array into a string. Works similarly to Router::url(), but
 * Since parsed URL's contain additional 'pass' as well as 'url.url' keys.
 * Those keys need to be specially handled in order to reverse a params array into a string url.
 *
 * This will strip out 'autoRender', 'bare', 'requested', and 'return' param names as those
 * are used for CakePHP internals and should not normally be part of an output url.
 *
 * @param Cake\Network\Request|array $params The params array or
 *     Cake\Network\Request object that needs to be reversed.
 * @param boolean $full Set to true to include the full url including the 
 *     protocol when reversing the url.
 * @return string The string that is the reversed result of the array
 */
	public static function reverse($params, $full = false) {
		$url = array();
		if ($params instanceof Request) {
			$url = $params->query;
			$params = $params->params;
		} elseif (isset($params['url'])) {
			$url = $params['url'];
		}
		$pass = isset($params['pass']) ? $params['pass'] : array();

		unset(
			$params['pass'], $params['paging'], $params['models'], $params['url'], $url['url'],
			$params['autoRender'], $params['bare'], $params['requested'], $params['return'],
			$params['_Token']
		);
		$params = array_merge($params, $pass);
		if (!empty($url)) {
			$params['?'] = $url;
		}
		return Router::url($params, $full);
	}

/**
 * Normalizes a URL for purposes of comparison.  Will strip the base path off
 * and replace any double /'s.  It will not unify the casing and underscoring
 * of the input value.
 *
 * @param array|string $url URL to normalize Either an array or a string url.
 * @return string Normalized URL
 */
	public static function normalize($url = '/') {
		if (is_array($url)) {
			$url = Router::url($url);
		}
		if (preg_match('/^[a-z\-]+:\/\//', $url)) {
			return $url;
		}
		$request = Router::getRequest();

		if (!empty($request->base) && stristr($url, $request->base)) {
			$url = preg_replace('/^' . preg_quote($request->base, '/') . '/', '', $url, 1);
		}
		$url = '/' . $url;

		while (strpos($url, '//') !== false) {
			$url = str_replace('//', '/', $url);
		}
		$url = preg_replace('/(?:(\/$))/', '', $url);

		if (empty($url)) {
			return '/';
		}
		return $url;
	}

/**
 * Instructs the router to parse out file extensions from the URL. For example,
 * http://example.com/posts.rss would yield an file extension of "rss".
 * The file extension itself is made available in the controller as
 * `$this->params['_ext']`, and is used by the RequestHandler component to
 * automatically switch to alternate layouts and templates, and load helpers
 * corresponding to the given content, i.e. RssHelper. Switching layouts and helpers
 * requires that the chosen extension has a defined mime type in `Cake\Network\Response`
 *
 * A list of valid extension can be passed to this method, i.e. Router::parseExtensions('rss', 'xml');
 * If no parameters are given, anything after the first . (dot) after the last / in the URL will be
 * parsed, excluding querystring parameters (i.e. ?q=...).
*
 * @return void
 * @see RequestHandler::startup()
 */
	public static function parseExtensions() {
		if (func_num_args() > 0) {
			static::setExtensions(func_get_args(), false);
		}
	}

/**
 * Set/add valid extensions.
 * To have the extensions parsed you still need to call `Router::parseExtensions()`
 *
 * @param array $extensions List of extensions to be added as valid extension
 * @param boolean $merge Default true will merge extensions. Set to false to override current extensions
 * @return array
 */
	public static function setExtensions($extensions, $merge = true) {
		if (!is_array($extensions)) {
			return static::$_validExtensions;
		}
		if ($merge) {
			$extensions = array_merge(static::$_validExtensions, $extensions);
		}
		static::$_routes->setExtensions($extensions);
		return static::$_validExtensions = $extensions;
	}

/**
 * Get the list of extensions that can be parsed by Router.
 * To initially set extensions use `Router::parseExtensions()`
 * To add more see `setExtensions()`
 *
 * @return array Array of extensions Router is configured to parse.
 */
	public static function extensions() {
		return static::$_validExtensions;
	}

/**
 * Provides legacy support for named parameters on incoming URLs.
 *
 * Checks the passed parameters for elements containing `$options['separator']`
 * Those parameters are split and parsed as if they were old style named parameters.
 *
 * The parsed parameters will be moved from params['pass'] to params['named'].
 *
 * ### Options
 *
 * - `separator` The string to use as a separator.  Defaults to `:`.
 *
 * @param Request $request The request object to modify.
 * @param array $options The array of options.
 * @return The modified request
 */
	public static function parseNamedParams(Request $request, $options = array()) {
		$options += array('separator' => ':');
		if (empty($request->params['pass'])) {
			$request->params['named'] = array();
			return $request;
		}
		$named = array();
		foreach ($request->params['pass'] as $key => $value) {
			if (strpos($value, $options['separator']) === false) {
				continue;
			}
			unset($request->params['pass'][$key]);
			list($key, $value) = explode($options['separator'], $value, 2);

			if (preg_match_all('/\[([A-Za-z0-9_-]+)?\]/', $key, $matches, PREG_SET_ORDER)) {
				$matches = array_reverse($matches);
				$parts = explode('[', $key);
				$key = array_shift($parts);
				$arr = $value;
				foreach ($matches as $match) {
					if (empty($match[1])) {
						$arr = array($arr);
					} else {
						$arr = array(
							$match[1] => $arr
						);
					}
				}
				$value = $arr;
			}
			$named = array_merge_recursive($named, array($key => $value));
		}
		$request->params['named'] = $named;
		return $request;
	}

}

//Save the initial state
Router::reload();<|MERGE_RESOLUTION|>--- conflicted
+++ resolved
@@ -162,16 +162,11 @@
  * @throws Cake\Error\Exception
  */
 	protected static function _validateRouteClass($routeClass) {
-<<<<<<< HEAD
-		if (!class_exists($routeClass) || !is_subclass_of($routeClass, 'Cake\Routing\Route\Route')) {
+		if (
+			$routeClass != 'Cake\Routing\Route\Route' &&
+			(!class_exists($routeClass) || !is_subclass_of($routeClass, 'Cake\Routing\Route\Route'))
+		) {
 			throw new Error\Exception(__d('cake_dev', 'Route classes must extend Cake\Routing\Route\Route'));
-=======
-		if (
-			$routeClass != 'CakeRoute' &&
-			(!class_exists($routeClass) || !is_subclass_of($routeClass, 'CakeRoute'))
-		) {
-			throw new RouterException(__d('cake_dev', 'Route classes must extend CakeRoute'));
->>>>>>> 973670ca
 		}
 		return $routeClass;
 	}
@@ -658,8 +653,11 @@
 			$plainString = (
 				strpos($url, 'javascript:') === 0 ||
 				strpos($url, 'mailto:') === 0 ||
+				strpos($url, 'tel:') === 0 ||
+				strpos($url, 'sms:') === 0 ||
 				strpos($url, '#') === 0
 			);
+
 			$hasColonSlash = strpos($url, '://') !== false;
 			$hasLeadingSlash = isset($url[0]) ? $url[0] === '/' : false;
 		}
@@ -753,12 +751,8 @@
 			$url = static::_applyUrlFilters($url);
 			$output = static::$_routes->match($url);
 		} else {
-<<<<<<< HEAD
 			// String urls.
 			if ($hasColonSlash || $plainString) {
-=======
-			if (preg_match('/:\/\/|^(javascript|mailto|tel|sms):|\#/i', $url)) {
->>>>>>> 973670ca
 				return $url;
 			}
 			if ($hasLeadingSlash) {
