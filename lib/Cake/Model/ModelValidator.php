<?php
/**
 * ModelValidator.
 *
 * Provides the Model validation logic.
 *
 * PHP versions 5
 *
 * CakePHP(tm) : Rapid Development Framework (http://cakephp.org)
 * Copyright 2005-2012, Cake Software Foundation, Inc. (http://cakefoundation.org)
 *
 * Licensed under The MIT License
 * Redistributions of files must retain the above copyright notice.
 *
 * @copyright     Copyright 2005-2012, Cake Software Foundation, Inc. (http://cakefoundation.org)
 * @link          http://cakephp.org CakePHP(tm) Project
 * @package       Cake.Model
 * @since         CakePHP(tm) v 2.2.0
 * @license       MIT License (http://www.opensource.org/licenses/mit-license.php)
 */
namespace Cake\Model;

use Cake\Event\Event;
use Cake\Model\Validator\ValidationSet;

/**
 * ModelValidator object encapsulates all methods related to data validations for a model
 * It also provides an API to dynamically change validation rules for each model field.
 *
 * Implements ArrayAccess to easily modify rules as usually done with `Model::$validate`
 * definition array
 *
 * @package       Cake.Model
 * @link          http://book.cakephp.org/2.0/en/data-validation.html
 */
class ModelValidator implements \ArrayAccess, \IteratorAggregate, \Countable {

/**
 * Holds the ValidationSet objects array
 *
 * @var array
 */
	protected $_fields = array();

/**
 * Holds the reference to the model this Validator is attached to
 *
 * @var Model
 */
	protected $_model = array();

/**
 * The validators $validate property, used for checking wheter validation
 * rules definition changed in the model and should be refreshed in this class
 *
 * @var array
 */
	protected $_validate = array();

/**
 * Holds the available custom callback methods, usually taken from model methods
 * and behavior methods
 *
 * @var array
 */
	protected $_methods = array();

/**
 * Holds the available custom callback methods from the model
 *
 * @var array
 */
	protected $_modelMethods = array();

/**
 * Holds the list of behavior names that were attached when this object was created
 *
 * @var array
 */
	protected $_behaviors = array();

/**
 * Constructor
 *
 * @param Model $Model A reference to the Model the Validator is attached to
 */
	public function __construct(Model $Model) {
		$this->_model = $Model;
	}

/**
 * Returns true if all fields pass validation. Will validate hasAndBelongsToMany associations
 * that use the 'with' key as well. Since `Model::_saveMulti` is incapable of exiting a save operation.
 *
 * Will validate the currently set data. Use `Model::set()` or `Model::create()` to set the active data.
 *
 * @param array $options An optional array of custom options to be made available in the beforeValidate callback
 * @return boolean True if there are no errors
 */
	public function validates($options = array()) {
		$errors = $this->errors($options);
		if (empty($errors) && $errors !== false) {
			$errors = $this->_validateWithModels($options);
		}
		if (is_array($errors)) {
			return count($errors) === 0;
		}
		return $errors;
	}

/**
 * Validates a single record, as well as all its directly associated records.
 *
 * #### Options
 *
 * - atomic: If true (default), returns boolean. If false returns array.
 * - fieldList: Equivalent to the $fieldList parameter in Model::save()
 * - deep: If set to true, not only directly associated data , but deeper nested associated data is validated as well.
 *
 * Warning: This method could potentially change the passed argument `$data`,
 * If you do not want this to happen, make a copy of `$data` before passing it
 * to this method
 *
 * @param array $data Record data to validate. This should be an array indexed by association name.
 * @param array $options Options to use when validating record data (see above), See also $options of validates().
 * @return array|boolean If atomic: True on success, or false on failure.
 *    Otherwise: array similar to the $data array passed, but values are set to true/false
 *    depending on whether each record validated successfully.
 */
	public function validateAssociated(&$data, $options = array()) {
		$model = $this->getModel();
		$options = array_merge(array('atomic' => true, 'deep' => false), $options);
		$model->validationErrors = $validationErrors = $return = array();
		$model->create(null);
		$return[$model->alias] = true;
		if (!($model->set($data) && $model->validates($options))) {
			$validationErrors[$model->alias] = $model->validationErrors;
			$return[$model->alias] = false;
		}
		$data = $model->data;
		if (!empty($options['deep']) && isset($data[$model->alias])) {
			$recordData = $data[$model->alias];
			unset($data[$model->alias]);
			$data = array_merge($data, $recordData);
		}

		$associations = $model->getAssociated();
		foreach ($data as $association => &$values) {
			$validates = true;
			if (isset($associations[$association])) {
				if (in_array($associations[$association], array('belongsTo', 'hasOne'))) {
					if ($options['deep']) {
						$validates = $model->{$association}->validateAssociated($values, $options);
					} else {
						$model->{$association}->create(null);
						$validates = $model->{$association}->set($values) && $model->{$association}->validates($options);
						$data[$association] = $model->{$association}->data[$model->{$association}->alias];
					}
					if (is_array($validates)) {
						$validates = !in_array(false, Hash::flatten($validates), true);
					}
					$return[$association] = $validates;
				} elseif ($associations[$association] === 'hasMany') {
					$validates = $model->{$association}->validateMany($values, $options);
					$return[$association] = $validates;
				}
				if (!$validates || (is_array($validates) && in_array(false, $validates, true))) {
					$validationErrors[$association] = $model->{$association}->validationErrors;
				}
			}
		}

		$model->validationErrors = $validationErrors;
		if (isset($validationErrors[$model->alias])) {
			$model->validationErrors = $validationErrors[$model->alias];
			unset($validationErrors[$model->alias]);
			$model->validationErrors = array_merge($model->validationErrors, $validationErrors);
		}
		if (!$options['atomic']) {
			return $return;
		}
		if ($return[$model->alias] === false || !empty($model->validationErrors)) {
			return false;
		}
		return true;
	}

/**
 * Validates multiple individual records for a single model
 *
 * #### Options
 *
 * - atomic: If true (default), returns boolean. If false returns array.
 * - fieldList: Equivalent to the $fieldList parameter in Model::save()
 * - deep: If set to true, all associated data will be validated as well.
 *
 * Warning: This method could potentially change the passed argument `$data`,
 * If you do not want this to happen, make a copy of `$data` before passing it
 * to this method
 *
 * @param array $data Record data to validate. This should be a numerically-indexed array
 * @param array $options Options to use when validating record data (see above), See also $options of validates().
 * @return mixed If atomic: True on success, or false on failure.
 *    Otherwise: array similar to the $data array passed, but values are set to true/false
 *    depending on whether each record validated successfully.
 */
	public function validateMany(&$data, $options = array()) {
		$model = $this->getModel();
		$options = array_merge(array('atomic' => true, 'deep' => false), $options);
		$model->validationErrors = $validationErrors = $return = array();
		foreach ($data as $key => &$record) {
			if ($options['deep']) {
				$validates = $model->validateAssociated($record, $options);
			} else {
				$model->create(null);
				$validates = $model->set($record) && $model->validates($options);
				$data[$key] = $model->data;
			}
			if ($validates === false || (is_array($validates) && in_array(false, Hash::flatten($validates), true))) {
				$validationErrors[$key] = $model->validationErrors;
				$validates = false;
			} else {
				$validates = true;
			}
			$return[$key] = $validates;
		}
		$model->validationErrors = $validationErrors;
		if (!$options['atomic']) {
			return $return;
		}
		return empty($model->validationErrors);
	}

/**
 * Returns an array of fields that have failed validation. On the current model. This method will
 * actually run validation rules over data, not just return the messages.
 *
 * @param string $options An optional array of custom options to be made available in the beforeValidate callback
 * @return array Array of invalid fields
 * @see ModelValidator::validates()
 */
	public function errors($options = array()) {
		if (!$this->_triggerBeforeValidate($options)) {
			return false;
		}
		$model = $this->getModel();

		if (!$this->_parseRules()) {
			return $model->validationErrors;
		}

		$fieldList = isset($options['fieldList']) ? $options['fieldList'] : array();
		$exists = $model->exists();
		$methods = $this->getMethods();
		$fields = $this->_validationList($fieldList);

		foreach ($fields as $field) {
			$field->setMethods($methods);
			$field->validationDomain($model->validationDomain);
			$data = isset($model->data[$model->alias]) ? $model->data[$model->alias] : array();
			$errors = $field->validate($data, $exists);
			foreach ($errors as $error) {
				$this->invalidate($field->field, $error);
			}
		}

		$model->getEventManager()->dispatch(new Event('Model.afterValidate', $model));
		return $model->validationErrors;
	}

/**
 * Marks a field as invalid, optionally setting a message explaining
 * why the rule failed
 *
 * @param string $field The name of the field to invalidate
 * @param string $message Validation message explaining why the rule failed, defaults to true.
 * @return void
 */
	public function invalidate($field, $message = true) {
		$this->getModel()->validationErrors[$field][] = $message;
	}

/**
 * Gets all possible custom methods from the Model and attached Behaviors
 * to be used as validators
 *
 * @return array List of callables to be used as validation methods
 */
	public function getMethods() {
		$behaviors = $this->_model->Behaviors->enabled();
		if (!empty($this->_methods) && $behaviors === $this->_behaviors) {
			return $this->_methods;
		}
		$this->_behaviors = $behaviors;

		if (empty($this->_modelMethods)) {
			foreach (get_class_methods($this->_model) as $method) {
				$this->_modelMethods[strtolower($method)] = array($this->_model, $method);
			}
		}

		$methods = $this->_modelMethods;
		foreach (array_keys($this->_model->Behaviors->methods()) as $method) {
			$methods += array(strtolower($method) => array($this->_model, $method));
		}

		return $this->_methods = $methods;
	}

/**
 * Returns a Cake ValidationSet object containing all validation rules for a field, if no
 * params are passed then it returns an array with all Cake ValidationSet objects for each field
 *
 * @param string $name [optional] The fieldname to fetch. Defaults to null.
 * @return Cake\Model\Validator\ValidationSet|array
 */
	public function getField($name = null) {
		$this->_parseRules();
		if ($name !== null) {
			if (!empty($this->_fields[$name])) {
				return $this->_fields[$name];
			}
			return null;
		}
		return $this->_fields;
	}

/**
 * Sets the Cake ValidationSet objects from the `Model::$validate` property
 * If `Model::$validate` is not set or empty, this method returns false. True otherwise.
 *
 * @return boolean true if `Model::$validate` was processed, false otherwise
 */
	protected function _parseRules() {
		if ($this->_validate === $this->_model->validate) {
			return true;
		}

		if (empty($this->_model->validate)) {
			$this->_validate = array();
			$this->_fields = array();
			return false;
		}

		$this->_validate = $this->_model->validate;
		$this->_fields = array();
		$methods = $this->getMethods();
		foreach ($this->_validate as $fieldName => $ruleSet) {
			$this->_fields[$fieldName] = new ValidationSet($fieldName, $ruleSet);
			$this->_fields[$fieldName]->setMethods($methods);
		}
		return true;
	}

/**
 * Sets the I18n domain for validation messages. This method is chainable.
 *
 * @param string $validationDomain [optional] The validation domain to be used.
 * @return ModelValidator
 */
	public function setValidationDomain($validationDomain = null) {
		if (empty($validationDomain)) {
			$validationDomain = 'default';
		}
		$this->getModel()->validationDomain = $validationDomain;
		return $this;
	}

/**
 * Gets the model related to this validator
 *
 * @return Model
 */
	public function getModel() {
		return $this->_model;
	}

/**
 * Processes the Model's whitelist or passed fieldList and returns the list of fields
 * to be validated
 *
 * @param array $fieldList list of fields to be used for validation
 * @return array List of validation rules to be applied
 */
	protected function _validationList($fieldList = array()) {
		$model = $this->getModel();
		$whitelist = $model->whitelist;

		if (!empty($fieldList)) {
			if (!empty($fieldList[$model->alias]) && is_array($fieldList[$model->alias])) {
				$whitelist = $fieldList[$model->alias];
			} else {
				$whitelist = $fieldList;
			}
		}
		unset($fieldList);

		$validateList = array();
		if (empty($whitelist)) {
			return $this->_fields;
		}

		$this->validationErrors = array();
		foreach ((array)$whitelist as $f) {
			if (!empty($this->_fields[$f])) {
				$validateList[$f] = $this->_fields[$f];
			}
		}

		return $validateList;
	}

/**
 * Runs validation for hasAndBelongsToMany associations that have 'with' keys
 * set and data in the data set.
 *
 * @param array $options Array of options to use on Validation of with models
 * @return boolean Failure of validation on with models.
 * @see Model::validates()
 */
	protected function _validateWithModels($options) {
		$valid = true;
		$model = $this->getModel();

		foreach ($model->hasAndBelongsToMany as $assoc => $association) {
			if (empty($association['with']) || !isset($model->data[$assoc])) {
				continue;
			}
			list($join) = $model->joinModel($model->hasAndBelongsToMany[$assoc]['with']);
			$data = $model->data[$assoc];

			$newData = array();
			foreach ((array)$data as $row) {
				if (isset($row[$model->hasAndBelongsToMany[$assoc]['associationForeignKey']])) {
					$newData[] = $row;
				} elseif (isset($row[$join]) && isset($row[$join][$model->hasAndBelongsToMany[$assoc]['associationForeignKey']])) {
					$newData[] = $row[$join];
				}
			}
			foreach ($newData as $data) {
				$data[$model->hasAndBelongsToMany[$assoc]['foreignKey']] = $model->id;
				$model->{$join}->create($data);
				$valid = ($valid && $model->{$join}->validator()->validates($options));
			}
		}
		return $valid;
	}

/**
 * Propagates beforeValidate event
 *
 * @param array $options
 * @return boolean
 */
	protected function _triggerBeforeValidate($options = array()) {
		$model = $this->getModel();
		$event = new Event('Model.beforeValidate', $model, array($options));
		list($event->break, $event->breakOn) = array(true, false);
		$model->getEventManager()->dispatch($event);
		if ($event->isStopped()) {
			return false;
		}
		return true;
	}

/**
 * Returns wheter a rule set is defined for a field or not
 *
 * @param string $field name of the field to check
 * @return boolean
 */
	public function offsetExists($field) {
		$this->_parseRules();
		return isset($this->_fields[$field]);
	}

/**
 * Returns the rule set for a field
 *
 * @param string $field name of the field to check
<<<<<<< HEAD
 * @return Cake\Model\Validator\ValidationSet
 **/
=======
 * @return CakeValidationSet
 */
>>>>>>> 9c29fab4
	public function offsetGet($field) {
		$this->_parseRules();
		return $this->_fields[$field];
	}

/**
 * Sets the rule set for a field
 *
 * @param string $field name of the field to set
 * @param array|Cake\Model\Validator\ValidationSet $rules set of rules to apply to field
 * @return void
 */
	public function offsetSet($field, $rules) {
		$this->_parseRules();
		if (!$rules instanceof ValidationSet) {
			$rules = new ValidationSet($field, $rules);
			$methods = $this->getMethods();
			$rules->setMethods($methods);
		}
		$this->_fields[$field] = $rules;
	}

/**
 * Unsets the rulset for a field
 *
 * @param string $field name of the field to unset
 * @return void
 */
	public function offsetUnset($field) {
		$this->_parseRules();
		unset($this->_fields[$field]);
	}

/**
 * Returns an iterator for each of the fields to be validated
 *
 * @return ArrayIterator
 */
	public function getIterator() {
		$this->_parseRules();
		return new \ArrayIterator($this->_fields);
	}

/**
 * Returns the number of fields having validation rules
 *
 * @return int
 */
	public function count() {
		$this->_parseRules();
		return count($this->_fields);
	}

/**
 * Adds a new rule to a field's rule set. If second argumet is an array or instance of
 * Cake\Model\Validator\ValidationSet then rules list for the field will be replaced with second argument and
 * third argument will be ignored.
 *
 * ## Example:
 *
 * {{{
 *		$validator
 *			->add('title', 'required', array('rule' => 'notEmpty', 'required' => true))
 *			->add('user_id', 'valid', array('rule' => 'numeric', 'message' => 'Invalid User'))
 *
 *		$validator->add('password', array(
 *			'size' => array('rule' => array('between', 8, 20)),
 *			'hasSpecialCharacter' => array('rule' => 'validateSpecialchar', 'message' => 'not valid')
 *		));
 * }}}
 *
 * @param string $field The name of the field from wich the rule will be removed
 * @param string|array|Cake\Model\Validator\ValidationSet $name name of the rule to be added or list of rules for the field
 * @param array|Cake\Model\Validator\ValidationRule $rule or list of rules to be added to the field's rule set
 * @return ModelValidator this instance
 */
	public function add($field, $name, $rule = null) {
		$this->_parseRules();
		if ($name instanceof ValidationSet) {
			$this->_fields[$field] = $name;
			return $this;
		}

		if (!isset($this->_fields[$field])) {
			$rule = (is_string($name)) ? array($name => $rule) : $name;
			$this->_fields[$field] = new ValidationSet($field, $rule);
		} else {
			if (is_string($name)) {
				$this->_fields[$field]->setRule($name, $rule);
			} else {
				$this->_fields[$field]->setRules($name);
			}
		}

		$methods = $this->getMethods();
		$this->_fields[$field]->setMethods($methods);

		return $this;
	}

/**
 * Removes a rule from the set by its name
 *
 * ## Example:
 *
 * {{{
 *		$validator
 *			->remove('title', 'required')
 *			->remove('user_id')
 * }}}
 *
 * @param string $field The name of the field from wich the rule will be removed
 * @param string $rule the name of the rule to be removed
 * @return ModelValidator this instance
 */
	public function remove($field, $rule = null) {
		$this->_parseRules();
		if ($rule === null) {
			unset($this->_fields[$field]);
		} else {
			$this->_fields[$field]->removeRule($rule);
		}
		return $this;
	}
}<|MERGE_RESOLUTION|>--- conflicted
+++ resolved
@@ -478,13 +478,8 @@
  * Returns the rule set for a field
  *
  * @param string $field name of the field to check
-<<<<<<< HEAD
  * @return Cake\Model\Validator\ValidationSet
- **/
-=======
- * @return CakeValidationSet
- */
->>>>>>> 9c29fab4
+ */
 	public function offsetGet($field) {
 		$this->_parseRules();
 		return $this->_fields[$field];
