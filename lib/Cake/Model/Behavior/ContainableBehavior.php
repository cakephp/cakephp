<?php
/**
 * Behavior for binding management.
 *
 * Behavior to simplify manipulating a model's bindings when doing a find operation
 *
 * PHP 5
 *
 * CakePHP(tm) : Rapid Development Framework (http://cakephp.org)
 * Copyright (c) Cake Software Foundation, Inc. (http://cakefoundation.org)
 *
 * Licensed under The MIT License
 * For full copyright and license information, please see the LICENSE.txt
 * Redistributions of files must retain the above copyright notice.
 *
 * @copyright     Copyright (c) Cake Software Foundation, Inc. (http://cakefoundation.org)
 * @link          http://cakephp.org CakePHP(tm) Project
 * @package       Cake.Model.Behavior
 * @since         CakePHP(tm) v 1.2.0.5669
 * @license       http://www.opensource.org/licenses/mit-license.php MIT License
 */

App::uses('ModelBehavior', 'Model');

/**
 * Behavior to allow for dynamic and atomic manipulation of a Model's associations
 * used for a find call. Most useful for limiting the amount of associations and
 * data returned.
 *
 * @package       Cake.Model.Behavior
 * @link http://book.cakephp.org/2.0/en/core-libraries/behaviors/containable.html
 */
class ContainableBehavior extends ModelBehavior {

/**
 * Types of relationships available for models
 *
 * @var array
 */
	public $types = array('belongsTo', 'hasOne', 'hasMany', 'hasAndBelongsToMany');

/**
 * Runtime configuration for this behavior
 *
 * @var array
 */
	public $runtime = array();

/**
 * Initiate behavior for the model using specified settings.
 *
 * Available settings:
 *
 * - recursive: (boolean, optional) set to true to allow containable to automatically
 *   determine the recursiveness level needed to fetch specified models,
 *   and set the model recursiveness to this level. setting it to false
 *   disables this feature. DEFAULTS TO: true
 * - notices: (boolean, optional) issues E_NOTICES for bindings referenced in a
 *   containable call that are not valid. DEFAULTS TO: true
 * - autoFields: (boolean, optional) auto-add needed fields to fetch requested
 *   bindings. DEFAULTS TO: true
 *
 * @param Model $Model Model using the behavior
 * @param array $settings Settings to override for model.
 * @return void
 */
	public function setup(Model $Model, $settings = array()) {
		if (!isset($this->settings[$Model->alias])) {
			$this->settings[$Model->alias] = array('recursive' => true, 'notices' => true, 'autoFields' => true);
		}
		$this->settings[$Model->alias] = array_merge($this->settings[$Model->alias], $settings);
	}

/**
 * Runs before a find() operation. Used to allow 'contain' setting
 * as part of the find call, like this:
 *
 * `Model->find('all', array('contain' => array('Model1', 'Model2')));`
 *
 * {{{
 * Model->find('all', array('contain' => array(
 * 	'Model1' => array('Model11', 'Model12'),
 * 	'Model2',
 * 	'Model3' => array(
 * 		'Model31' => 'Model311',
 * 		'Model32',
 * 		'Model33' => array('Model331', 'Model332')
 * )));
 * }}}
 *
 * @param Model $Model Model using the behavior
 * @param array $query Query parameters as set by cake
 * @return array
 */
	public function beforeFind(Model $Model, $query) {
		$reset = (isset($query['reset']) ? $query['reset'] : true);
		$noContain = false;
		$contain = array();

		if (isset($this->runtime[$Model->alias]['contain'])) {
			$noContain = empty($this->runtime[$Model->alias]['contain']);
			$contain = $this->runtime[$Model->alias]['contain'];
			unset($this->runtime[$Model->alias]['contain']);
		}

		if (isset($query['contain'])) {
			$noContain = $noContain || empty($query['contain']);
			if ($query['contain'] !== false) {
				$contain = array_merge($contain, (array)$query['contain']);
			}
		}
		$noContain = $noContain && empty($contain);

		if ($noContain || empty($contain)) {
			if ($noContain) {
				$query['recursive'] = -1;
			}
			return $query;
		}
		if ((isset($contain[0]) && is_bool($contain[0])) || is_bool(end($contain))) {
			$reset = is_bool(end($contain))
				? array_pop($contain)
				: array_shift($contain);
		}
		$containments = $this->containments($Model, $contain);
		$map = $this->containmentsMap($containments);

		$mandatory = array();
		foreach ($containments['models'] as $model) {
			$instance = $model['instance'];
			$needed = $this->fieldDependencies($instance, $map, false);
			if (!empty($needed)) {
				$mandatory = array_merge($mandatory, $needed);
			}
			if ($contain) {
				$backupBindings = array();
				foreach ($this->types as $relation) {
					if (!empty($instance->__backAssociation[$relation])) {
						$backupBindings[$relation] = $instance->__backAssociation[$relation];
					} else {
						$backupBindings[$relation] = $instance->{$relation};
					}
				}
				foreach ($this->types as $type) {
					$unbind = array();
					foreach ($instance->{$type} as $assoc => $options) {
						if (!isset($model['keep'][$assoc])) {
							$unbind[] = $assoc;
						}
					}
					if (!empty($unbind)) {
						if (!$reset && empty($instance->__backOriginalAssociation)) {
							$instance->__backOriginalAssociation = $backupBindings;
						}
						$instance->unbindModel(array($type => $unbind), $reset);
					}
					foreach ($instance->{$type} as $assoc => $options) {
						if (isset($model['keep'][$assoc]) && !empty($model['keep'][$assoc])) {
							if (isset($model['keep'][$assoc]['fields'])) {
								$model['keep'][$assoc]['fields'] = $this->fieldDependencies($containments['models'][$assoc]['instance'], $map, $model['keep'][$assoc]['fields']);
							}
							if (!$reset && empty($instance->__backOriginalAssociation)) {
								$instance->__backOriginalAssociation = $backupBindings;
							} elseif ($reset) {
								$instance->__backAssociation[$type] = $backupBindings[$type];
							}
							$instance->{$type}[$assoc] = array_merge($instance->{$type}[$assoc], $model['keep'][$assoc]);
						}
						if (!$reset) {
							$instance->__backInnerAssociation[] = $assoc;
						}
					}
				}
			}
		}

		if ($this->settings[$Model->alias]['recursive']) {
			$query['recursive'] = (isset($query['recursive'])) ? max($query['recursive'], $containments['depth']) : $containments['depth'];
		}

		$autoFields = ($this->settings[$Model->alias]['autoFields']
					&& !in_array($Model->findQueryType, array('list', 'count'))
					&& !empty($query['fields']));

		if (!$autoFields) {
			return $query;
		}

		$query['fields'] = (array)$query['fields'];
		foreach (array('hasOne', 'belongsTo') as $type) {
			if (!empty($Model->{$type})) {
				foreach ($Model->{$type} as $assoc => $data) {
					if ($Model->useDbConfig == $Model->{$assoc}->useDbConfig && !empty($data['fields'])) {
						foreach ((array)$data['fields'] as $field) {
							$query['fields'][] = (strpos($field, '.') === false ? $assoc . '.' : '') . $field;
						}
					}
				}
			}
		}

		if (!empty($mandatory[$Model->alias])) {
			foreach ($mandatory[$Model->alias] as $field) {
<<<<<<< HEAD
				if ($field == '--primaryKey--') {
					$field = $Model->alias . '.' . $Model->primaryKey;
=======
				if ($field === '--primaryKey--') {
					$field = $Model->primaryKey;
>>>>>>> 43fccc1c
				} elseif (preg_match('/^.+\.\-\-[^-]+\-\-$/', $field)) {
					list($modelName, $field) = explode('.', $field);
					if ($Model->useDbConfig == $Model->{$modelName}->useDbConfig) {
						$field = $modelName . '.' . (
							($field === '--primaryKey--') ? $Model->$modelName->primaryKey : $field
						);
					} else {
						$field = null;
					}
				}
				if ($field !== null) {
					$query['fields'][] = $field;
				}
			}
		}
		$query['fields'] = array_unique($query['fields']);
		return $query;
	}

/**
 * Unbinds all relations from a model except the specified ones. Calling this function without
 * parameters unbinds all related models.
 *
 * @param Model $Model Model on which binding restriction is being applied
 * @return void
 * @link http://book.cakephp.org/2.0/en/core-libraries/behaviors/containable.html#using-containable
 */
	public function contain(Model $Model) {
		$args = func_get_args();
		$contain = call_user_func_array('am', array_slice($args, 1));
		$this->runtime[$Model->alias]['contain'] = $contain;
	}

/**
 * Permanently restore the original binding settings of given model, useful
 * for restoring the bindings after using 'reset' => false as part of the
 * contain call.
 *
 * @param Model $Model Model on which to reset bindings
 * @return void
 */
	public function resetBindings(Model $Model) {
		if (!empty($Model->__backOriginalAssociation)) {
			$Model->__backAssociation = $Model->__backOriginalAssociation;
			unset($Model->__backOriginalAssociation);
		}
		$Model->resetAssociations();
		if (!empty($Model->__backInnerAssociation)) {
			$assocs = $Model->__backInnerAssociation;
			$Model->__backInnerAssociation = array();
			foreach ($assocs as $currentModel) {
				$this->resetBindings($Model->$currentModel);
			}
		}
	}

/**
 * Process containments for model.
 *
 * @param Model $Model Model on which binding restriction is being applied
 * @param array $contain Parameters to use for restricting this model
 * @param array $containments Current set of containments
 * @param boolean $throwErrors Whether non-existent bindings show throw errors
 * @return array Containments
 */
	public function containments(Model $Model, $contain, $containments = array(), $throwErrors = null) {
		$options = array('className', 'joinTable', 'with', 'foreignKey', 'associationForeignKey', 'conditions', 'fields', 'order', 'limit', 'offset', 'unique', 'finderQuery');
		$keep = array();
		if ($throwErrors === null) {
			$throwErrors = (empty($this->settings[$Model->alias]) ? true : $this->settings[$Model->alias]['notices']);
		}
		foreach ((array)$contain as $name => $children) {
			if (is_numeric($name)) {
				$name = $children;
				$children = array();
			}
			if (preg_match('/(?<!\.)\(/', $name)) {
				$name = str_replace('(', '.(', $name);
			}
			if (strpos($name, '.') !== false) {
				$chain = explode('.', $name);
				$name = array_shift($chain);
				$children = array(implode('.', $chain) => $children);
			}

			$children = (array)$children;
			foreach ($children as $key => $val) {
				if (is_string($key) && is_string($val) && !in_array($key, $options, true)) {
					$children[$key] = (array)$val;
				}
			}

			$keys = array_keys($children);
			if ($keys && isset($children[0])) {
				$keys = array_merge(array_values($children), $keys);
			}

			foreach ($keys as $i => $key) {
				if (is_array($key)) {
					continue;
				}
				$optionKey = in_array($key, $options, true);
				if (!$optionKey && is_string($key) && preg_match('/^[a-z(]/', $key) && (!isset($Model->{$key}) || !is_object($Model->{$key}))) {
					$option = 'fields';
					$val = array($key);
					if ($key{0} === '(') {
						$val = preg_split('/\s*,\s*/', substr($key, 1, -1));
					} elseif (preg_match('/ASC|DESC$/', $key)) {
						$option = 'order';
						$val = $Model->{$name}->alias . '.' . $key;
					} elseif (preg_match('/[ =!]/', $key)) {
						$option = 'conditions';
						$val = $Model->{$name}->alias . '.' . $key;
					}
					$children[$option] = is_array($val) ? $val : array($val);
					$newChildren = null;
					if (!empty($name) && !empty($children[$key])) {
						$newChildren = $children[$key];
					}
					unset($children[$key], $children[$i]);
					$key = $option;
					$optionKey = true;
					if (!empty($newChildren)) {
						$children = Hash::merge($children, $newChildren);
					}
				}
				if ($optionKey && isset($children[$key])) {
					if (!empty($keep[$name][$key]) && is_array($keep[$name][$key])) {
						$keep[$name][$key] = array_merge((isset($keep[$name][$key]) ? $keep[$name][$key] : array()), (array)$children[$key]);
					} else {
						$keep[$name][$key] = $children[$key];
					}
					unset($children[$key]);
				}
			}

			if (!isset($Model->{$name}) || !is_object($Model->{$name})) {
				if ($throwErrors) {
					trigger_error(__d('cake_dev', 'Model "%s" is not associated with model "%s"', $Model->alias, $name), E_USER_WARNING);
				}
				continue;
			}

			$containments = $this->containments($Model->{$name}, $children, $containments);
			$depths[] = $containments['depth'] + 1;
			if (!isset($keep[$name])) {
				$keep[$name] = array();
			}
		}

		if (!isset($containments['models'][$Model->alias])) {
			$containments['models'][$Model->alias] = array('keep' => array(), 'instance' => &$Model);
		}

		$containments['models'][$Model->alias]['keep'] = array_merge($containments['models'][$Model->alias]['keep'], $keep);
		$containments['depth'] = empty($depths) ? 0 : max($depths);
		return $containments;
	}

/**
 * Calculate needed fields to fetch the required bindings for the given model.
 *
 * @param Model $Model Model
 * @param array $map Map of relations for given model
 * @param array|boolean $fields If array, fields to initially load, if false use $Model as primary model
 * @return array Fields
 */
	public function fieldDependencies(Model $Model, $map, $fields = array()) {
		if ($fields === false) {
			foreach ($map as $parent => $children) {
				foreach ($children as $type => $bindings) {
					foreach ($bindings as $dependency) {
						if ($type === 'hasAndBelongsToMany') {
							$fields[$parent][] = '--primaryKey--';
						} elseif ($type === 'belongsTo') {
							$fields[$parent][] = $dependency . '.--primaryKey--';
						}
					}
				}
			}
			return $fields;
		}
		if (empty($map[$Model->alias])) {
			return $fields;
		}
		foreach ($map[$Model->alias] as $type => $bindings) {
			foreach ($bindings as $dependency) {
				$innerFields = array();
				switch ($type) {
					case 'belongsTo':
						$fields[] = $Model->{$type}[$dependency]['foreignKey'];
						break;
					case 'hasOne':
					case 'hasMany':
						$innerFields[] = $Model->$dependency->primaryKey;
						$fields[] = $Model->primaryKey;
						break;
				}
				if (!empty($innerFields) && !empty($Model->{$type}[$dependency]['fields'])) {
					$Model->{$type}[$dependency]['fields'] = array_unique(array_merge($Model->{$type}[$dependency]['fields'], $innerFields));
				}
			}
		}
		return array_unique($fields);
	}

/**
 * Build the map of containments
 *
 * @param array $containments Containments
 * @return array Built containments
 */
	public function containmentsMap($containments) {
		$map = array();
		foreach ($containments['models'] as $name => $model) {
			$instance = $model['instance'];
			foreach ($this->types as $type) {
				foreach ($instance->{$type} as $assoc => $options) {
					if (isset($model['keep'][$assoc])) {
						$map[$name][$type] = isset($map[$name][$type]) ? array_merge($map[$name][$type], (array)$assoc) : (array)$assoc;
					}
				}
			}
		}
		return $map;
	}

}<|MERGE_RESOLUTION|>--- conflicted
+++ resolved
@@ -201,13 +201,8 @@
 
 		if (!empty($mandatory[$Model->alias])) {
 			foreach ($mandatory[$Model->alias] as $field) {
-<<<<<<< HEAD
 				if ($field == '--primaryKey--') {
 					$field = $Model->alias . '.' . $Model->primaryKey;
-=======
-				if ($field === '--primaryKey--') {
-					$field = $Model->primaryKey;
->>>>>>> 43fccc1c
 				} elseif (preg_match('/^.+\.\-\-[^-]+\-\-$/', $field)) {
 					list($modelName, $field) = explode('.', $field);
 					if ($Model->useDbConfig == $Model->{$modelName}->useDbConfig) {
