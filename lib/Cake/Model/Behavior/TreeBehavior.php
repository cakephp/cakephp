<?php
/**
 * Tree behavior class.
 *
 * Enables a model object to act as a node-based tree.
 *
 * PHP 5
 *
 * CakePHP :  Rapid Development Framework (http://cakephp.org)
 * Copyright (c) Cake Software Foundation, Inc. (http://cakefoundation.org)
 *
 * Licensed under The MIT License
 * For full copyright and license information, please see the LICENSE.txt
 * Redistributions of files must retain the above copyright notice.
 *
 * @copyright     Copyright (c) Cake Software Foundation, Inc. (http://cakefoundation.org)
 * @link          http://cakephp.org CakePHP Project
 * @package       Cake.Model.Behavior
 * @since         CakePHP v 1.2.0.4487
 * @license       http://www.opensource.org/licenses/mit-license.php MIT License
 */
<<<<<<< HEAD
namespace Cake\Model\Behavior;

use Cake\Model\ConnectionManager;
use Cake\Model\Model;
use Cake\Model\ModelBehavior;
use Cake\Utility\Hash;
=======

App::uses('ModelBehavior', 'Model');
>>>>>>> 3303a2cd

/**
 * Tree Behavior.
 *
 * Enables a model object to act as a node-based tree. Using Modified Preorder Tree Traversal
 *
 * @see http://en.wikipedia.org/wiki/Tree_traversal
 * @package       Cake.Model.Behavior
 * @link http://book.cakephp.org/2.0/en/core-libraries/behaviors/tree.html
 */
class TreeBehavior extends ModelBehavior {

/**
 * Errors
 *
 * @var array
 */
	public $errors = array();

/**
 * Defaults
 *
 * @var array
 */
	protected $_defaults = array(
		'parent' => 'parent_id', 'left' => 'lft', 'right' => 'rght',
		'scope' => '1 = 1', 'type' => 'nested', '__parentChange' => false, 'recursive' => -1
	);

/**
 * Used to preserve state between delete callbacks.
 *
 * @var array
 */
	protected $_deletedRow = array();

/**
 * Initiate Tree behavior
 *
 * @param Model $Model instance of model
 * @param array $config array of configuration settings.
 * @return void
 */
	public function setup(Model $Model, $config = array()) {
		if (isset($config[0])) {
			$config['type'] = $config[0];
			unset($config[0]);
		}
		$settings = array_merge($this->_defaults, $config);

		if (in_array($settings['scope'], $Model->getAssociated('belongsTo'))) {
			$data = $Model->getAssociated($settings['scope']);
			$Parent = $Model->{$settings['scope']};
			$settings['scope'] = $Model->escapeField($data['foreignKey']) . ' = ' . $Parent->escapeField();
			$settings['recursive'] = 0;
		}
		$this->settings[$Model->alias] = $settings;
	}

/**
 * After save method. Called after all saves
 *
 * Overridden to transparently manage setting the lft and rght fields if and only if the parent field is included in the
 * parameters to be saved.
 *
 * @param Model $Model Model instance.
 * @param boolean $created indicates whether the node just saved was created or updated
 * @return boolean true on success, false on failure
 */
	public function afterSave(Model $Model, $created) {
		extract($this->settings[$Model->alias]);
		if ($created) {
			if ((isset($Model->data[$Model->alias][$parent])) && $Model->data[$Model->alias][$parent]) {
				return $this->_setParent($Model, $Model->data[$Model->alias][$parent], $created);
			}
		} elseif ($this->settings[$Model->alias]['__parentChange']) {
			$this->settings[$Model->alias]['__parentChange'] = false;
			return $this->_setParent($Model, $Model->data[$Model->alias][$parent]);
		}
	}

/**
 * Runs before a find() operation
 *
 * @param Model $Model	Model using the behavior
 * @param array $query Query parameters as set by cake
 * @return array
 */
	public function beforeFind(Model $Model, $query) {
		if ($Model->findQueryType === 'threaded' && !isset($query['parent'])) {
			$query['parent'] = $this->settings[$Model->alias]['parent'];
		}
		return $query;
	}

/**
 * Stores the record about to be deleted.
 *
 * This is used to delete child nodes in the afterDelete.
 *
 * @param Model $Model Model instance
 * @param boolean $cascade
 * @return boolean
 */
	public function beforeDelete(Model $Model, $cascade = true) {
		extract($this->settings[$Model->alias]);
		$data = $Model->find('first', array(
			'conditions' => array($Model->escapeField($Model->primaryKey) => $Model->id),
			'fields' => array($Model->escapeField($left), $Model->escapeField($right)),
			'recursive' => -1));
		if ($data) {
			$this->_deletedRow[$Model->alias] = current($data);
		}
		return true;
	}

/**
 * After delete method.
 *
 * Will delete the current node and all children using the deleteAll method and sync the table
 *
 * @param Model $Model Model instance
 * @return boolean true to continue, false to abort the delete
 */
	public function afterDelete(Model $Model) {
		extract($this->settings[$Model->alias]);
		$data = $this->_deletedRow[$Model->alias];
		$this->_deletedRow[$Model->alias] = null;

		if (!$data[$right] || !$data[$left]) {
			return true;
		}
		$diff = $data[$right] - $data[$left] + 1;

		if ($diff > 2) {
			if (is_string($scope)) {
				$scope = array($scope);
			}
			$scope[][$Model->escapeField($left) . " BETWEEN ? AND ?"] = array($data[$left] + 1, $data[$right] - 1);
			$Model->deleteAll($scope);
		}
		$this->_sync($Model, $diff, '-', '> ' . $data[$right]);
		return true;
	}

/**
 * Before save method. Called before all saves
 *
 * Overridden to transparently manage setting the lft and rght fields if and only if the parent field is included in the
 * parameters to be saved. For newly created nodes with NO parent the left and right field values are set directly by
 * this method bypassing the setParent logic.
 *
 * @since         1.2
 * @param Model $Model Model instance
 * @return boolean true to continue, false to abort the save
 */
	public function beforeSave(Model $Model) {
		extract($this->settings[$Model->alias]);

		$this->_addToWhitelist($Model, array($left, $right));
		if (!$Model->id || !$Model->exists()) {
			if (array_key_exists($parent, $Model->data[$Model->alias]) && $Model->data[$Model->alias][$parent]) {
				$parentNode = $Model->find('first', array(
					'conditions' => array($scope, $Model->escapeField() => $Model->data[$Model->alias][$parent]),
					'fields' => array($Model->primaryKey, $right), 'recursive' => $recursive
				));
				if (!$parentNode) {
					return false;
				}
				list($parentNode) = array_values($parentNode);
				$Model->data[$Model->alias][$left] = 0;
				$Model->data[$Model->alias][$right] = 0;
			} else {
				$edge = $this->_getMax($Model, $scope, $right, $recursive);
				$Model->data[$Model->alias][$left] = $edge + 1;
				$Model->data[$Model->alias][$right] = $edge + 2;
			}
		} elseif (array_key_exists($parent, $Model->data[$Model->alias])) {
			if ($Model->data[$Model->alias][$parent] != $Model->field($parent)) {
				$this->settings[$Model->alias]['__parentChange'] = true;
			}
			if (!$Model->data[$Model->alias][$parent]) {
				$Model->data[$Model->alias][$parent] = null;
				$this->_addToWhitelist($Model, $parent);
			} else {
				$values = $Model->find('first', array(
					'conditions' => array($scope, $Model->escapeField() => $Model->id),
					'fields' => array($Model->primaryKey, $parent, $left, $right), 'recursive' => $recursive)
				);

				if ($values === false) {
					return false;
				}
				list($node) = array_values($values);

				$parentNode = $Model->find('first', array(
					'conditions' => array($scope, $Model->escapeField() => $Model->data[$Model->alias][$parent]),
					'fields' => array($Model->primaryKey, $left, $right), 'recursive' => $recursive
				));
				if (!$parentNode) {
					return false;
				}
				list($parentNode) = array_values($parentNode);

				if (($node[$left] < $parentNode[$left]) && ($parentNode[$right] < $node[$right])) {
					return false;
				} elseif ($node[$Model->primaryKey] == $parentNode[$Model->primaryKey]) {
					return false;
				}
			}
		}
		return true;
	}

/**
 * Get the number of child nodes
 *
 * If the direct parameter is set to true, only the direct children are counted (based upon the parent_id field)
 * If false is passed for the id parameter, all top level nodes are counted, or all nodes are counted.
 *
 * @param Model $Model Model instance
 * @param integer|string|boolean $id The ID of the record to read or false to read all top level nodes
 * @param boolean $direct whether to count direct, or all, children
 * @return integer number of child nodes
 * @link http://book.cakephp.org/2.0/en/core-libraries/behaviors/tree.html#TreeBehavior::childCount
 */
	public function childCount(Model $Model, $id = null, $direct = false) {
		if (is_array($id)) {
			extract(array_merge(array('id' => null), $id));
		}
		if ($id === null && $Model->id) {
			$id = $Model->id;
		} elseif (!$id) {
			$id = null;
		}
		extract($this->settings[$Model->alias]);

		if ($direct) {
			return $Model->find('count', array('conditions' => array($scope, $Model->escapeField($parent) => $id)));
		}

		if ($id === null) {
			return $Model->find('count', array('conditions' => $scope));
		} elseif ($Model->id === $id && isset($Model->data[$Model->alias][$left]) && isset($Model->data[$Model->alias][$right])) {
			$data = $Model->data[$Model->alias];
		} else {
			$data = $Model->find('first', array('conditions' => array($scope, $Model->escapeField() => $id), 'recursive' => $recursive));
			if (!$data) {
				return 0;
			}
			$data = $data[$Model->alias];
		}
		return ($data[$right] - $data[$left] - 1) / 2;
	}

/**
 * Get the child nodes of the current model
 *
 * If the direct parameter is set to true, only the direct children are returned (based upon the parent_id field)
 * If false is passed for the id parameter, top level, or all (depending on direct parameter appropriate) are counted.
 *
 * @param Model $Model Model instance
 * @param integer|string $id The ID of the record to read
 * @param boolean $direct whether to return only the direct, or all, children
 * @param string|array $fields Either a single string of a field name, or an array of field names
 * @param string $order SQL ORDER BY conditions (e.g. "price DESC" or "name ASC") defaults to the tree order
 * @param integer $limit SQL LIMIT clause, for calculating items per page.
 * @param integer $page Page number, for accessing paged data
 * @param integer $recursive The number of levels deep to fetch associated records
 * @return array Array of child nodes
 * @link http://book.cakephp.org/2.0/en/core-libraries/behaviors/tree.html#TreeBehavior::children
 */
	public function children(Model $Model, $id = null, $direct = false, $fields = null, $order = null, $limit = null, $page = 1, $recursive = null) {
		if (is_array($id)) {
			extract(array_merge(array('id' => null), $id));
		}
		$overrideRecursive = $recursive;

		if ($id === null && $Model->id) {
			$id = $Model->id;
		} elseif (!$id) {
			$id = null;
		}

		extract($this->settings[$Model->alias]);

		if (!is_null($overrideRecursive)) {
			$recursive = $overrideRecursive;
		}
		if (!$order) {
			$order = $Model->escapeField($left) . " asc";
		}
		if ($direct) {
			$conditions = array($scope, $Model->escapeField($parent) => $id);
			return $Model->find('all', compact('conditions', 'fields', 'order', 'limit', 'page', 'recursive'));
		}

		if (!$id) {
			$conditions = $scope;
		} else {
			$result = array_values((array)$Model->find('first', array(
				'conditions' => array($scope, $Model->escapeField() => $id),
				'fields' => array($left, $right),
				'recursive' => $recursive
			)));

			if (empty($result) || !isset($result[0])) {
				return array();
			}
			$conditions = array($scope,
				$Model->escapeField($right) . ' <' => $result[0][$right],
				$Model->escapeField($left) . ' >' => $result[0][$left]
			);
		}
		return $Model->find('all', compact('conditions', 'fields', 'order', 'limit', 'page', 'recursive'));
	}

/**
 * A convenience method for returning a hierarchical array used for HTML select boxes
 *
 * @param Model $Model Model instance
 * @param string|array $conditions SQL conditions as a string or as an array('field' =>'value',...)
 * @param string $keyPath A string path to the key, i.e. "{n}.Post.id"
 * @param string $valuePath A string path to the value, i.e. "{n}.Post.title"
 * @param string $spacer The character or characters which will be repeated
 * @param integer $recursive The number of levels deep to fetch associated records
 * @return array An associative array of records, where the id is the key, and the display field is the value
 * @link http://book.cakephp.org/2.0/en/core-libraries/behaviors/tree.html#TreeBehavior::generateTreeList
 */
	public function generateTreeList(Model $Model, $conditions = null, $keyPath = null, $valuePath = null, $spacer = '_', $recursive = null) {
		$overrideRecursive = $recursive;
		extract($this->settings[$Model->alias]);
		if (!is_null($overrideRecursive)) {
			$recursive = $overrideRecursive;
		}

		$fields = null;
		if (!$keyPath && !$valuePath && $Model->hasField($Model->displayField)) {
			$fields = array($Model->primaryKey, $Model->displayField, $left, $right);
		}

		if (!$keyPath) {
			$keyPath = '{n}.' . $Model->alias . '.' . $Model->primaryKey;
		}

		if (!$valuePath) {
			$valuePath = array('%s%s', '{n}.tree_prefix', '{n}.' . $Model->alias . '.' . $Model->displayField);

		} elseif (is_string($valuePath)) {
			$valuePath = array('%s%s', '{n}.tree_prefix', $valuePath);

		} else {
			array_unshift($valuePath, '%s' . $valuePath[0], '{n}.tree_prefix');
		}
		$order = $Model->escapeField($left) . " asc";
		$results = $Model->find('all', compact('conditions', 'fields', 'order', 'recursive'));
		$stack = array();

		foreach ($results as $i => $result) {
			$count = count($stack);
			while ($stack && ($stack[$count - 1] < $result[$Model->alias][$right])) {
				array_pop($stack);
				$count--;
			}
			$results[$i]['tree_prefix'] = str_repeat($spacer, $count);
			$stack[] = $result[$Model->alias][$right];
		}
		if (empty($results)) {
			return array();
		}
		return Hash::combine($results, $keyPath, $valuePath);
	}

/**
 * Get the parent node
 *
 * reads the parent id and returns this node
 *
 * @param Model $Model Model instance
 * @param integer|string $id The ID of the record to read
 * @param string|array $fields
 * @param integer $recursive The number of levels deep to fetch associated records
 * @return array|boolean Array of data for the parent node
 * @link http://book.cakephp.org/2.0/en/core-libraries/behaviors/tree.html#TreeBehavior::getParentNode
 */
	public function getParentNode(Model $Model, $id = null, $fields = null, $recursive = null) {
		if (is_array($id)) {
			extract(array_merge(array('id' => null), $id));
		}
		$overrideRecursive = $recursive;
		if (empty($id)) {
			$id = $Model->id;
		}
		extract($this->settings[$Model->alias]);
		if (!is_null($overrideRecursive)) {
			$recursive = $overrideRecursive;
		}
		$parentId = $Model->find('first', array('conditions' => array($Model->primaryKey => $id), 'fields' => array($parent), 'recursive' => -1));

		if ($parentId) {
			$parentId = $parentId[$Model->alias][$parent];
			$parent = $Model->find('first', array('conditions' => array($Model->escapeField() => $parentId), 'fields' => $fields, 'recursive' => $recursive));

			return $parent;
		}
		return false;
	}

/**
 * Get the path to the given node
 *
 * @param Model $Model Model instance
 * @param integer|string $id The ID of the record to read
 * @param string|array $fields Either a single string of a field name, or an array of field names
 * @param integer $recursive The number of levels deep to fetch associated records
 * @return array Array of nodes from top most parent to current node
 * @link http://book.cakephp.org/2.0/en/core-libraries/behaviors/tree.html#TreeBehavior::getPath
 */
	public function getPath(Model $Model, $id = null, $fields = null, $recursive = null) {
		if (is_array($id)) {
			extract(array_merge(array('id' => null), $id));
		}
		$overrideRecursive = $recursive;
		if (empty($id)) {
			$id = $Model->id;
		}
		extract($this->settings[$Model->alias]);
		if (!is_null($overrideRecursive)) {
			$recursive = $overrideRecursive;
		}
		$result = $Model->find('first', array('conditions' => array($Model->escapeField() => $id), 'fields' => array($left, $right), 'recursive' => $recursive));
		if ($result) {
			$result = array_values($result);
		} else {
			return null;
		}
		$item = $result[0];
		$results = $Model->find('all', array(
			'conditions' => array($scope, $Model->escapeField($left) . ' <=' => $item[$left], $Model->escapeField($right) . ' >=' => $item[$right]),
			'fields' => $fields, 'order' => array($Model->escapeField($left) => 'asc'), 'recursive' => $recursive
		));
		return $results;
	}

/**
 * Reorder the node without changing the parent.
 *
 * If the node is the last child, or is a top level node with no subsequent node this method will return false
 *
 * @param Model $Model Model instance
 * @param integer|string $id The ID of the record to move
 * @param integer|boolean $number how many places to move the node or true to move to last position
 * @return boolean true on success, false on failure
 * @link http://book.cakephp.org/2.0/en/core-libraries/behaviors/tree.html#TreeBehavior::moveDown
 */
	public function moveDown(Model $Model, $id = null, $number = 1) {
		if (is_array($id)) {
			extract(array_merge(array('id' => null), $id));
		}
		if (!$number) {
			return false;
		}
		if (empty($id)) {
			$id = $Model->id;
		}
		extract($this->settings[$Model->alias]);
		list($node) = array_values($Model->find('first', array(
			'conditions' => array($scope, $Model->escapeField() => $id),
			'fields' => array($Model->primaryKey, $left, $right, $parent), 'recursive' => $recursive
		)));
		if ($node[$parent]) {
			list($parentNode) = array_values($Model->find('first', array(
				'conditions' => array($scope, $Model->escapeField() => $node[$parent]),
				'fields' => array($Model->primaryKey, $left, $right), 'recursive' => $recursive
			)));
			if (($node[$right] + 1) == $parentNode[$right]) {
				return false;
			}
		}
		$nextNode = $Model->find('first', array(
			'conditions' => array($scope, $Model->escapeField($left) => ($node[$right] + 1)),
			'fields' => array($Model->primaryKey, $left, $right), 'recursive' => $recursive)
		);
		if ($nextNode) {
			list($nextNode) = array_values($nextNode);
		} else {
			return false;
		}
		$edge = $this->_getMax($Model, $scope, $right, $recursive);
		$this->_sync($Model, $edge - $node[$left] + 1, '+', 'BETWEEN ' . $node[$left] . ' AND ' . $node[$right]);
		$this->_sync($Model, $nextNode[$left] - $node[$left], '-', 'BETWEEN ' . $nextNode[$left] . ' AND ' . $nextNode[$right]);
		$this->_sync($Model, $edge - $node[$left] - ($nextNode[$right] - $nextNode[$left]), '-', '> ' . $edge);

		if (is_int($number)) {
			$number--;
		}
		if ($number) {
			$this->moveDown($Model, $id, $number);
		}
		return true;
	}

/**
 * Reorder the node without changing the parent.
 *
 * If the node is the first child, or is a top level node with no previous node this method will return false
 *
 * @param Model $Model Model instance
 * @param integer|string $id The ID of the record to move
 * @param integer|boolean $number how many places to move the node, or true to move to first position
 * @return boolean true on success, false on failure
 * @link http://book.cakephp.org/2.0/en/core-libraries/behaviors/tree.html#TreeBehavior::moveUp
 */
	public function moveUp(Model $Model, $id = null, $number = 1) {
		if (is_array($id)) {
			extract(array_merge(array('id' => null), $id));
		}
		if (!$number) {
			return false;
		}
		if (empty($id)) {
			$id = $Model->id;
		}
		extract($this->settings[$Model->alias]);
		list($node) = array_values($Model->find('first', array(
			'conditions' => array($scope, $Model->escapeField() => $id),
			'fields' => array($Model->primaryKey, $left, $right, $parent), 'recursive' => $recursive
		)));
		if ($node[$parent]) {
			list($parentNode) = array_values($Model->find('first', array(
				'conditions' => array($scope, $Model->escapeField() => $node[$parent]),
				'fields' => array($Model->primaryKey, $left, $right), 'recursive' => $recursive
			)));
			if (($node[$left] - 1) == $parentNode[$left]) {
				return false;
			}
		}
		$previousNode = $Model->find('first', array(
			'conditions' => array($scope, $Model->escapeField($right) => ($node[$left] - 1)),
			'fields' => array($Model->primaryKey, $left, $right),
			'recursive' => $recursive
		));

		if ($previousNode) {
			list($previousNode) = array_values($previousNode);
		} else {
			return false;
		}
		$edge = $this->_getMax($Model, $scope, $right, $recursive);
		$this->_sync($Model, $edge - $previousNode[$left] + 1, '+', 'BETWEEN ' . $previousNode[$left] . ' AND ' . $previousNode[$right]);
		$this->_sync($Model, $node[$left] - $previousNode[$left], '-', 'BETWEEN ' . $node[$left] . ' AND ' . $node[$right]);
		$this->_sync($Model, $edge - $previousNode[$left] - ($node[$right] - $node[$left]), '-', '> ' . $edge);
		if (is_int($number)) {
			$number--;
		}
		if ($number) {
			$this->moveUp($Model, $id, $number);
		}
		return true;
	}

/**
 * Recover a corrupted tree
 *
 * The mode parameter is used to specify the source of info that is valid/correct. The opposite source of data
 * will be populated based upon that source of info. E.g. if the MPTT fields are corrupt or empty, with the $mode
 * 'parent' the values of the parent_id field will be used to populate the left and right fields. The missingParentAction
 * parameter only applies to "parent" mode and determines what to do if the parent field contains an id that is not present.
 *
 * @param Model $Model Model instance
 * @param string $mode parent or tree
 * @param string|integer $missingParentAction 'return' to do nothing and return, 'delete' to
 * delete, or the id of the parent to set as the parent_id
 * @return boolean true on success, false on failure
 * @link http://book.cakephp.org/2.0/en/core-libraries/behaviors/tree.html#TreeBehavior::recover
 */
	public function recover(Model $Model, $mode = 'parent', $missingParentAction = null) {
		if (is_array($mode)) {
			extract(array_merge(array('mode' => 'parent'), $mode));
		}
		extract($this->settings[$Model->alias]);
		$Model->recursive = $recursive;
		if ($mode === 'parent') {
			$Model->bindModel(array('belongsTo' => array('VerifyParent' => array(
				'className' => $Model->name,
				'foreignKey' => $parent,
				'fields' => array($Model->primaryKey, $left, $right, $parent),
			))));
			$missingParents = $Model->find('list', array(
				'recursive' => 0,
				'conditions' => array($scope, array(
					'NOT' => array($Model->escapeField($parent) => null), $Model->VerifyParent->escapeField() => null
				))
			));
			$Model->unbindModel(array('belongsTo' => array('VerifyParent')));
			if ($missingParents) {
				if ($missingParentAction === 'return') {
					foreach ($missingParents as $id => $display) {
						$this->errors[] = 'cannot find the parent for ' . $Model->alias . ' with id ' . $id . '(' . $display . ')';
					}
					return false;
				} elseif ($missingParentAction === 'delete') {
					$Model->deleteAll(array($Model->escapeField($Model->primaryKey) => array_flip($missingParents)), false);
				} else {
					$Model->updateAll(array($Model->escapeField($parent) => $missingParentAction), array($Model->escapeField($Model->primaryKey) => array_flip($missingParents)));
				}
			}

			$this->_recoverByParentId($Model);
		} else {
			$db = ConnectionManager::getDataSource($Model->useDbConfig);
			foreach ($Model->find('all', array('conditions' => $scope, 'fields' => array($Model->primaryKey, $parent), 'order' => $left)) as $array) {
				$path = $this->getPath($Model, $array[$Model->alias][$Model->primaryKey]);
				$parentId = null;
				if (count($path) > 1) {
					$parentId = $path[count($path) - 2][$Model->alias][$Model->primaryKey];
				}
				$Model->updateAll(array($parent => $db->value($parentId, $parent)), array($Model->escapeField() => $array[$Model->alias][$Model->primaryKey]));
			}
		}
		return true;
	}

/**
 * _recoverByParentId
 *
 * Recursive helper function used by recover
 *
 * @param Model $Model
 * @param integer $counter
 * @param mixed $parentId
 * @return integer $counter
 */
	protected function _recoverByParentId(Model $Model, $counter = 1, $parentId = null) {
		$params = array(
			'conditions' => array(
				$this->settings[$Model->alias]['parent'] => $parentId
			),
			'fields' => array($Model->primaryKey),
			'page' => 1,
			'limit' => 100,
			'order' => array($Model->primaryKey)
		);

		$scope = $this->settings[$Model->alias]['scope'];
		if ($scope && ($scope !== '1 = 1' && $scope !== true)) {
			$conditions[] = $scope;
		}

		$children = $Model->find('all', $params);
		$hasChildren = (bool)$children;

		if (!is_null($parentId)) {
			if ($hasChildren) {
				$Model->updateAll(
					array($this->settings[$Model->alias]['left'] => $counter),
					array($Model->escapeField() => $parentId)
				);
				$counter++;
			} else {
				$Model->updateAll(
					array(
						$this->settings[$Model->alias]['left'] => $counter,
						$this->settings[$Model->alias]['right'] => $counter + 1
					),
					array($Model->escapeField() => $parentId)
				);
				$counter += 2;
			}
		}

		while ($children) {
			foreach ($children as $row) {
				$counter = $this->_recoverByParentId($Model, $counter, $row[$Model->alias][$Model->primaryKey]);
			}

			if (count($children) !== $params['limit']) {
				break;
			}
			$params['page']++;
			$children = $Model->find('all', $params);
		}

		if (!is_null($parentId) && $hasChildren) {
			$Model->updateAll(
				array($this->settings[$Model->alias]['right'] => $counter),
				array($Model->escapeField() => $parentId)
			);
			$counter++;
		}

		return $counter;
	}

/**
 * Reorder method.
 *
 * Reorders the nodes (and child nodes) of the tree according to the field and direction specified in the parameters.
 * This method does not change the parent of any node.
 *
 * Requires a valid tree, by default it verifies the tree before beginning.
 *
 * Options:
 *
 * - 'id' id of record to use as top node for reordering
 * - 'field' Which field to use in reordering defaults to displayField
 * - 'order' Direction to order either DESC or ASC (defaults to ASC)
 * - 'verify' Whether or not to verify the tree before reorder. defaults to true.
 *
 * @param Model $Model Model instance
 * @param array $options array of options to use in reordering.
 * @return boolean true on success, false on failure
 * @link http://book.cakephp.org/2.0/en/core-libraries/behaviors/tree.html#TreeBehavior::reorder
 */
	public function reorder(Model $Model, $options = array()) {
		$options = array_merge(array('id' => null, 'field' => $Model->displayField, 'order' => 'ASC', 'verify' => true), $options);
		extract($options);
		if ($verify && !$this->verify($Model)) {
			return false;
		}
		$verify = false;
		extract($this->settings[$Model->alias]);
		$fields = array($Model->primaryKey, $field, $left, $right);
		$sort = $field . ' ' . $order;
		$nodes = $this->children($Model, $id, true, $fields, $sort, null, null, $recursive);

		$cacheQueries = $Model->cacheQueries;
		$Model->cacheQueries = false;
		if ($nodes) {
			foreach ($nodes as $node) {
				$id = $node[$Model->alias][$Model->primaryKey];
				$this->moveDown($Model, $id, true);
				if ($node[$Model->alias][$left] != $node[$Model->alias][$right] - 1) {
					$this->reorder($Model, compact('id', 'field', 'order', 'verify'));
				}
			}
		}
		$Model->cacheQueries = $cacheQueries;
		return true;
	}

/**
 * Remove the current node from the tree, and reparent all children up one level.
 *
 * If the parameter delete is false, the node will become a new top level node. Otherwise the node will be deleted
 * after the children are reparented.
 *
 * @param Model $Model Model instance
 * @param integer|string $id The ID of the record to remove
 * @param boolean $delete whether to delete the node after reparenting children (if any)
 * @return boolean true on success, false on failure
 * @link http://book.cakephp.org/2.0/en/core-libraries/behaviors/tree.html#TreeBehavior::removeFromTree
 */
	public function removeFromTree(Model $Model, $id = null, $delete = false) {
		if (is_array($id)) {
			extract(array_merge(array('id' => null), $id));
		}
		extract($this->settings[$Model->alias]);

		list($node) = array_values($Model->find('first', array(
			'conditions' => array($scope, $Model->escapeField() => $id),
			'fields' => array($Model->primaryKey, $left, $right, $parent),
			'recursive' => $recursive
		)));

		if ($node[$right] == $node[$left] + 1) {
			if ($delete) {
				return $Model->delete($id);
			} else {
				$Model->id = $id;
				return $Model->saveField($parent, null);
			}
		} elseif ($node[$parent]) {
			list($parentNode) = array_values($Model->find('first', array(
				'conditions' => array($scope, $Model->escapeField() => $node[$parent]),
				'fields' => array($Model->primaryKey, $left, $right),
				'recursive' => $recursive
			)));
		} else {
			$parentNode[$right] = $node[$right] + 1;
		}

		$db = ConnectionManager::getDataSource($Model->useDbConfig);
		$Model->updateAll(
			array($parent => $db->value($node[$parent], $parent)),
			array($Model->escapeField($parent) => $node[$Model->primaryKey])
		);
		$this->_sync($Model, 1, '-', 'BETWEEN ' . ($node[$left] + 1) . ' AND ' . ($node[$right] - 1));
		$this->_sync($Model, 2, '-', '> ' . ($node[$right]));
		$Model->id = $id;

		if ($delete) {
			$Model->updateAll(
				array(
					$Model->escapeField($left) => 0,
					$Model->escapeField($right) => 0,
					$Model->escapeField($parent) => null
				),
				array($Model->escapeField() => $id)
			);
			return $Model->delete($id);
		} else {
			$edge = $this->_getMax($Model, $scope, $right, $recursive);
			if ($node[$right] == $edge) {
				$edge = $edge - 2;
			}
			$Model->id = $id;
			return $Model->save(
				array($left => $edge + 1, $right => $edge + 2, $parent => null),
				array('callbacks' => false, 'validate' => false)
			);
		}
	}

/**
 * Check if the current tree is valid.
 *
 * Returns true if the tree is valid otherwise an array of (type, incorrect left/right index, message)
 *
 * @param Model $Model Model instance
 * @return mixed true if the tree is valid or empty, otherwise an array of (error type [index, node],
 *  [incorrect left/right index,node id], message)
 * @link http://book.cakephp.org/2.0/en/core-libraries/behaviors/tree.html#TreeBehavior::verify
 */
	public function verify(Model $Model) {
		extract($this->settings[$Model->alias]);
		if (!$Model->find('count', array('conditions' => $scope))) {
			return true;
		}
		$min = $this->_getMin($Model, $scope, $left, $recursive);
		$edge = $this->_getMax($Model, $scope, $right, $recursive);
		$errors = array();

		for ($i = $min; $i <= $edge; $i++) {
			$count = $Model->find('count', array('conditions' => array(
				$scope, 'OR' => array($Model->escapeField($left) => $i, $Model->escapeField($right) => $i)
			)));
			if ($count != 1) {
				if (!$count) {
					$errors[] = array('index', $i, 'missing');
				} else {
					$errors[] = array('index', $i, 'duplicate');
				}
			}
		}
		$node = $Model->find('first', array('conditions' => array($scope, $Model->escapeField($right) . '< ' . $Model->escapeField($left)), 'recursive' => 0));
		if ($node) {
			$errors[] = array('node', $node[$Model->alias][$Model->primaryKey], 'left greater than right.');
		}

		$Model->bindModel(array('belongsTo' => array('VerifyParent' => array(
			'className' => $Model->name,
			'foreignKey' => $parent,
			'fields' => array($Model->primaryKey, $left, $right, $parent)
		))));

		foreach ($Model->find('all', array('conditions' => $scope, 'recursive' => 0)) as $instance) {
			if (is_null($instance[$Model->alias][$left]) || is_null($instance[$Model->alias][$right])) {
				$errors[] = array('node', $instance[$Model->alias][$Model->primaryKey],
					'has invalid left or right values');
			} elseif ($instance[$Model->alias][$left] == $instance[$Model->alias][$right]) {
				$errors[] = array('node', $instance[$Model->alias][$Model->primaryKey],
					'left and right values identical');
			} elseif ($instance[$Model->alias][$parent]) {
				if (!$instance['VerifyParent'][$Model->primaryKey]) {
					$errors[] = array('node', $instance[$Model->alias][$Model->primaryKey],
						'The parent node ' . $instance[$Model->alias][$parent] . ' doesn\'t exist');
				} elseif ($instance[$Model->alias][$left] < $instance['VerifyParent'][$left]) {
					$errors[] = array('node', $instance[$Model->alias][$Model->primaryKey],
						'left less than parent (node ' . $instance['VerifyParent'][$Model->primaryKey] . ').');
				} elseif ($instance[$Model->alias][$right] > $instance['VerifyParent'][$right]) {
					$errors[] = array('node', $instance[$Model->alias][$Model->primaryKey],
						'right greater than parent (node ' . $instance['VerifyParent'][$Model->primaryKey] . ').');
				}
			} elseif ($Model->find('count', array('conditions' => array($scope, $Model->escapeField($left) . ' <' => $instance[$Model->alias][$left], $Model->escapeField($right) . ' >' => $instance[$Model->alias][$right]), 'recursive' => 0))) {
				$errors[] = array('node', $instance[$Model->alias][$Model->primaryKey], 'The parent field is blank, but has a parent');
			}
		}
		if ($errors) {
			return $errors;
		}
		return true;
	}

/**
 * Sets the parent of the given node
 *
 * The force parameter is used to override the "don't change the parent to the current parent" logic in the event
 * of recovering a corrupted table, or creating new nodes. Otherwise it should always be false. In reality this
 * method could be private, since calling save with parent_id set also calls setParent
 *
 * @param Model $Model Model instance
 * @param integer|string $parentId
 * @param boolean $created
 * @return boolean true on success, false on failure
 */
	protected function _setParent(Model $Model, $parentId = null, $created = false) {
		extract($this->settings[$Model->alias]);
		list($node) = array_values($Model->find('first', array(
			'conditions' => array($scope, $Model->escapeField() => $Model->id),
			'fields' => array($Model->primaryKey, $parent, $left, $right),
			'recursive' => $recursive
		)));
		$edge = $this->_getMax($Model, $scope, $right, $recursive, $created);

		if (empty($parentId)) {
			$this->_sync($Model, $edge - $node[$left] + 1, '+', 'BETWEEN ' . $node[$left] . ' AND ' . $node[$right], $created);
			$this->_sync($Model, $node[$right] - $node[$left] + 1, '-', '> ' . $node[$left], $created);
		} else {
			$values = $Model->find('first', array(
				'conditions' => array($scope, $Model->escapeField() => $parentId),
				'fields' => array($Model->primaryKey, $left, $right),
				'recursive' => $recursive
			));

			if ($values === false) {
				return false;
			}
			$parentNode = array_values($values);

			if (empty($parentNode) || empty($parentNode[0])) {
				return false;
			}
			$parentNode = $parentNode[0];

			if (($Model->id == $parentId)) {
				return false;
			} elseif (($node[$left] < $parentNode[$left]) && ($parentNode[$right] < $node[$right])) {
				return false;
			}
			if (empty($node[$left]) && empty($node[$right])) {
				$this->_sync($Model, 2, '+', '>= ' . $parentNode[$right], $created);
				$result = $Model->save(
					array($left => $parentNode[$right], $right => $parentNode[$right] + 1, $parent => $parentId),
					array('validate' => false, 'callbacks' => false)
				);
				$Model->data = $result;
			} else {
				$this->_sync($Model, $edge - $node[$left] + 1, '+', 'BETWEEN ' . $node[$left] . ' AND ' . $node[$right], $created);
				$diff = $node[$right] - $node[$left] + 1;

				if ($node[$left] > $parentNode[$left]) {
					if ($node[$right] < $parentNode[$right]) {
						$this->_sync($Model, $diff, '-', 'BETWEEN ' . $node[$right] . ' AND ' . ($parentNode[$right] - 1), $created);
						$this->_sync($Model, $edge - $parentNode[$right] + $diff + 1, '-', '> ' . $edge, $created);
					} else {
						$this->_sync($Model, $diff, '+', 'BETWEEN ' . $parentNode[$right] . ' AND ' . $node[$right], $created);
						$this->_sync($Model, $edge - $parentNode[$right] + 1, '-', '> ' . $edge, $created);
					}
				} else {
					$this->_sync($Model, $diff, '-', 'BETWEEN ' . $node[$right] . ' AND ' . ($parentNode[$right] - 1), $created);
					$this->_sync($Model, $edge - $parentNode[$right] + $diff + 1, '-', '> ' . $edge, $created);
				}
			}
		}
		return true;
	}

/**
 * get the maximum index value in the table.
 *
 * @param Model $Model
 * @param string $scope
 * @param string $right
 * @param integer $recursive
 * @param boolean $created
 * @return integer
 */
	protected function _getMax(Model $Model, $scope, $right, $recursive = -1, $created = false) {
		$db = ConnectionManager::getDataSource($Model->useDbConfig);
		if ($created) {
			if (is_string($scope)) {
				$scope .= " AND " . $Model->escapeField() . " <> ";
				$scope .= $db->value($Model->id, $Model->getColumnType($Model->primaryKey));
			} else {
				$scope['NOT'][$Model->alias . '.' . $Model->primaryKey] = $Model->id;
			}
		}
		$name = $Model->escapeField($right);
		list($edge) = array_values($Model->find('first', array(
			'conditions' => $scope,
			'fields' => $db->calculate($Model, 'max', array($name, $right)),
			'recursive' => $recursive,
			'callbacks' => false
		)));
		return (empty($edge[$right])) ? 0 : $edge[$right];
	}

/**
 * get the minimum index value in the table.
 *
 * @param Model $Model
 * @param string $scope
 * @param string $left
 * @param integer $recursive
 * @return integer
 */
	protected function _getMin(Model $Model, $scope, $left, $recursive = -1) {
		$db = ConnectionManager::getDataSource($Model->useDbConfig);
		$name = $Model->escapeField($left);
		list($edge) = array_values($Model->find('first', array(
			'conditions' => $scope,
			'fields' => $db->calculate($Model, 'min', array($name, $left)),
			'recursive' => $recursive,
			'callbacks' => false
		)));
		return (empty($edge[$left])) ? 0 : $edge[$left];
	}

/**
 * Table sync method.
 *
 * Handles table sync operations, Taking account of the behavior scope.
 *
 * @param Model $Model
 * @param integer $shift
 * @param string $dir
 * @param array $conditions
 * @param boolean $created
 * @param string $field
 * @return void
 */
	protected function _sync(Model $Model, $shift, $dir = '+', $conditions = array(), $created = false, $field = 'both') {
		$ModelRecursive = $Model->recursive;
		extract($this->settings[$Model->alias]);
		$Model->recursive = $recursive;

		if ($field === 'both') {
			$this->_sync($Model, $shift, $dir, $conditions, $created, $left);
			$field = $right;
		}
		if (is_string($conditions)) {
			$conditions = array($Model->escapeField($field) . " {$conditions}");
		}
		if (($scope !== '1 = 1' && $scope !== true) && $scope) {
			$conditions[] = $scope;
		}
		if ($created) {
			$conditions['NOT'][$Model->escapeField()] = $Model->id;
		}
		$Model->updateAll(array($Model->escapeField($field) => $Model->escapeField($field) . ' ' . $dir . ' ' . $shift), $conditions);
		$Model->recursive = $ModelRecursive;
	}

}<|MERGE_RESOLUTION|>--- conflicted
+++ resolved
@@ -19,17 +19,12 @@
  * @since         CakePHP v 1.2.0.4487
  * @license       http://www.opensource.org/licenses/mit-license.php MIT License
  */
-<<<<<<< HEAD
 namespace Cake\Model\Behavior;
 
 use Cake\Model\ConnectionManager;
 use Cake\Model\Model;
 use Cake\Model\ModelBehavior;
 use Cake\Utility\Hash;
-=======
-
-App::uses('ModelBehavior', 'Model');
->>>>>>> 3303a2cd
 
 /**
  * Tree Behavior.
