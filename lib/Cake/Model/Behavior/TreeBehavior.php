<?php
/**
 * Tree behavior class.
 *
 * Enables a model object to act as a node-based tree.
 *
 * PHP 5
 *
 * CakePHP :  Rapid Development Framework (http://cakephp.org)
 * Copyright 2005-2011, Cake Software Foundation, Inc.
 *
 * Licensed under The MIT License
 * Redistributions of files must retain the above copyright notice.
 *
 * @copyright     Copyright 2005-2011, Cake Software Foundation, Inc. (http://cakefoundation.org)
 * @link          http://cakephp.org CakePHP Project
 * @package       Cake.Model.Behavior
 * @since         CakePHP v 1.2.0.4487
 * @license       MIT License (http://www.opensource.org/licenses/mit-license.php)
 */

/**
 * Tree Behavior.
 *
 * Enables a model object to act as a node-based tree. Using Modified Preorder Tree Traversal
 *
 * @see http://en.wikipedia.org/wiki/Tree_traversal
 * @package       Cake.Model.Behavior
 * @link http://book.cakephp.org/2.0/en/core-libraries/behaviors/tree.html
 */
class TreeBehavior extends ModelBehavior {

/**
 * Errors
 *
 * @var array
 */
	public $errors = array();

/**
 * Defaults
 *
 * @var array
 */
	protected $_defaults = array(
<<<<<<< HEAD
		'parent' => 'parent_id', 'left' => 'lft', 'right' => 'rght',
		'scope' => '1 = 1', 'type' => 'nested', '__parentChange' => false, 'recursive' => -1,
		'multiTree' => false, '__multiTreeKey' => null
=======
		'parent' => 'parent_id',
		'left' => 'lft',
		'right' => 'rght',
		'scope' => '1 = 1',
		'scopeField' => false,
		'type' => 'nested',
		'__parentChange' => false,
		'recursive' => -1
>>>>>>> 5bb7d73e
	);

/**
 * Initiate Tree behavior
 *
 * @param Model $Model instance of model
 * @param array $config array of configuration settings.
 * @return void
 */
	public function setup($Model, $config = array()) {
		if (isset($config[0])) {
			$config['type'] = $config[0];
			unset($config[0]);
		}
		$settings = array_merge($this->_defaults, $config);

		if (in_array($settings['scope'], $Model->getAssociated('belongsTo'))) {
			$data = $Model->getAssociated($settings['scope']);
			$parent = $Model->{$settings['scope']};
			$settings['scope'] = $Model->alias . '.' . $data['foreignKey'] . ' = ' . $parent->alias . '.' . $parent->primaryKey;
			$settings['scopeField'] = $data['foreignKey'];
			$settings['recursive'] = 0;
			if ($settings['multiTree']) {
				$settings['__multiTreeKey'] = $data['foreignKey'];
			}
		}
		$this->settings[$Model->alias] = $settings;
	}

/**
 * After save method. Called after all saves
 *
 * Overridden to transparently manage setting the lft and rght fields if and only if the parent field is included in the
 * parameters to be saved.
 *
 * @param Model $Model Model instance.
 * @param boolean $created indicates whether the node just saved was created or updated
 * @return boolean true on success, false on failure
 */
	public function afterSave($Model, $created) {
		extract($this->settings[$Model->alias]);
		if ($created) {
			if ((isset($Model->data[$Model->alias][$parent])) && $Model->data[$Model->alias][$parent]) {
				return $this->_setParent($Model, $Model->data[$Model->alias][$parent], $created);
			}
		} elseif ($__parentChange) {
			$this->settings[$Model->alias]['__parentChange'] = false;
			return $this->_setParent($Model, $Model->data[$Model->alias][$parent]);
		}
	}

/**
 * Runs before a find() operation
 *
 * @param Model $Model	Model using the behavior
 * @param array $query Query parameters as set by cake
 * @return array
 */
	public function beforeFind($Model, $query) {
		if ($Model->findQueryType == 'threaded' && !isset($query['parent'])) {
			$query['parent'] = $this->settings[$Model->alias]['parent'];
		}
		return $query;
	}

/**
 * Before delete method. Called before all deletes
 *
 * Will delete the current node and all children using the deleteAll method and sync the table
 *
 * @param Model $Model Model instance
 * @param boolean $cascade
 * @return boolean true to continue, false to abort the delete
 */
	public function beforeDelete($Model, $cascade = true) {
		extract($this->settings[$Model->alias]);
		$scope = $this->_addScopeField($Model, $scope);
		list($name, $data) = array($Model->alias, $Model->read());
		$data = $data[$name];

		if (!$data[$right] || !$data[$left]) {
			return true;
		}
		$diff = $data[$right] - $data[$left] + 1;

		if ($multiTree) {
			$scope = $this->_multiTreeScope($Model, $data[$__multiTreeKey]);
		}
		if ($diff > 2) {
			if (is_string($scope)) {
				$scope = array($scope);
			}
			$scope[]["{$Model->alias}.{$left} BETWEEN ? AND ?"] = array($data[$left] + 1, $data[$right] - 1);
			$Model->deleteAll($scope);
		}
		$this->_sync($Model, $diff, '-', '> ' . $data[$right]);
		return true;
	}

/**
 * Before save method. Called before all saves
 *
 * Overridden to transparently manage setting the lft and rght fields if and only if the parent field is included in the
 * parameters to be saved. For newly created nodes with NO parent the left and right field values are set directly by
 * this method bypassing the setParent logic.
 *
 * @since         1.2
 * @param Model $Model Model instance
 * @return boolean true to continue, false to abort the save
 */
	public function beforeSave($Model) {
		extract($this->settings[$Model->alias]);
		$scope = $this->_addScopeField($Model, $scope);

		$this->_addToWhitelist($Model, array($left, $right));
		if (!$Model->id) {
			if (array_key_exists($parent, $Model->data[$Model->alias]) && $Model->data[$Model->alias][$parent]) {
				$parentFields = array($Model->primaryKey, $right);
				if ($multiTree) {
					$parentFields[] = $__multiTreeKey;
					$scope = array();
				}
				$parentNode = $Model->find('first', array(
					'conditions' => array($scope, $Model->escapeField() => $Model->data[$Model->alias][$parent]),
					'fields' => $parentFields, 'recursive' => $recursive
				));
				if (!$parentNode) {
					return false;
				}
				list($parentNode) = array_values($parentNode);
				$Model->data[$Model->alias][$left] = 0; //$parentNode[$right];
				$Model->data[$Model->alias][$right] = 0; //$parentNode[$right] + 1;
				if ($multiTree) {
					$this->_addToWhitelist($Model, $__multiTreeKey);
					$Model->data[$Model->alias][$__multiTreeKey] = $parentNode[$__multiTreeKey];
					$scope = $this->_multiTreeScope($Model, $parentNode[$__multiTreeKey]);
				}
			} else {
				if ($multiTree) {
					if (array_key_exists($__multiTreeKey, $Model->data[$Model->alias]) && $Model->data[$Model->alias][$__multiTreeKey]) { //no parent, must have tree_id
						$scope = $this->_multiTreeScope($Model, $Model->data[$Model->alias][$__multiTreeKey]);
						$this->_addToWhitelist($Model, $__multiTreeKey);
					} else {
						return false;
					}
				}
				$edge = $this->_getMax($Model, $scope, $right, $recursive);
				$Model->data[$Model->alias][$left] = $edge + 1;
				$Model->data[$Model->alias][$right] = $edge + 2;
			}
		} elseif (array_key_exists($parent, $Model->data[$Model->alias])) {
			if ($Model->data[$Model->alias][$parent] != $Model->field($parent)) {
				$this->settings[$Model->alias]['__parentChange'] = true;
			}
			if (!$Model->data[$Model->alias][$parent]) {
				$Model->data[$Model->alias][$parent] = null;
				$this->_addToWhitelist($Model, $parent);
			} else {
				$fields = array($Model->primaryKey, $parent, $left, $right);
				if ($multiTree) {
					$fields[] = $__multiTreeKey;
					$scope = array();
				}
				$values = $Model->find('first', array(
					'conditions' => array($scope, $Model->escapeField() => $Model->id),
					'fields' => $fields, 'recursive' => $recursive)
				);

				if ($values === false) {
					return false;
				}
				list($node) = array_values($values);

				if ($multiTree) {
					$scope = $this->_multiTreeScope($Model, $node[$__multiTreeKey]);
				}
				$parentNode = $Model->find('first', array(
					'conditions' => array($scope, $Model->escapeField() => $Model->data[$Model->alias][$parent]),
					'fields' => $fields, 'recursive' => $recursive
				));
				if (!$parentNode) {
					return false;
				}
				list($parentNode) = array_values($parentNode);

				if (($node[$left] < $parentNode[$left]) && ($parentNode[$right] < $node[$right])) {
					return false;
				} elseif ($node[$Model->primaryKey] == $parentNode[$Model->primaryKey]) {
					return false;
				}
			}
		}
		return true;
	}

/**
 * Get the number of child nodes
 *
 * If the direct parameter is set to true, only the direct children are counted (based upon the parent_id field)
 * If false is passed for the id parameter, all top level nodes are counted, or all nodes are counted.
 *
 * @param Model $Model Model instance
 * @param mixed $id The ID of the record to read or false to read all top level nodes
 * @param boolean $direct whether to count direct, or all, children
 * @return integer number of child nodes
 * @link http://book.cakephp.org/2.0/en/core-libraries/behaviors/tree.html#TreeBehavior::childCount
 */
	public function childCount($Model, $id = null, $direct = false) {
		if (is_array($id)) {
			extract (array_merge(array('id' => null), $id));
		}
		if ($id === null && $Model->id) {
			$id = $Model->id;
		} elseif (!$id) {
			$id = null;
		}
		extract($this->settings[$Model->alias]);
		$scope = $this->_addScopeField($Model, $scope);

		if ($multiTree) {
			if (isset($Model->data[$Model->alias][$__multiTreeKey]) && $Model->data[$Model->alias][$__multiTreeKey]) {
				$scope = $Model->data[$Model->alias][$__multiTreeKey];
			} else {
				$node = $Model->find('first', array('conditions' => array($Model->escapeField() => $id), 'fields' => array($__multiTreeKey)));
				if (!$node) {
					return false;
				}
				$scope = $node[$Model->alias][$__multiTreeKey];
			}
		}
		if ($direct) {
			return $Model->find('count', array('conditions' => array($scope, $Model->escapeField($parent) => $id)));
		}

		if ($id === null) {
			return $Model->find('count', array('conditions' => $scope));
		} elseif ($Model->id === $id && isset($Model->data[$Model->alias][$left]) && isset($Model->data[$Model->alias][$right])) {
			$data = $Model->data[$Model->alias];
		} else {
			$data = $Model->find('first', array('conditions' => array($scope, $Model->escapeField() => $id), 'recursive' => $recursive));
			if (!$data) {
				return 0;
			}
			$data = $data[$Model->alias];
		}
		return ($data[$right] - $data[$left] - 1) / 2;
	}

/**
 * Get the child nodes of the current model
 *
 * If the direct parameter is set to true, only the direct children are returned (based upon the parent_id field)
 * If false is passed for the id parameter, top level, or all (depending on direct parameter appropriate) are counted.
 *
 * @param Model $Model Model instance
 * @param mixed $id The ID of the record to read
 * @param boolean $direct whether to return only the direct, or all, children
 * @param mixed $fields Either a single string of a field name, or an array of field names
 * @param string $order SQL ORDER BY conditions (e.g. "price DESC" or "name ASC") defaults to the tree order
 * @param integer $limit SQL LIMIT clause, for calculating items per page.
 * @param integer $page Page number, for accessing paged data
 * @param integer $recursive The number of levels deep to fetch associated records
 * @return array Array of child nodes
 * @link http://book.cakephp.org/2.0/en/core-libraries/behaviors/tree.html#TreeBehavior::children
 */
	public function children($Model, $id = null, $direct = false, $fields = null, $order = null, $limit = null, $page = 1, $recursive = null) {
		if (is_array($id)) {
			extract (array_merge(array('id' => null), $id));
		}
		$overrideRecursive = $recursive;

		if ($id === null && $Model->id) {
			$id = $Model->id;
		} elseif (!$id) {
			$id = null;
		}
		$name = $Model->alias;
		extract($this->settings[$Model->alias]);
		$scope = $this->_addScopeField($Model, $scope);

		if (!is_null($overrideRecursive)) {
			$recursive = $overrideRecursive;
		}
		if (!$order) {
			$order = $Model->alias . '.' . $left . ' asc';
		}
		if ($multiTree) {
			$order = array($Model->alias . '.' . $__multiTreeKey . ' asc', $order);
			$scope = array();
		}
		if ($direct) {
			$conditions = array($scope, $Model->escapeField($parent) => $id);
			return $Model->find('all', compact('conditions', 'fields', 'order', 'limit', 'page', 'recursive'));
		}

		if (!$id) {
			if ($multiTree) {
				return false;
			}
			$conditions = $scope;
		} else {
			$resultFields = array($left, $right);
			if($multiTree){
				$resultFields[] = $__multiTreeKey;
			}
			$result = array_values((array)$Model->find('first', array(
				'conditions' => array($scope, $Model->escapeField() => $id),
				'fields' => $resultFields,
				'recursive' => $recursive
			)));

			if (empty($result) || !isset($result[0])) {
				return array();
			}
			$conditions = array($scope,
				$Model->escapeField($right) . ' <' => $result[0][$right],
				$Model->escapeField($left) . ' >' => $result[0][$left]
			);
			if ($multiTree) {
				$scope = $this->_multiTreeScope($Model, $result[0][$__multiTreeKey]);
				$conditions = array_merge($scope, $conditions);
			}
		}
		return $Model->find('all', compact('conditions', 'fields', 'order', 'limit', 'page', 'recursive'));
	}

/**
 * A convenience method for returning a hierarchical array used for HTML select boxes
 *
 * @param Model $Model Model instance
 * @param mixed $conditions SQL conditions as a string or as an array('field' =>'value',...)
 * @param string $keyPath A string path to the key, i.e. "{n}.Post.id"
 * @param string $valuePath A string path to the value, i.e. "{n}.Post.title"
 * @param string $spacer The character or characters which will be repeated
 * @param integer $recursive The number of levels deep to fetch associated records
 * @param integer $treeScope id of the desired tree if using multiTree (returns all by default)
 * @return array An associative array of records, where the id is the key, and the display field is the value
 * @link http://book.cakephp.org/2.0/en/core-libraries/behaviors/tree.html#TreeBehavior::generateTreeList
 */
	public function generateTreeList($Model, $conditions = null, $keyPath = null, $valuePath = null, $spacer = '_', $recursive = null, $treeScope = null) {
		$overrideRecursive = $recursive;
		extract($this->settings[$Model->alias]);
<<<<<<< HEAD

		if ($multiTree && !$treeScope) {
			$trees = $Model->find('all', array('fields' => 'DISTINCT ' . $Model->escapeField($__multiTreeKey), 'recursive' => -1));
			$conditions = (array)$conditions;

			foreach($trees as $tree){
				$treeId = $tree[$Model->alias][$__multiTreeKey];
				$allTrees[$treeId] = $this->generateTreeList($Model, $conditions, $keyPath, $valuePath, $spacer, $recursive, $treeId);
			}
			if (empty($allTrees)) {
				return array();
			}
			return $allTrees;

		} elseif ($multiTree) {
			$conditions[$Model->escapeField($__multiTreeKey)] = $treeScope;
		}
=======
		$scope = $this->_addScopeField($Model, $scope);
>>>>>>> 5bb7d73e
		if (!is_null($overrideRecursive)) {
			$recursive = $overrideRecursive;
		}

		if ($keyPath == null && $valuePath == null && $Model->hasField($Model->displayField)) {
			$fields = array($Model->primaryKey, $Model->displayField, $left, $right);
		} else {
			$fields = null;
		}

		if ($keyPath == null) {
			$keyPath = '{n}.' . $Model->alias . '.' . $Model->primaryKey;
		}

		if ($valuePath == null) {
			$valuePath = array('{0}{1}', '{n}.tree_prefix', '{n}.' . $Model->alias . '.' . $Model->displayField);

		} elseif (is_string($valuePath)) {
			$valuePath = array('{0}{1}', '{n}.tree_prefix', $valuePath);

		} else {
			$valuePath[0] = '{' . (count($valuePath) - 1) . '}' . $valuePath[0];
			$valuePath[] = '{n}.tree_prefix';
		}
		$order = $Model->alias . '.' . $left . ' asc';
		$results = $Model->find('all', compact('conditions', 'fields', 'order', 'recursive'));
		$stack = array();

		foreach ($results as $i => $result) {
			while ($stack && ($stack[count($stack) - 1] < $result[$Model->alias][$right])) {
				array_pop($stack);
			}
			$results[$i]['tree_prefix'] = str_repeat($spacer,count($stack));
			$stack[] = $result[$Model->alias][$right];
		}
		if (empty($results)) {
			return array();
		}
		return Set::combine($results, $keyPath, $valuePath);
	}

/**
 * Get the parent node
 *
 * reads the parent id and returns this node
 *
 * @param Model $Model Model instance
 * @param mixed $id The ID of the record to read
 * @param string|array $fields
 * @param integer $recursive The number of levels deep to fetch associated records
 * @return array|boolean Array of data for the parent node
 * @link http://book.cakephp.org/2.0/en/core-libraries/behaviors/tree.html#TreeBehavior::getParentNode
 */
	public function getParentNode($Model, $id = null, $fields = null, $recursive = null) {
		if (is_array($id)) {
			extract (array_merge(array('id' => null), $id));
		}
		$overrideRecursive = $recursive;
		if (empty ($id)) {
			$id = $Model->id;
		}
		extract($this->settings[$Model->alias]);
		$scope = $this->_addScopeField($Model, $scope);
		if (!is_null($overrideRecursive)) {
			$recursive = $overrideRecursive;
		}
		$parentId = $Model->find('first', array('conditions' => array($Model->primaryKey => $id), 'fields' => array($parent), 'recursive' => -1));

		if ($parentId) {
			$parentId = $parentId[$Model->alias][$parent];
			$parent = $Model->find('first', array('conditions' => array($Model->escapeField() => $parentId), 'fields' => $fields, 'recursive' => $recursive));

			return $parent;
		}
		return false;
	}

/**
 * Get the path to the given node
 *
 * @param Model $Model Model instance
 * @param mixed $id The ID of the record to read
 * @param mixed $fields Either a single string of a field name, or an array of field names
 * @param integer $recursive The number of levels deep to fetch associated records
 * @return array Array of nodes from top most parent to current node
 * @link http://book.cakephp.org/2.0/en/core-libraries/behaviors/tree.html#TreeBehavior::getPath
 */
	public function getPath($Model, $id = null, $fields = null, $recursive = null) {
		if (is_array($id)) {
			extract (array_merge(array('id' => null), $id));
		}
		$overrideRecursive = $recursive;
		if (empty ($id)) {
			$id = $Model->id;
		}
		extract($this->settings[$Model->alias]);
		$scope = $this->_addScopeField($Model, $scope);
		if (!is_null($overrideRecursive)) {
			$recursive = $overrideRecursive;
		}
		$resultFields = array($left, $right);
		if ($multiTree) {
			$resultFields[] = $__multiTreeKey;
		}
		$result = $Model->find('first', array('conditions' => array($Model->escapeField() => $id), 'fields' => $resultFields, 'recursive' => $recursive));
		if ($result) {
			$result = array_values($result);
		} else {
			return null;
		}
		$item = $result[0];
		if ($multiTree) {
			$scope = $this->_multiTreeScope($Model, $item[$__multiTreeKey]);
		}
		$results = $Model->find('all', array(
			'conditions' => array($scope, $Model->escapeField($left) . ' <=' => $item[$left], $Model->escapeField($right) . ' >=' => $item[$right]),
			'fields' => $fields, 'order' => array($Model->escapeField($left) => 'asc'), 'recursive' => $recursive
		));
		return $results;
	}

/**
 * Reorder the node without changing the parent.
 *
 * If the node is the last child, or is a top level node with no subsequent node this method will return false
 *
 * @param Model $Model Model instance
 * @param mixed $id The ID of the record to move
 * @param integer|boolean $number how many places to move the node or true to move to last position
 * @return boolean true on success, false on failure
 * @link http://book.cakephp.org/2.0/en/core-libraries/behaviors/tree.html#TreeBehavior::moveDown
 */
	public function moveDown($Model, $id = null, $number = 1) {
		if (is_array($id)) {
			extract (array_merge(array('id' => null), $id));
		}
		if (!$number) {
			return false;
		}
		if (empty ($id)) {
			$id = $Model->id;
		} else {
			$Model->id = $id;
		}
		extract($this->settings[$Model->alias]);
<<<<<<< HEAD
		$nodeFields = array($Model->primaryKey, $left, $right, $parent);
		if ($multiTree) {
			$nodeFields[] = $__multiTreeKey;
			$scope = array();
		}
=======
		$scope = $this->_addScopeField($Model, $scope);

>>>>>>> 5bb7d73e
		list($node) = array_values($Model->find('first', array(
			'conditions' => array($scope, $Model->escapeField() => $id),
			'fields' => $nodeFields, 'recursive' => $recursive
		)));
		if ($multiTree) {
    		$scope = $this->_multiTreeScope($Model, $node[$__multiTreeKey]);
		}
		if ($node[$parent]) {
			list($parentNode) = array_values($Model->find('first', array(
				'conditions' => array($scope, $Model->escapeField() => $node[$parent]),
				'fields' => array($Model->primaryKey, $left, $right), 'recursive' => $recursive
			)));
			if (($node[$right] + 1) == $parentNode[$right]) {
				return false;
			}
		}
		$nextNode = $Model->find('first', array(
			'conditions' => array($scope, $Model->escapeField($left) => ($node[$right] + 1)),
			'fields' => array($Model->primaryKey, $left, $right), 'recursive' => $recursive)
		);
		if ($nextNode) {
			list($nextNode) = array_values($nextNode);
		} else {
			return false;
		}
		$edge = $this->_getMax($Model, $scope, $right, $recursive);
		$this->_sync($Model, $edge - $node[$left] + 1, '+', 'BETWEEN ' . $node[$left] . ' AND ' . $node[$right]);
		$this->_sync($Model, $nextNode[$left] - $node[$left], '-', 'BETWEEN ' . $nextNode[$left] . ' AND ' . $nextNode[$right]);
		$this->_sync($Model, $edge - $node[$left] - ($nextNode[$right] - $nextNode[$left]), '-', '> ' . $edge);

		if (is_int($number)) {
			$number--;
		}
		if ($number) {
			$this->moveDown($Model, $id, $number);
		}
		return true;
	}

/**
 * Reorder the node without changing the parent.
 *
 * If the node is the first child, or is a top level node with no previous node this method will return false
 *
 * @param Model $Model Model instance
 * @param mixed $id The ID of the record to move
 * @param integer|boolean $number how many places to move the node, or true to move to first position
 * @return boolean true on success, false on failure
 * @link http://book.cakephp.org/2.0/en/core-libraries/behaviors/tree.html#TreeBehavior::moveUp
 */
	public function moveUp($Model, $id = null, $number = 1) {
		if (is_array($id)) {
			extract (array_merge(array('id' => null), $id));
		}
		if (!$number) {
			return false;
		}
		if (empty ($id)) {
			$id = $Model->id;
		} else {
			$Model->id = $id;
		}
		extract($this->settings[$Model->alias]);
<<<<<<< HEAD
		$nodeFields = array($Model->primaryKey, $left, $right, $parent);
		if ($multiTree) {
			$nodeFields[] = $__multiTreeKey;
			$scope = array();
		}
=======
		$scope = $this->_addScopeField($Model, $scope);

>>>>>>> 5bb7d73e
		list($node) = array_values($Model->find('first', array(
			'conditions' => array($scope, $Model->escapeField() => $id),
			'fields' => $nodeFields, 'recursive' => $recursive
		)));
		if ($multiTree) {
			$scope = $this->_multiTreeScope($Model, $node[$__multiTreeKey]);
		}
		if ($node[$parent]) {
			list($parentNode) = array_values($Model->find('first', array(
				'conditions' => array($scope, $Model->escapeField() => $node[$parent]),
				'fields' => array($Model->primaryKey, $left, $right), 'recursive' => $recursive
			)));
			if (($node[$left] - 1) == $parentNode[$left]) {
				return false;
			}
		}
		$previousNode = $Model->find('first', array(
			'conditions' => array($scope, $Model->escapeField($right) => ($node[$left] - 1)),
			'fields' => array($Model->primaryKey, $left, $right),
			'recursive' => $recursive
		));

		if ($previousNode) {
			list($previousNode) = array_values($previousNode);
		} else {
			return false;
		}
		$edge = $this->_getMax($Model, $scope, $right, $recursive);
		$this->_sync($Model, $edge - $previousNode[$left] +1, '+', 'BETWEEN ' . $previousNode[$left] . ' AND ' . $previousNode[$right]);
		$this->_sync($Model, $node[$left] - $previousNode[$left], '-', 'BETWEEN ' . $node[$left] . ' AND ' . $node[$right]);
		$this->_sync($Model, $edge - $previousNode[$left] - ($node[$right] - $node[$left]), '-', '> ' . $edge);
		if (is_int($number)) {
			$number--;
		}
		if ($number) {
			$this->moveUp($Model, $id, $number);
		}
		return true;
	}

/**
 * Recover a corrupted tree
 *
 * The mode parameter is used to specify the source of info that is valid/correct. The opposite source of data
 * will be populated based upon that source of info. E.g. if the MPTT fields are corrupt or empty, with the $mode
 * 'parent' the values of the parent_id field will be used to populate the left and right fields. The missingParentAction
 * parameter only applies to "parent" mode and determines what to do if the parent field contains an id that is not present.
 *
 * @todo Could be written to be faster, *maybe*. Ideally using a subquery and putting all the logic burden on the DB.
 * @param Model $Model Model instance
 * @param string $mode parent or tree
 * @param mixed $missingParentAction 'return' to do nothing and return, 'delete' to
 * delete, or the id of the parent to set as the parent_id
 * @param integer $treeScope id of the tree to be recovered if using multiTree (recovers all by default)
 * @return boolean true on success, false on failure
 * @link http://book.cakephp.org/2.0/en/core-libraries/behaviors/tree.html#TreeBehavior::recover
 */
	public function recover($Model, $mode = 'parent', $missingParentAction = null, $treeScope = null) {
		if (is_array($mode)) {
			extract (array_merge(array('mode' => 'parent'), $mode));
		}
		extract($this->settings[$Model->alias]);
		if ($multiTree && !$treeScope) {
			$trees = $Model->find('all', array('fields' => 'DISTINCT ' . $Model->escapeField($__multiTreeKey), 'recursive' => -1));
			foreach ($trees as $tree) {
				$this->recover($Model, $mode, $missingParentAction, $tree[$Model->alias][$__multiTreeKey]);
			}
			if ($this->errors){
				return false;
			}
			return true;
		} elseif ($multiTree) {
			$scope = $this->_multiTreeScope($Model, $treeScope);
		}
		$Model->recursive = $recursive;
		if ($mode == 'parent') {
			$Model->bindModel(array('belongsTo' => array('VerifyParent' => array(
				'className' => $Model->name,
				'foreignKey' => $parent,
				'fields' => array($Model->primaryKey, $left, $right, $parent),
			))));
			$missingParents = $Model->find('list', array(
				'recursive' => 0,
				'conditions' => array($scope, array(
					'NOT' => array($Model->escapeField($parent) => null), $Model->VerifyParent->escapeField() => null
				))
			));
			$Model->unbindModel(array('belongsTo' => array('VerifyParent')));
			if ($missingParents) {
				if ($missingParentAction == 'return') {
					foreach ($missingParents as $id => $display) {
						$this->errors[]	= 'cannot find the parent for ' . $Model->alias . ' with id ' . $id . '(' . $display . ')';
					}
					return false;
				} elseif ($missingParentAction == 'delete') {
					$Model->deleteAll(array($Model->primaryKey => array_flip($missingParents)));
				} else {
					$Model->updateAll(array($parent => $missingParentAction), array($Model->escapeField($Model->primaryKey) => array_flip($missingParents)));
				}
			}
			$count = 1;
			foreach ($Model->find('all', array('conditions' => $scope, 'fields' => array($Model->primaryKey), 'order' => $Model->escapeField($left))) as $array) {
				$lft = $count++;
				$rght = $count++;
				$Model->create(false);
				$Model->id = $array[$Model->alias][$Model->primaryKey];
				$Model->save(array($left => $lft, $right => $rght), array('callbacks' => false));
			}
			foreach ($Model->find('all', array('conditions' => $scope, 'fields' => array($Model->primaryKey, $parent), 'order' => $Model->escapeField($left))) as $array) {
				$Model->create(false);
				$Model->id = $array[$Model->alias][$Model->primaryKey];
				$this->_setParent($Model, $array[$Model->alias][$parent]);
			}
		} else {
			$db = ConnectionManager::getDataSource($Model->useDbConfig);
			foreach ($Model->find('all', array('conditions' => $scope, 'fields' => array($Model->primaryKey, $parent), 'order' => $Model->escapeField($left))) as $array) {
				$path = $this->getPath($Model, $array[$Model->alias][$Model->primaryKey]);
				if ($path == null || count($path) < 2) {
					$parentId = null;
				} else {
					$parentId = $path[count($path) - 2][$Model->alias][$Model->primaryKey];
				}
				$Model->updateAll(array($parent => $db->value($parentId, $parent)), array($Model->escapeField() => $array[$Model->alias][$Model->primaryKey]));
			}
		}
		return true;
	}

/**
 * Reorder method.
 *
 * Reorders the nodes (and child nodes) of the tree according to the field and direction specified in the parameters.
 * This method does not change the parent of any node.
 *
 * Requires a valid tree, by default it verifies the tree before beginning.
 *
 * Options:
 *
 * - 'id' id of record to use as top node for reordering
 * - 'field' Which field to use in reordering defaults to displayField
 * - 'order' Direction to order either DESC or ASC (defaults to ASC)
 * - 'verify' Whether or not to verify the tree before reorder. defaults to true.
 *
 * @param Model $Model Model instance
 * @param array $options array of options to use in reordering.
 * @return boolean true on success, false on failure
 * @link http://book.cakephp.org/2.0/en/core-libraries/behaviors/tree.html#TreeBehavior::reorder
 */
	public function reorder($Model, $options = array()) {
		$options = array_merge(array('id' => null, 'field' => $Model->displayField, 'order' => 'ASC', 'verify' => true), $options);
		extract($options);
		if ($verify && !$this->verify($Model)) {
			return false;
		}
		$verify = false;
		extract($this->settings[$Model->alias]);
		$fields = array($Model->primaryKey, $field, $left, $right);
		$sort = $field . ' ' . $order;
		$nodes = $this->children($Model, $id, true, $fields, $sort, null, null, $recursive);

		$cacheQueries = $Model->cacheQueries;
		$Model->cacheQueries = false;
		if ($nodes) {
			foreach ($nodes as $node) {
				$id = $node[$Model->alias][$Model->primaryKey];
				$this->moveDown($Model, $id, true);
				if ($node[$Model->alias][$left] != $node[$Model->alias][$right] - 1) {
					$this->reorder($Model, compact('id', 'field', 'order', 'verify'));
				}
			}
		}
		$Model->cacheQueries = $cacheQueries;
		return true;
	}

/**
 * Remove the current node from the tree, and reparent all children up one level.
 *
 * If the parameter delete is false, the node will become a new top level node. Otherwise the node will be deleted
 * after the children are reparented.
 *
 * @param Model $Model Model instance
 * @param mixed $id The ID of the record to remove
 * @param boolean $delete whether to delete the node after reparenting children (if any)
 * @return boolean true on success, false on failure
 * @link http://book.cakephp.org/2.0/en/core-libraries/behaviors/tree.html#TreeBehavior::removeFromTree
 */
	public function removeFromTree($Model, $id = null, $delete = false) {
		if (is_array($id)) {
			extract (array_merge(array('id' => null), $id));
		}
		extract($this->settings[$Model->alias]);
<<<<<<< HEAD
		
		$nodeFields = array($Model->primaryKey, $left, $right, $parent);
		if ($multiTree) {
			$nodeFields[] = $__multiTreeKey;
			$scope = array();
		}
=======
		$scope = $this->_addScopeField($Model, $scope);

>>>>>>> 5bb7d73e
		list($node) = array_values($Model->find('first', array(
			'conditions' => array($scope, $Model->escapeField() => $id),
			'fields' => $nodeFields,
			'recursive' => $recursive
		)));
		
		if ($multiTree) {
			$scope = $this->_multiTreeScope($Model, $node[$__multiTreeKey]);
		}
		if ($node[$right] == $node[$left] + 1) {
			if ($delete) {
				return $Model->delete($id);
			} else {
				$Model->id = $id;
				return $Model->saveField($parent, null);
			}
		} elseif ($node[$parent]) {
			list($parentNode) = array_values($Model->find('first', array(
				'conditions' => array($scope, $Model->escapeField() => $node[$parent]),
				'fields' => array($Model->primaryKey, $left, $right),
				'recursive' => $recursive
			)));
		} else {
			$parentNode[$right] = $node[$right] + 1;
		}

		$db = ConnectionManager::getDataSource($Model->useDbConfig);
		$Model->updateAll(
			array($parent => $db->value($node[$parent], $parent)),
			array($Model->escapeField($parent) => $node[$Model->primaryKey])
		);
		$this->_sync($Model, 1, '-', 'BETWEEN ' . ($node[$left] + 1) . ' AND ' . ($node[$right] - 1));
		$this->_sync($Model, 2, '-', '> ' . ($node[$right]));
		$Model->id = $id;

		if ($delete) {
			$Model->updateAll(
				array(
					$Model->escapeField($left) => 0,
					$Model->escapeField($right) => 0,
					$Model->escapeField($parent) => null
				),
				array($Model->escapeField() => $id)
			);
			return $Model->delete($id);
		} else {
			$edge = $this->_getMax($Model, $scope, $right, $recursive);
			if ($node[$right] == $edge) {
				$edge = $edge - 2;
			}
			$Model->id = $id;
			return $Model->save(
				array($left => $edge + 1, $right => $edge + 2, $parent => null),
				array('callbacks' => false)
			);
		}
	}

/**
 * Check if the current tree is valid.
 *
 * Returns true if the tree is valid otherwise an array of (type, incorrect left/right index, message)
 *
 * @param $Model Model instance
 * @param $treeScope id of tree to verify (verifies all by deafault)
 * @return mixed true if the tree is valid or empty, otherwise an array of (error type [index, node],
 *  [incorrect left/right index,node id], message)
 * @link http://book.cakephp.org/2.0/en/core-libraries/behaviors/tree.html#TreeBehavior::verify
 */
	public function verify($Model, $treeScope = null) {
		extract($this->settings[$Model->alias]);
		if ($multiTree && !$treeScope) {
			$trees = $Model->find('all', array('fields' => 'DISTINCT ' . $Model->escapeField($__multiTreeKey), 'recursive' => -1));
			$errors = array();
			foreach ($trees as $tree) {
				$verified = $this->verify($Model, $tree[$Model->alias][$__multiTreeKey]);
				if ($verified !== true) {
					$errors[$tree[$Model->alias][$__multiTreeKey]] = $verified;
				}
			}
			if ($errors){
				return $errors;
			}
			return true;
		} elseif ($multiTree) {
			$scope = $this->_multiTreeScope($Model, $treeScope);
		}
		if (!$Model->find('count', array('conditions' => $scope))) {
			return true;
		}
		$min = $this->_getMin($Model, $scope, $left, $recursive);
		$edge = $this->_getMax($Model, $scope, $right, $recursive);
		$errors =  array();

		for ($i = $min; $i <= $edge; $i++) {
			$count = $Model->find('count', array('conditions' => array(
				$scope, 'OR' => array($Model->escapeField($left) => $i, $Model->escapeField($right) => $i)
			)));
			if ($count != 1) {
				if ($count == 0) {
					$errors[] = array('index', $i, 'missing');
				} else {
					$errors[] = array('index', $i, 'duplicate');
				}
			}
		}
		$node = $Model->find('first', array('conditions' => array($scope, $Model->escapeField($right) . '< ' . $Model->escapeField($left)), 'recursive' => 0));
		if ($node) {
			$errors[] = array('node', $node[$Model->alias][$Model->primaryKey], 'left greater than right.');
		}

		$Model->bindModel(array('belongsTo' => array('VerifyParent' => array(
			'className' => $Model->name,
			'foreignKey' => $parent,
			'fields' => array($Model->primaryKey, $left, $right, $parent)
		))));

		foreach ($Model->find('all', array('conditions' => $scope, 'recursive' => 0)) as $instance) {
			if (is_null($instance[$Model->alias][$left]) || is_null($instance[$Model->alias][$right])) {
				$errors[] = array('node', $instance[$Model->alias][$Model->primaryKey],
					'has invalid left or right values');
			} elseif ($instance[$Model->alias][$left] == $instance[$Model->alias][$right]) {
				$errors[] = array('node', $instance[$Model->alias][$Model->primaryKey],
					'left and right values identical');
			} elseif ($instance[$Model->alias][$parent]) {
				if (!$instance['VerifyParent'][$Model->primaryKey]) {
					$errors[] = array('node', $instance[$Model->alias][$Model->primaryKey],
						'The parent node ' . $instance[$Model->alias][$parent] . ' doesn\'t exist');
				} elseif ($instance[$Model->alias][$left] < $instance['VerifyParent'][$left]) {
					$errors[] = array('node', $instance[$Model->alias][$Model->primaryKey],
						'left less than parent (node ' . $instance['VerifyParent'][$Model->primaryKey] . ').');
				} elseif ($instance[$Model->alias][$right] > $instance['VerifyParent'][$right]) {
					$errors[] = array('node', $instance[$Model->alias][$Model->primaryKey],
						'right greater than parent (node ' . $instance['VerifyParent'][$Model->primaryKey] . ').');
				}
			} elseif ($Model->find('count', array('conditions' => array($scope, $Model->escapeField($left) . ' <' => $instance[$Model->alias][$left], $Model->escapeField($right) . ' >' => $instance[$Model->alias][$right]), 'recursive' => 0))) {
				$errors[] = array('node', $instance[$Model->alias][$Model->primaryKey], 'The parent field is blank, but has a parent');
			}
		}
		if ($errors) {
			return $errors;
		}
		return true;
	}

/**
 * Sets the parent of the given node
 *
 * The force parameter is used to override the "don't change the parent to the current parent" logic in the event
 * of recovering a corrupted table, or creating new nodes. Otherwise it should always be false. In reality this
 * method could be private, since calling save with parent_id set also calls setParent
 *
 * @param Model $Model Model instance
 * @param mixed $parentId
 * @param boolean $created
 * @return boolean true on success, false on failure
 */
	protected function _setParent($Model, $parentId = null, $created = false) {
		extract($this->settings[$Model->alias]);
<<<<<<< HEAD
		$nodeFields = array($Model->primaryKey, $parent, $left, $right);
		if ($multiTree) {
			$nodeFields[] = $__multiTreeKey;
			$scope = array();
		}
=======
		$scope = $this->_addScopeField($Model, $scope);
>>>>>>> 5bb7d73e
		list($node) = array_values($Model->find('first', array(
			'conditions' => array($scope, $Model->escapeField() => $Model->id),
			'fields' => $nodeFields,
			'recursive' => $recursive
		)));
		if ($multiTree) {
			$scope = $this->_multiTreeScope($Model, $node[$__multiTreeKey]);
		}
		$edge = $this->_getMax($Model, $scope, $right, $recursive, $created);

		if (empty ($parentId)) {
			$this->_sync($Model, $edge - $node[$left] + 1, '+', 'BETWEEN ' . $node[$left] . ' AND ' . $node[$right], $created);
			$this->_sync($Model, $node[$right] - $node[$left] + 1, '-', '> ' . $node[$left], $created);
		} else {
			$values = $Model->find('first', array(
				'conditions' => array($scope, $Model->escapeField() => $parentId),
				'fields' => array($Model->primaryKey, $left, $right),
				'recursive' => $recursive
			));

			if ($values === false) {
				return false;
			}
			$parentNode = array_values($values);

			if (empty($parentNode) || empty($parentNode[0])) {
				return false;
			}
			$parentNode = $parentNode[0];

			if (($Model->id == $parentId)) {
				return false;
			} elseif (($node[$left] < $parentNode[$left]) && ($parentNode[$right] < $node[$right])) {
				return false;
			}
			if (empty($node[$left]) && empty($node[$right])) {
				$this->_sync($Model, 2, '+', '>= ' . $parentNode[$right], $created);
				$result = $Model->save(
					array($left => $parentNode[$right], $right => $parentNode[$right] + 1, $parent => $parentId),
					array('validate' => false, 'callbacks' => false)
				);
				$Model->data = $result;
			} else {
				$this->_sync($Model, $edge - $node[$left] +1, '+', 'BETWEEN ' . $node[$left] . ' AND ' . $node[$right], $created);
				$diff = $node[$right] - $node[$left] + 1;

				if ($node[$left] > $parentNode[$left]) {
					if ($node[$right] < $parentNode[$right]) {
						$this->_sync($Model, $diff, '-', 'BETWEEN ' . $node[$right] . ' AND ' . ($parentNode[$right] - 1), $created);
						$this->_sync($Model, $edge - $parentNode[$right] + $diff + 1, '-', '> ' . $edge, $created);
					} else {
						$this->_sync($Model, $diff, '+', 'BETWEEN ' . $parentNode[$right] . ' AND ' . $node[$right], $created);
						$this->_sync($Model, $edge - $parentNode[$right] + 1, '-', '> ' . $edge, $created);
					}
				} else {
					$this->_sync($Model, $diff, '-', 'BETWEEN ' . $node[$right] . ' AND ' . ($parentNode[$right] - 1), $created);
					$this->_sync($Model, $edge - $parentNode[$right] + $diff + 1, '-', '> ' . $edge, $created);
				}
			}
		}
		return true;
	}

/**
 * get the maximum index value in the table.
 *
 * @param Model $Model
 * @param string $scope
 * @param string $right
 * @param integer $recursive
 * @param boolean $created
 * @return integer
 */
	protected function _getMax($Model, $scope, $right, $recursive = -1, $created = false) {
		$db = ConnectionManager::getDataSource($Model->useDbConfig);
		if ($created) {
			if (is_string($scope)) {
				$scope .= " AND {$Model->alias}.{$Model->primaryKey} <> ";
				$scope .= $db->value($Model->id, $Model->getColumnType($Model->primaryKey));
				$scope = array($scope);
			} else {
				$scope['NOT'][$Model->alias . '.' . $Model->primaryKey] = $Model->id;
			}
		}

		$scope = $this->_addScopeField($Model, $scope);

		$name = $Model->alias . '.' . $right;
		list($edge) = array_values($Model->find('first', array(
			'conditions' => $scope,
			'fields' => $db->calculate($Model, 'max', array($name, $right)),
			'recursive' => $recursive
		)));
		return (empty($edge[$right])) ? 0 : $edge[$right];
	}

/**
 * get the minimum index value in the table.
 *
 * @param Model $Model
 * @param string $scope
 * @param string $left
 * @param integer $recursive
 * @return integer
 */
	protected function _getMin($Model, $scope, $left, $recursive = -1) {
		$db = ConnectionManager::getDataSource($Model->useDbConfig);
		$name = $Model->alias . '.' . $left;
		list($edge) = array_values($Model->find('first', array(
			'conditions' => $scope,
			'fields' => $db->calculate($Model, 'min', array($name, $left)),
			'recursive' => $recursive
		)));
		return (empty($edge[$left])) ? 0 : $edge[$left];
	}

	protected function _addScopeField($Model, $scope) {
		if (empty($this->settings[$Model->alias]['scopeField'])) {
			return $scope;
		}
		if (!is_array($scope)) {
			$scope = array($scope);
		}
		if ($Model->data) {
			if (!empty($Model->data[$Model->alias][$this->settings[$Model->alias]['scopeField']])) {
				$value = $Model->data[$Model->alias][$this->settings[$Model->alias]['scopeField']];
			} else {
				$value = $Model->field($this->settings[$Model->alias]['scopeField']);
			}
		} elseif ($Model->id) {
			$value = $Model->field($this->settings[$Model->alias]['scopeField']);
		} else {
			$value = null;
		}
		$scope[][$Model->alias . '.' . $this->settings[$Model->alias]['scopeField']] = $value;

		return $scope;
	}

/**
 * Table sync method.
 *
 * Handles table sync operations, Taking account of the behavior scope.
 *
 * @param Model $Model
 * @param integer $shift
 * @param string $dir
 * @param array $conditions
 * @param integer $treeScope
 * @param boolean $created
 * @param string $field
 * @return void
 */
	protected function _sync($Model, $shift, $dir = '+', $conditions = array(), $treeScope = null, $created = false, $field = 'both') {
		$ModelRecursive = $Model->recursive;
		extract($this->settings[$Model->alias]);
		$scope = $this->_addScopeField($Model, $scope);
		$Model->recursive = $recursive;

		if ($field == 'both') {
			$this->_sync($Model, $shift, $dir, $conditions, $treeScope, $created, $left);
			$field = $right;
		}
		if (is_string($conditions)) {
			$conditions = array("{$Model->alias}.{$field} {$conditions}");
		}
		if (($scope != '1 = 1' && $scope !== true) && $scope) {
			$conditions[] = $scope;
		}
		if ($created) {
			$conditions['NOT'][$Model->alias . '.' . $Model->primaryKey] = $Model->id;
		}
		$Model->updateAll(array($Model->alias . '.' . $field => $Model->escapeField($field) . ' ' . $dir . ' ' . $shift), $conditions);
		$Model->recursive = $ModelRecursive;
	}

/**
 * Get scope condition for multiTree and store in current settings
 *
 * @param Model $Model
 * @param integer $treeScope
 * @return array
 */
	protected function _multiTreeScope($Model, $treeScope) {
		if (!$this->settings[$Model->alias]['__multiTreeKey']) {
			return $this->settings[$Model->alias]['scope'];
		}
		$scope = array($Model->escapeField($this->settings[$Model->alias]['__multiTreeKey']) => $treeScope);
		$this->settings[$Model->alias]['scope'] = $scope;
		return $scope;
	}
}<|MERGE_RESOLUTION|>--- conflicted
+++ resolved
@@ -43,11 +43,9 @@
  * @var array
  */
 	protected $_defaults = array(
-<<<<<<< HEAD
 		'parent' => 'parent_id', 'left' => 'lft', 'right' => 'rght',
 		'scope' => '1 = 1', 'type' => 'nested', '__parentChange' => false, 'recursive' => -1,
 		'multiTree' => false, '__multiTreeKey' => null
-=======
 		'parent' => 'parent_id',
 		'left' => 'lft',
 		'right' => 'rght',
@@ -56,7 +54,6 @@
 		'type' => 'nested',
 		'__parentChange' => false,
 		'recursive' => -1
->>>>>>> 5bb7d73e
 	);
 
 /**
@@ -399,7 +396,6 @@
 	public function generateTreeList($Model, $conditions = null, $keyPath = null, $valuePath = null, $spacer = '_', $recursive = null, $treeScope = null) {
 		$overrideRecursive = $recursive;
 		extract($this->settings[$Model->alias]);
-<<<<<<< HEAD
 
 		if ($multiTree && !$treeScope) {
 			$trees = $Model->find('all', array('fields' => 'DISTINCT ' . $Model->escapeField($__multiTreeKey), 'recursive' => -1));
@@ -417,9 +413,7 @@
 		} elseif ($multiTree) {
 			$conditions[$Model->escapeField($__multiTreeKey)] = $treeScope;
 		}
-=======
-		$scope = $this->_addScopeField($Model, $scope);
->>>>>>> 5bb7d73e
+		$scope = $this->_addScopeField($Model, $scope);
 		if (!is_null($overrideRecursive)) {
 			$recursive = $overrideRecursive;
 		}
@@ -565,16 +559,13 @@
 			$Model->id = $id;
 		}
 		extract($this->settings[$Model->alias]);
-<<<<<<< HEAD
 		$nodeFields = array($Model->primaryKey, $left, $right, $parent);
 		if ($multiTree) {
 			$nodeFields[] = $__multiTreeKey;
 			$scope = array();
 		}
-=======
-		$scope = $this->_addScopeField($Model, $scope);
-
->>>>>>> 5bb7d73e
+		$scope = $this->_addScopeField($Model, $scope);
+
 		list($node) = array_values($Model->find('first', array(
 			'conditions' => array($scope, $Model->escapeField() => $id),
 			'fields' => $nodeFields, 'recursive' => $recursive
@@ -638,16 +629,14 @@
 			$Model->id = $id;
 		}
 		extract($this->settings[$Model->alias]);
-<<<<<<< HEAD
 		$nodeFields = array($Model->primaryKey, $left, $right, $parent);
 		if ($multiTree) {
 			$nodeFields[] = $__multiTreeKey;
 			$scope = array();
 		}
-=======
-		$scope = $this->_addScopeField($Model, $scope);
-
->>>>>>> 5bb7d73e
+
+		$scope = $this->_addScopeField($Model, $scope);
+
 		list($node) = array_values($Model->find('first', array(
 			'conditions' => array($scope, $Model->escapeField() => $id),
 			'fields' => $nodeFields, 'recursive' => $recursive
@@ -840,17 +829,14 @@
 			extract (array_merge(array('id' => null), $id));
 		}
 		extract($this->settings[$Model->alias]);
-<<<<<<< HEAD
 		
 		$nodeFields = array($Model->primaryKey, $left, $right, $parent);
 		if ($multiTree) {
 			$nodeFields[] = $__multiTreeKey;
 			$scope = array();
 		}
-=======
-		$scope = $this->_addScopeField($Model, $scope);
-
->>>>>>> 5bb7d73e
+		$scope = $this->_addScopeField($Model, $scope);
+
 		list($node) = array_values($Model->find('first', array(
 			'conditions' => array($scope, $Model->escapeField() => $id),
 			'fields' => $nodeFields,
@@ -1010,15 +996,13 @@
  */
 	protected function _setParent($Model, $parentId = null, $created = false) {
 		extract($this->settings[$Model->alias]);
-<<<<<<< HEAD
 		$nodeFields = array($Model->primaryKey, $parent, $left, $right);
 		if ($multiTree) {
 			$nodeFields[] = $__multiTreeKey;
 			$scope = array();
 		}
-=======
-		$scope = $this->_addScopeField($Model, $scope);
->>>>>>> 5bb7d73e
+
+		$scope = $this->_addScopeField($Model, $scope);
 		list($node) = array_values($Model->find('first', array(
 			'conditions' => array($scope, $Model->escapeField() => $Model->id),
 			'fields' => $nodeFields,
