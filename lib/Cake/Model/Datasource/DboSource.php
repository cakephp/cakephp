<?php
/**
 * Dbo Source
 *
 * PHP 5
 *
 * CakePHP(tm) : Rapid Development Framework (http://cakephp.org)
 * Copyright 2005-2012, Cake Software Foundation, Inc. (http://cakefoundation.org)
 *
 * Licensed under The MIT License
 * Redistributions of files must retain the above copyright notice.
 *
 * @copyright     Copyright 2005-2012, Cake Software Foundation, Inc. (http://cakefoundation.org)
 * @link          http://cakephp.org CakePHP(tm) Project
 * @package       Cake.Model.Datasource
 * @since         CakePHP(tm) v 0.10.0.1076
 * @license       MIT License (http://www.opensource.org/licenses/mit-license.php)
 */
namespace Cake\Model\Datasource;

use Cake\Cache\Cache;
use Cake\Core\Configure;
use Cake\Error;
use Cake\Model\ConnectionManager;
use Cake\Model\Model;
use Cake\Model\Schema;
use Cake\Utility\ClassRegistry;
use Cake\Utility\Hash;
use Cake\Utility\Inflector;
use Cake\Utility\String;
use \PDO;

/**
 * DboSource
 *
 * Creates DBO-descendant objects from a given db connection configuration
 *
 * @package       Cake.Model.Datasource
 */
class DboSource extends DataSource {

/**
 * Description string for this Database Data Source.
 *
 * @var string
 */
	public $description = "Database Data Source";

/**
 * index definition, standard cake, primary, index, unique
 *
 * @var array
 */
	public $index = array('PRI' => 'primary', 'MUL' => 'index', 'UNI' => 'unique');

/**
 * Database keyword used to assign aliases to identifiers.
 *
 * @var string
 */
	public $alias = 'AS ';

/**
 * Caches result from query parsing operations. Cached results for both DboSource::name() and
 * DboSource::conditions() will be stored here. Method caching uses `md5()`. If you have
 * problems with collisions, set DboSource::$cacheMethods to false.
 *
 * @var array
 */
	public static $methodCache = array();

/**
 * Whether or not to cache the results of DboSource::name() and DboSource::conditions()
 * into the memory cache. Set to false to disable the use of the memory cache.
 *
 * @var boolean
 */
	public $cacheMethods = true;

/**
 * Flag to support nested transactions. If it is set to false, you will be able to use
 * the transaction methods (begin/commit/rollback), but just the global transaction will
 * be executed.
 *
 * @var boolean
 */
	public $useNestedTransactions = false;

/**
 * Print full query debug info?
 *
 * @var boolean
 */
	public $fullDebug = false;

/**
 * String to hold how many rows were affected by the last SQL operation.
 *
 * @var string
 */
	public $affected = null;

/**
 * Number of rows in current resultset
 *
 * @var integer
 */
	public $numRows = null;

/**
 * Time the last query took
 *
 * @var integer
 */
	public $took = null;

/**
 * Result
 *
 * @var array
 */
	protected $_result = null;

/**
 * Queries count.
 *
 * @var integer
 */
	protected $_queriesCnt = 0;

/**
 * Total duration of all queries.
 *
 * @var integer
 */
	protected $_queriesTime = null;

/**
 * Log of queries executed by this DataSource
 *
 * @var array
 */
	protected $_queriesLog = array();

/**
 * Maximum number of items in query log
 *
 * This is to prevent query log taking over too much memory.
 *
 * @var integer Maximum number of queries in the queries log.
 */
	protected $_queriesLogMax = 200;

/**
 * Caches serialized results of executed queries
 *
 * @var array Cache of results from executed sql queries.
 */
	protected $_queryCache = array();

/**
 * A reference to the physical connection of this DataSource
 *
 * @var array
 */
	protected $_connection = null;

/**
 * The DataSource configuration key name
 *
 * @var string
 */
	public $configKeyName = null;

/**
 * The starting character that this DataSource uses for quoted identifiers.
 *
 * @var string
 */
	public $startQuote = null;

/**
 * The ending character that this DataSource uses for quoted identifiers.
 *
 * @var string
 */
	public $endQuote = null;

/**
 * The set of valid SQL operations usable in a WHERE statement
 *
 * @var array
 */
	protected $_sqlOps = array('like', 'ilike', 'or', 'not', 'in', 'between', 'regexp', 'similar to');

/**
 * Indicates the level of nested transactions
 *
 * @var integer
 */
	protected $_transactionNesting = 0;

/**
 * Default fields that are used by the DBO
 *
 * @var array
 */
	protected $_queryDefaults = array(
		'conditions' => array(),
		'fields' => null,
		'table' => null,
		'alias' => null,
		'order' => null,
		'limit' => null,
		'joins' => array(),
		'group' => null,
		'offset' => null
	);

/**
 * Separator string for virtualField composition
 *
 * @var string
 */
	public $virtualFieldSeparator = '__';

/**
 * List of table engine specific parameters used on table creating
 *
 * @var array
 */
	public $tableParameters = array();

/**
 * List of engine specific additional field parameters used on table creating
 *
 * @var array
 */
	public $fieldParameters = array();

/**
 * Indicates whether there was a change on the cached results on the methods of this class
 * This will be used for storing in a more persistent cache
 *
 * @var boolean
 */
	protected $_methodCacheChange = false;

/**
 * Constructor
 *
 * @param array $config Array of configuration information for the Datasource.
 * @param boolean $autoConnect Whether or not the datasource should automatically connect.
 * @throws Cake\Error\MissingConnectionException when a connection cannot be made.
 */
	public function __construct($config = null, $autoConnect = true) {
		if (!isset($config['prefix'])) {
			$config['prefix'] = '';
		}
		parent::__construct($config);
		$this->fullDebug = Configure::read('debug') > 1;
		if (!$this->enabled()) {
			throw new Error\MissingConnectionException(array(
				'class' => get_class($this),
				'message' => __d('cake_dev', 'Selected driver is not enabled'),
				'enabled' => false
			));
		}
		if ($autoConnect) {
			$this->connect();
		}
	}

/**
 * Reconnects to database server with optional new settings
 *
 * @param array $config An array defining the new configuration settings
 * @return boolean True on success, false on failure
 */
	public function reconnect($config = array()) {
		$this->disconnect();
		$this->setConfig($config);
		$this->_sources = null;

		return $this->connect();
	}

/**
 * Disconnects from database.
 *
 * @return boolean True if the database could be disconnected, else false
 */
	public function disconnect() {
		if ($this->_result instanceof \PDOStatement) {
			$this->_result->closeCursor();
		}
		unset($this->_connection);
		$this->connected = false;
		return true;
	}

/**
 * Get the underlying connection object.
 *
 * @return PDO
 */
	public function getConnection() {
		return $this->_connection;
	}

/**
 * Gets the version string of the database server
 *
 * @return string The database version
 */
	public function getVersion() {
		return $this->_connection->getAttribute(PDO::ATTR_SERVER_VERSION);
	}

/**
 * Returns a quoted and escaped string of $data for use in an SQL statement.
 *
 * @param string $data String to be prepared for use in an SQL statement
 * @param string $column The column into which this data will be inserted
 * @return string Quoted and escaped data
 */
	public function value($data, $column = null) {
		if (is_array($data) && !empty($data)) {
			return array_map(
				array(&$this, 'value'),
				$data, array_fill(0, count($data), $column)
			);
		} elseif (is_object($data) && isset($data->type, $data->value)) {
			if ($data->type == 'identifier') {
				return $this->name($data->value);
			} elseif ($data->type == 'expression') {
				return $data->value;
			}
		} elseif (in_array($data, array('{$__cakeID__$}', '{$__cakeForeignKey__$}'), true)) {
			return $data;
		}

		if ($data === null || (is_array($data) && empty($data))) {
			return 'NULL';
		}

		if (empty($column)) {
			$column = $this->introspectType($data);
		}

		switch ($column) {
			case 'binary':
				return $this->_connection->quote($data, PDO::PARAM_LOB);
			case 'boolean':
				return $this->_connection->quote($this->boolean($data, true), PDO::PARAM_BOOL);
			case 'string':
			case 'text':
				return $this->_connection->quote($data, PDO::PARAM_STR);
			default:
				if ($data === '') {
					return 'NULL';
				}
				if (is_float($data)) {
					return str_replace(',', '.', strval($data));
				}
				if ((is_int($data) || $data === '0') || (
					is_numeric($data) && strpos($data, ',') === false &&
					$data[0] != '0' && strpos($data, 'e') === false)
				) {
					return $data;
				}
				return $this->_connection->quote($data);
		}
	}

/**
 * Returns an object to represent a database identifier in a query. Expression objects
 * are not sanitized or escaped.
 *
 * @param string $identifier A SQL expression to be used as an identifier
 * @return stdClass An object representing a database identifier to be used in a query
 */
	public function identifier($identifier) {
		$obj = new \stdClass();
		$obj->type = 'identifier';
		$obj->value = $identifier;
		return $obj;
	}

/**
 * Returns an object to represent a database expression in a query. Expression objects
 * are not sanitized or escaped.
 *
 * @param string $expression An arbitrary SQL expression to be inserted into a query.
 * @return stdClass An object representing a database expression to be used in a query
 */
	public function expression($expression) {
		$obj = new \stdClass();
		$obj->type = 'expression';
		$obj->value = $expression;
		return $obj;
	}

/**
 * Executes given SQL statement.
 *
 * @param string $sql SQL statement
 * @param array $params Additional options for the query.
 * @return boolean
 */
	public function rawQuery($sql, $params = array()) {
		$this->took = $this->numRows = false;
		return $this->execute($sql, $params);
	}

/**
 * Queries the database with given SQL statement, and obtains some metadata about the result
 * (rows affected, timing, any errors, number of rows in resultset). The query is also logged.
 * If Configure::read('debug') is set, the log is shown all the time, else it is only shown on errors.
 *
 * ### Options
 *
 * - log - Whether or not the query should be logged to the memory log.
 *
 * @param string $sql SQL statement
 * @param array $options
 * @param array $params values to be bound to the query
 * @return mixed Resource or object representing the result set, or false on failure
 */
	public function execute($sql, $options = array(), $params = array()) {
		$options += array('log' => $this->fullDebug);

		$t = microtime(true);
		$this->_result = $this->_execute($sql, $params);

		if ($options['log']) {
			$this->took = round((microtime(true) - $t) * 1000, 0);
			$this->numRows = $this->affected = $this->lastAffected();
			$this->logQuery($sql, $params);
		}

		return $this->_result;
	}

/**
 * Executes given SQL statement.
 *
 * @param string $sql SQL statement
 * @param array $params list of params to be bound to query
 * @param array $prepareOptions Options to be used in the prepare statement
 * @return mixed PDOStatement if query executes with no problem, true as the result of a successful, false on error
 * query returning no rows, such as a CREATE statement, false otherwise
 * @throws PDOException
 */
	protected function _execute($sql, $params = array(), $prepareOptions = array()) {
		$sql = trim($sql);
		if (preg_match('/^(?:CREATE|ALTER|DROP)\s+(?:TABLE|INDEX)/i', $sql)) {
			$statements = array_filter(explode(';', $sql));
			if (count($statements) > 1) {
				$result = array_map(array($this, '_execute'), $statements);
				return array_search(false, $result) === false;
			}
		}

		try {
			$query = $this->_connection->prepare($sql, $prepareOptions);
			$query->setFetchMode(PDO::FETCH_LAZY);
			if (!$query->execute($params)) {
				$this->_results = $query;
				$query->closeCursor();
				return false;
			}
			if (!$query->columnCount()) {
				$query->closeCursor();
				if (!$query->rowCount()) {
					return true;
				}
			}
			return $query;
		} catch (\PDOException $e) {
			if (isset($query->queryString)) {
				$e->queryString = $query->queryString;
			} else {
				$e->queryString = $sql;
			}
			throw $e;
		}
	}

/**
 * Returns a formatted error message from previous database operation.
 *
 * @param PDOStatement $query the query to extract the error from if any
 * @return string Error message with error number
 */
	public function lastError(\PDOStatement $query = null) {
		if ($query) {
			$error = $query->errorInfo();
		} else {
			$error = $this->_connection->errorInfo();
		}
		if (empty($error[2])) {
			return null;
		}
		return $error[1] . ': ' . $error[2];
	}

/**
 * Returns number of affected rows in previous database operation. If no previous operation exists,
 * this returns false.
 *
 * @param mixed $source
 * @return integer Number of affected rows
 */
	public function lastAffected($source = null) {
		if ($this->hasResult()) {
			return $this->_result->rowCount();
		}
		return 0;
	}

/**
 * Returns number of rows in previous resultset. If no previous resultset exists,
 * this returns false.
 *
 * @param mixed $source Not used
 * @return integer Number of rows in resultset
 */
	public function lastNumRows($source = null) {
		return $this->lastAffected();
	}

/**
 * DataSource Query abstraction
 *
 * @return resource Result resource identifier.
 */
	public function query() {
		$args = func_get_args();
		$fields = null;
		$order = null;
		$limit = null;
		$page = null;
		$recursive = null;

		if (count($args) === 1) {
			return $this->fetchAll($args[0]);
		} elseif (count($args) > 1 && (strpos($args[0], 'findBy') === 0 || strpos($args[0], 'findAllBy') === 0)) {
			$params = $args[1];

			if (substr($args[0], 0, 6) === 'findBy') {
				$all = false;
				$field = Inflector::underscore(substr($args[0], 6));
			} else {
				$all = true;
				$field = Inflector::underscore(substr($args[0], 9));
			}

			$or = (strpos($field, '_or_') !== false);
			if ($or) {
				$field = explode('_or_', $field);
			} else {
				$field = explode('_and_', $field);
			}
			$off = count($field) - 1;

			if (isset($params[1 + $off])) {
				$fields = $params[1 + $off];
			}

			if (isset($params[2 + $off])) {
				$order = $params[2 + $off];
			}

			if (!array_key_exists(0, $params)) {
				return false;
			}

			$c = 0;
			$conditions = array();

			foreach ($field as $f) {
				$conditions[$args[2]->alias . '.' . $f] = $params[$c++];
			}

			if ($or) {
				$conditions = array('OR' => $conditions);
			}

			if ($all) {
				if (isset($params[3 + $off])) {
					$limit = $params[3 + $off];
				}

				if (isset($params[4 + $off])) {
					$page = $params[4 + $off];
				}

				if (isset($params[5 + $off])) {
					$recursive = $params[5 + $off];
				}
				return $args[2]->find('all', compact('conditions', 'fields', 'order', 'limit', 'page', 'recursive'));
			} else {
				if (isset($params[3 + $off])) {
					$recursive = $params[3 + $off];
				}
				return $args[2]->find('first', compact('conditions', 'fields', 'order', 'recursive'));
			}
		} else {
			if (isset($args[1]) && $args[1] === true) {
				return $this->fetchAll($args[0], true);
			} elseif (isset($args[1]) && !is_array($args[1])) {
				return $this->fetchAll($args[0], false);
			} elseif (isset($args[1]) && is_array($args[1])) {
				if (isset($args[2])) {
					$cache = $args[2];
				} else {
					$cache = true;
				}
				return $this->fetchAll($args[0], $args[1], array('cache' => $cache));
			}
		}
	}

/**
 * Returns a row from current resultset as an array
 *
 * @param string $sql Some SQL to be executed.
 * @return array The fetched row as an array
 */
	public function fetchRow($sql = null) {
		if (is_string($sql) && strlen($sql) > 5 && !$this->execute($sql)) {
			return null;
		}

		if ($this->hasResult()) {
			$this->resultSet($this->_result);
			$resultRow = $this->fetchResult();
			if (isset($resultRow[0])) {
				$this->fetchVirtualField($resultRow);
			}
			return $resultRow;
		} else {
			return null;
		}
	}

/**
 * Returns an array of all result rows for a given SQL query.
 * Returns false if no rows matched.
 *
 *
 * ### Options
 *
 * - `cache` - Returns the cached version of the query, if exists and stores the result in cache.
 *   This is a non-persistent cache, and only lasts for a single request. This option
 *   defaults to true. If you are directly calling this method, you can disable caching
 *   by setting $options to `false`
 *
 * @param string $sql SQL statement
 * @param array $params parameters to be bound as values for the SQL statement
 * @param array $options additional options for the query.
 * @return array Array of resultset rows, or false if no rows matched
 */
	public function fetchAll($sql, $params = array(), $options = array()) {
		if (is_string($options)) {
			$options = array('modelName' => $options);
		}
		if (is_bool($params)) {
			$options['cache'] = $params;
			$params = array();
		}
		$options += array('cache' => true);
		$cache = $options['cache'];
		if ($cache && ($cached = $this->getQueryCache($sql, $params)) !== false) {
			return $cached;
		}
		if ($result = $this->execute($sql, array(), $params)) {
			$out = array();

			if ($this->hasResult()) {
				$first = $this->fetchRow();
				if ($first) {
					$out[] = $first;
				}
				while ($item = $this->fetchResult()) {
					if (isset($item[0])) {
						$this->fetchVirtualField($item);
					}
					$out[] = $item;
				}
			}

			if (!is_bool($result) && $cache) {
				$this->_writeQueryCache($sql, $out, $params);
			}

			if (empty($out) && is_bool($this->_result)) {
				return $this->_result;
			}
			return $out;
		}
		return false;
	}

/**
 * Fetches the next row from the current result set
 *
 * @return boolean
 */
	public function fetchResult() {
		return false;
	}

/**
 * Modifies $result array to place virtual fields in model entry where they belongs to
 *
 * @param array $result Reference to the fetched row
 * @return void
 */
	public function fetchVirtualField(&$result) {
		if (isset($result[0]) && is_array($result[0])) {
			foreach ($result[0] as $field => $value) {
				if (strpos($field, $this->virtualFieldSeparator) === false) {
					continue;
				}
				list($alias, $virtual) = explode($this->virtualFieldSeparator, $field);

				if (!ClassRegistry::isKeySet($alias)) {
					return;
				}
				$model = ClassRegistry::getObject($alias);
				if ($model->isVirtualField($virtual)) {
					$result[$alias][$virtual] = $value;
					unset($result[0][$field]);
				}
			}
			if (empty($result[0])) {
				unset($result[0]);
			}
		}
	}

/**
 * Returns a single field of the first of query results for a given SQL query, or false if empty.
 *
 * @param string $name Name of the field
 * @param string $sql SQL query
 * @return mixed Value of field read.
 */
	public function field($name, $sql) {
		$data = $this->fetchRow($sql);
		if (empty($data[$name])) {
			return false;
		}
		return $data[$name];
	}

/**
 * Empties the method caches.
 * These caches are used by DboSource::name() and DboSource::conditions()
 *
 * @return void
 */
	public function flushMethodCache() {
		$this->_methodCacheChange = true;
		static::$methodCache = array();
	}

/**
 * Cache a value into the methodCaches. Will respect the value of DboSource::$cacheMethods.
 * Will retrieve a value from the cache if $value is null.
 *
 * If caching is disabled and a write is attempted, the $value will be returned.
 * A read will either return the value or null.
 *
 * @param string $method Name of the method being cached.
 * @param string $key The key name for the cache operation.
 * @param mixed $value The value to cache into memory.
 * @return mixed Either null on failure, or the value if its set.
 */
	public function cacheMethod($method, $key, $value = null) {
		if ($this->cacheMethods === false) {
			return $value;
		}
		if (empty(static::$methodCache)) {
			static::$methodCache = Cache::read('method_cache', '_cake_core_');
		}
		if ($value === null) {
			return (isset(static::$methodCache[$method][$key])) ? static::$methodCache[$method][$key] : null;
		}
		$this->_methodCacheChange = true;
		return static::$methodCache[$method][$key] = $value;
	}

/**
 * Returns a quoted name of $data for use in an SQL statement.
 * Strips fields out of SQL functions before quoting.
 *
 * Results of this method are stored in a memory cache. This improves performance, but
 * because the method uses a hashing algorithm it can have collisions.
 * Setting DboSource::$cacheMethods to false will disable the memory cache.
 *
 * @param mixed $data Either a string with a column to quote. An array of columns to quote or an
 *   object from DboSource::expression() or DboSource::identifier()
 * @return string SQL field
 */
	public function name($data) {
		if (is_object($data) && isset($data->type)) {
			return $data->value;
		}
		if ($data === '*') {
			return '*';
		}
		if (is_array($data)) {
			foreach ($data as $i => $dataItem) {
				$data[$i] = $this->name($dataItem);
			}
			return $data;
		}
		$cacheKey = md5($this->startQuote . $data . $this->endQuote);
		if ($return = $this->cacheMethod(__FUNCTION__, $cacheKey)) {
			return $return;
		}
		$data = trim($data);
		if (preg_match('/^[\w-]+(?:\.[^ \*]*)*$/', $data)) { // string, string.string
			if (strpos($data, '.') === false) { // string
				return $this->cacheMethod(__FUNCTION__, $cacheKey, $this->startQuote . $data . $this->endQuote);
			}
			$items = explode('.', $data);
			return $this->cacheMethod(__FUNCTION__, $cacheKey,
				$this->startQuote . implode($this->endQuote . '.' . $this->startQuote, $items) . $this->endQuote
			);
		}
		if (preg_match('/^[\w-]+\.\*$/', $data)) { // string.*
			return $this->cacheMethod(__FUNCTION__, $cacheKey,
				$this->startQuote . str_replace('.*', $this->endQuote . '.*', $data)
			);
		}
		if (preg_match('/^([\w-]+)\((.*)\)$/', $data, $matches)) { // Functions
			return $this->cacheMethod(__FUNCTION__, $cacheKey,
				$matches[1] . '(' . $this->name($matches[2]) . ')'
			);
		}
		if (
			preg_match('/^([\w-]+(\.[\w-]+|\(.*\))*)\s+' . preg_quote($this->alias) . '\s*([\w-]+)$/i', $data, $matches
		)) {
			return $this->cacheMethod(
				__FUNCTION__, $cacheKey,
				preg_replace(
					'/\s{2,}/', ' ', $this->name($matches[1]) . ' ' . $this->alias . ' ' . $this->name($matches[3])
				)
			);
		}
		if (preg_match('/^[\w-_\s]*[\w-_]+/', $data)) {
			return $this->cacheMethod(__FUNCTION__, $cacheKey, $this->startQuote . $data . $this->endQuote);
		}
		return $this->cacheMethod(__FUNCTION__, $cacheKey, $data);
	}

/**
 * Checks if the source is connected to the database.
 *
 * @return boolean True if the database is connected, else false
 */
	public function isConnected() {
		return $this->connected;
	}

/**
 * Checks if the result is valid
 *
 * @return boolean True if the result is valid else false
 */
	public function hasResult() {
		return is_a($this->_result, 'PDOStatement');
	}

/**
 * Get the query log as an array.
 *
 * @param boolean $sorted Get the queries sorted by time taken, defaults to false.
 * @param boolean $clear If True the existing log will cleared.
 * @return array Array of queries run as an array
 */
	public function getLog($sorted = false, $clear = true) {
		if ($sorted) {
			$log = sortByKey($this->_queriesLog, 'took', 'desc', SORT_NUMERIC);
		} else {
			$log = $this->_queriesLog;
		}
		if ($clear) {
			$this->_queriesLog = array();
		}
		return array('log' => $log, 'count' => $this->_queriesCnt, 'time' => $this->_queriesTime);
	}

/**
 * Outputs the contents of the queries log. If in a non-CLI environment the sql_log element
 * will be rendered and output. If in a CLI environment, a plain text log is generated.
 *
 * @param boolean $sorted Get the queries sorted by time taken, defaults to false.
 * @return void
 */
	public function showLog($sorted = false) {
		$log = $this->getLog($sorted, false);
		if (empty($log['log'])) {
			return;
		}
		if (PHP_SAPI != 'cli') {
			$controller = null;
			$View = new View($controller, false);
			$View->set('logs', array($this->configKeyName => $log));
			echo $View->element('sql_dump', array('_forced_from_dbo_' => true));
		} else {
			foreach ($log['log'] as $k => $i) {
				print (($k + 1) . ". {$i['query']}\n");
			}
		}
	}

/**
 * Log given SQL query.
 *
 * @param string $sql SQL statement
 * @param array $params Values binded to the query (prepared statements)
 * @return void
 */
	public function logQuery($sql, $params = array()) {
		$this->_queriesCnt++;
		$this->_queriesTime += $this->took;
		$this->_queriesLog[] = array(
			'query' => $sql,
			'params' => $params,
			'affected' => $this->affected,
			'numRows' => $this->numRows,
			'took' => $this->took
		);
		if (count($this->_queriesLog) > $this->_queriesLogMax) {
			array_shift($this->_queriesLog);
		}
	}

/**
 * Gets full table name including prefix
 *
 * @param Model|string $model Either a Model object or a string table name.
 * @param boolean $quote Whether you want the table name quoted.
 * @param boolean $schema Whether you want the schema name included.
 * @return string Full quoted table name
 */
	public function fullTableName($model, $quote = true, $schema = true) {
		if (is_object($model)) {
			$schemaName = $model->schemaName;
			$table = $model->tablePrefix . $model->table;
		} elseif (!empty($this->config['prefix']) && strpos($model, $this->config['prefix']) !== 0) {
			$table = $this->config['prefix'] . strval($model);
		} else {
			$table = strval($model);
		}
		if ($schema && !isset($schemaName)) {
			$schemaName = $this->getSchemaName();
		}

		if ($quote) {
			if ($schema && !empty($schemaName)) {
				if (false == strstr($table, '.')) {
					return $this->name($schemaName) . '.' . $this->name($table);
				}
			}
			return $this->name($table);
		}
		if ($schema && !empty($schemaName)) {
			if (false == strstr($table, '.')) {
				return $schemaName . '.' . $table;
			}
		}
		return $table;
	}

/**
 * The "C" in CRUD
 *
 * Creates new records in the database.
 *
 * @param Model $model Model object that the record is for.
 * @param array $fields An array of field names to insert. If null, $model->data will be
 *   used to generate field names.
 * @param array $values An array of values with keys matching the fields. If null, $model->data will
 *   be used to generate values.
 * @return boolean Success
 */
	public function create(Model $model, $fields = null, $values = null) {
		$id = null;

		if (!$fields) {
			unset($fields, $values);
			$fields = array_keys($model->data);
			$values = array_values($model->data);
		}
		$count = count($fields);

		for ($i = 0; $i < $count; $i++) {
			$valueInsert[] = $this->value($values[$i], $model->getColumnType($fields[$i]));
			$fieldInsert[] = $this->name($fields[$i]);
			if ($fields[$i] == $model->primaryKey) {
				$id = $values[$i];
			}
		}
		$query = array(
			'table' => $this->fullTableName($model),
			'fields' => implode(', ', $fieldInsert),
			'values' => implode(', ', $valueInsert)
		);

		if ($this->execute($this->renderStatement('create', $query))) {
			if (empty($id)) {
				$id = $this->lastInsertId($this->fullTableName($model, false, false), $model->primaryKey);
			}
			$model->setInsertID($id);
			$model->id = $id;
			return true;
		}
		$model->onError();
		return false;
	}

/**
 * The "R" in CRUD
 *
 * Reads record(s) from the database.
 *
 * @param Model $model A Model object that the query is for.
 * @param array $queryData An array of queryData information containing keys similar to Model::find()
 * @param integer $recursive Number of levels of association
 * @return mixed boolean false on error/failure. An array of results on success.
 */
	public function read(Model $model, $queryData = array(), $recursive = null) {
		$queryData = $this->_scrubQueryData($queryData);

		$null = null;
		$array = array('callbacks' => $queryData['callbacks']);
		$linkedModels = array();
		$bypass = false;

		if ($recursive === null && isset($queryData['recursive'])) {
			$recursive = $queryData['recursive'];
		}

		if (!is_null($recursive)) {
			$_recursive = $model->recursive;
			$model->recursive = $recursive;
		}

		if (!empty($queryData['fields'])) {
			$bypass = true;
			$queryData['fields'] = $this->fields($model, null, $queryData['fields']);
		} else {
			$queryData['fields'] = $this->fields($model);
		}

		$_associations = $model->associations();

		if ($model->recursive == -1) {
			$_associations = array();
		} elseif ($model->recursive === 0) {
			unset($_associations[2], $_associations[3]);
		}

		foreach ($_associations as $type) {
			foreach ($model->{$type} as $assoc => $assocData) {
				$linkModel = $model->{$assoc};
				$external = isset($assocData['external']);

				$linkModel->getDataSource();
				if ($model->useDbConfig === $linkModel->useDbConfig) {
					if ($bypass) {
						$assocData['fields'] = false;
					}
					if (true === $this->generateAssociationQuery($model, $linkModel, $type, $assoc, $assocData, $queryData, $external, $null)) {
						$linkedModels[$type . '/' . $assoc] = true;
					}
				}
			}
		}

		$query = trim($this->generateAssociationQuery($model, null, null, null, null, $queryData, false, $null));

		$resultSet = $this->fetchAll($query, $model->cacheQueries);

		if ($resultSet === false) {
			$model->onError();
			return false;
		}

		$filtered = array();

		if ($queryData['callbacks'] === true || $queryData['callbacks'] === 'after') {
			$filtered = $this->_filterResults($resultSet, $model);
		}

		if ($model->recursive > -1) {
			$joined = array();
			if (isset($queryData['joins'][0]['alias'])) {
				$joined[$model->alias] = (array)Hash::extract($queryData['joins'], '{n}.alias');
			}
			foreach ($_associations as $type) {
				foreach ($model->{$type} as $assoc => $assocData) {
					$linkModel = $model->{$assoc};

					if (!isset($linkedModels[$type . '/' . $assoc])) {
						if ($model->useDbConfig === $linkModel->useDbConfig) {
							$db = $this;
						} else {
							$db = ConnectionManager::getDataSource($linkModel->useDbConfig);
						}
					} elseif ($model->recursive > 1 && ($type === 'belongsTo' || $type === 'hasOne')) {
						$db = $this;
					}

					if (isset($db) && method_exists($db, 'queryAssociation')) {
						$stack = array($assoc);
						$stack['_joined'] = $joined;
						$db->queryAssociation($model, $linkModel, $type, $assoc, $assocData, $array, true, $resultSet, $model->recursive - 1, $stack);
						unset($db);

						if ($type === 'hasMany') {
							$filtered[] = $assoc;
						}
					}
				}
			}
			if ($queryData['callbacks'] === true || $queryData['callbacks'] === 'after') {
				$this->_filterResults($resultSet, $model, $filtered);
			}
		}

		if (!is_null($recursive)) {
			$model->recursive = $_recursive;
		}
		return $resultSet;
	}

/**
 * Passes association results thru afterFind filters of corresponding model
 *
 * @param array $results Reference of resultset to be filtered
 * @param Model $model Instance of model to operate against
 * @param array $filtered List of classes already filtered, to be skipped
 * @return array Array of results that have been filtered through $model->afterFind
 */
	protected function _filterResults(&$results, Model $model, $filtered = array()) {
		$current = reset($results);
		if (!is_array($current)) {
			return array();
		}
		$keys = array_diff(array_keys($current), $filtered, array($model->alias));
		$filtering = array();
		foreach ($keys as $className) {
			if (!isset($model->{$className}) || !is_object($model->{$className})) {
				continue;
			}
			$linkedModel = $model->{$className};
			$filtering[] = $className;
			foreach ($results as &$result) {
				$data = $linkedModel->afterFind(array(array($className => $result[$className])), false);
				if (isset($data[0][$className])) {
					$result[$className] = $data[0][$className];
				}
			}
		}
		return $filtering;
	}

/**
 * Queries associations. Used to fetch results on recursive models.
 *
 * @param Model $model Primary Model object
 * @param Model $linkModel Linked model that
 * @param string $type Association type, one of the model association types ie. hasMany
 * @param string $association
 * @param array $assocData
 * @param array $queryData
 * @param boolean $external Whether or not the association query is on an external datasource.
 * @param array $resultSet Existing results
 * @param integer $recursive Number of levels of association
 * @param array $stack
 * @return mixed
 * @throws Cake\Error\Exception when results cannot be created.
 */
	public function queryAssociation(Model $model, &$linkModel, $type, $association, $assocData, &$queryData, $external, &$resultSet, $recursive, $stack) {
		if (isset($stack['_joined'])) {
			$joined = $stack['_joined'];
			unset($stack['_joined']);
		}

		if ($query = $this->generateAssociationQuery($model, $linkModel, $type, $association, $assocData, $queryData, $external, $resultSet)) {
			if (!is_array($resultSet)) {
				throw new Error\Exception(__d('cake_dev', 'Error in Model %s', get_class($model)));
			}
			if ($type === 'hasMany' && empty($assocData['limit']) && !empty($assocData['foreignKey'])) {
				$ins = $fetch = array();
				foreach ($resultSet as &$result) {
					if ($in = $this->insertQueryData('{$__cakeID__$}', $result, $association, $assocData, $model, $linkModel, $stack)) {
						$ins[] = $in;
					}
				}

				if (!empty($ins)) {
					$ins = array_unique($ins);
					$fetch = $this->fetchAssociated($model, $query, $ins);
				}

				if (!empty($fetch) && is_array($fetch)) {
					if ($recursive > 0) {
						foreach ($linkModel->associations() as $type1) {
							foreach ($linkModel->{$type1} as $assoc1 => $assocData1) {
								$deepModel = $linkModel->{$assoc1};
								$tmpStack = $stack;
								$tmpStack[] = $assoc1;

								if ($linkModel->useDbConfig === $deepModel->useDbConfig) {
									$db = $this;
								} else {
									$db = ConnectionManager::getDataSource($deepModel->useDbConfig);
								}
								$db->queryAssociation($linkModel, $deepModel, $type1, $assoc1, $assocData1, $queryData, true, $fetch, $recursive - 1, $tmpStack);
							}
						}
					}
				}
				if ($queryData['callbacks'] === true || $queryData['callbacks'] === 'after') {
					$this->_filterResults($fetch, $model);
				}
				return $this->_mergeHasMany($resultSet, $fetch, $association, $model, $linkModel);
			} elseif ($type === 'hasAndBelongsToMany') {
				$ins = $fetch = array();
				foreach ($resultSet as &$result) {
					if ($in = $this->insertQueryData('{$__cakeID__$}', $result, $association, $assocData, $model, $linkModel, $stack)) {
						$ins[] = $in;
					}
				}
				if (!empty($ins)) {
					$ins = array_unique($ins);
					if (count($ins) > 1) {
						$query = str_replace('{$__cakeID__$}', '(' . implode(', ', $ins) . ')', $query);
						$query = str_replace('= (', 'IN (', $query);
					} else {
						$query = str_replace('{$__cakeID__$}', $ins[0], $query);
					}
					$query = str_replace(' WHERE 1 = 1', '', $query);
				}

				$foreignKey = $model->hasAndBelongsToMany[$association]['foreignKey'];
				$joinKeys = array($foreignKey, $model->hasAndBelongsToMany[$association]['associationForeignKey']);
				list($with, $habtmFields) = $model->joinModel($model->hasAndBelongsToMany[$association]['with'], $joinKeys);
				$habtmFieldsCount = count($habtmFields);
				$q = $this->insertQueryData($query, null, $association, $assocData, $model, $linkModel, $stack);

				if ($q !== false) {
					$fetch = $this->fetchAll($q, $model->cacheQueries);
				} else {
					$fetch = null;
				}
			}

			$modelAlias = $model->alias;
			$modelPK = $model->primaryKey;
			foreach ($resultSet as &$row) {
				if ($type !== 'hasAndBelongsToMany') {
					$q = $this->insertQueryData($query, $row, $association, $assocData, $model, $linkModel, $stack);
					$fetch = null;
					if ($q !== false) {
						$joinedData = array();
						if (($type === 'belongsTo' || $type === 'hasOne') && isset($row[$linkModel->alias], $joined[$model->alias]) && in_array($linkModel->alias, $joined[$model->alias])) {
							$joinedData = Hash::filter($row[$linkModel->alias]);
							if (!empty($joinedData)) {
								$fetch[0] = array($linkModel->alias => $row[$linkModel->alias]);
							}
						} else {
							$fetch = $this->fetchAll($q, $model->cacheQueries);
						}
					}
				}
				$selfJoin = $linkModel->name === $model->name;

				if (!empty($fetch) && is_array($fetch)) {
					if ($recursive > 0) {
						foreach ($linkModel->associations() as $type1) {
							foreach ($linkModel->{$type1} as $assoc1 => $assocData1) {
								$deepModel = $linkModel->{$assoc1};

								if ($type1 === 'belongsTo' || ($deepModel->alias === $modelAlias && $type === 'belongsTo') || ($deepModel->alias !== $modelAlias)) {
									$tmpStack = $stack;
									$tmpStack[] = $assoc1;
									if ($linkModel->useDbConfig == $deepModel->useDbConfig) {
										$db = $this;
									} else {
										$db = ConnectionManager::getDataSource($deepModel->useDbConfig);
									}
									$db->queryAssociation($linkModel, $deepModel, $type1, $assoc1, $assocData1, $queryData, true, $fetch, $recursive - 1, $tmpStack);
								}
							}
						}
					}
					if ($type === 'hasAndBelongsToMany') {
						$merge = array();

						foreach ($fetch as $data) {
							if (isset($data[$with]) && $data[$with][$foreignKey] === $row[$modelAlias][$modelPK]) {
								if ($habtmFieldsCount <= 2) {
									unset($data[$with]);
								}
								$merge[] = $data;
							}
						}
						if (empty($merge) && !isset($row[$association])) {
							$row[$association] = $merge;
						} else {
							$this->_mergeAssociation($row, $merge, $association, $type);
						}
					} else {
						$this->_mergeAssociation($row, $fetch, $association, $type, $selfJoin);
					}
					if (isset($row[$association])) {
						$row[$association] = $linkModel->afterFind($row[$association], false);
					}
				} else {
					$tempArray[0][$association] = false;
					$this->_mergeAssociation($row, $tempArray, $association, $type, $selfJoin);
				}
			}
		}
	}

/**
 * A more efficient way to fetch associations.	Woohoo!
 *
 * @param Model $model Primary model object
 * @param string $query Association query
 * @param array $ids Array of IDs of associated records
 * @return array Association results
 */
	public function fetchAssociated(Model $model, $query, $ids) {
		$query = str_replace('{$__cakeID__$}', implode(', ', $ids), $query);
		if (count($ids) > 1) {
			$query = str_replace('= (', 'IN (', $query);
		}
		return $this->fetchAll($query, $model->cacheQueries);
	}

/**
 * mergeHasMany - Merge the results of hasMany relations.
 *
 *
 * @param array $resultSet Data to merge into
 * @param array $merge Data to merge
 * @param string $association Name of Model being Merged
 * @param Model $model Model being merged onto
 * @param Model $linkModel Model being merged
 * @return void
 */
	protected function _mergeHasMany(&$resultSet, $merge, $association, $model, $linkModel) {
		$modelAlias = $model->alias;
		$modelPK = $model->primaryKey;
		$modelFK = $model->hasMany[$association]['foreignKey'];
		foreach ($resultSet as &$result) {
			if (!isset($result[$modelAlias])) {
				continue;
			}
			$merged = array();
			foreach ($merge as $data) {
				if ($result[$modelAlias][$modelPK] === $data[$association][$modelFK]) {
					if (count($data) > 1) {
						$data = array_merge($data[$association], $data);
						unset($data[$association]);
						foreach ($data as $key => $name) {
							if (is_numeric($key)) {
								$data[$association][] = $name;
								unset($data[$key]);
							}
						}
						$merged[] = $data;
					} else {
						$merged[] = $data[$association];
					}
				}
			}
			$result = Hash::mergeDiff($result, array($association => $merged));
		}
	}

/**
 * Merge association of merge into data
 *
 * @param array $data
 * @param array $merge
 * @param string $association
 * @param string $type
 * @param boolean $selfJoin
 * @return void
 */
	protected function _mergeAssociation(&$data, &$merge, $association, $type, $selfJoin = false) {
		if (isset($merge[0]) && !isset($merge[0][$association])) {
			$association = Inflector::pluralize($association);
		}

		if ($type === 'belongsTo' || $type === 'hasOne') {
			if (isset($merge[$association])) {
				$data[$association] = $merge[$association][0];
			} else {
				if (count($merge[0][$association]) > 1) {
					foreach ($merge[0] as $assoc => $data2) {
						if ($assoc !== $association) {
							$merge[0][$association][$assoc] = $data2;
						}
					}
				}
				if (!isset($data[$association])) {
					$data[$association] = array();
					if ($merge[0][$association]) {
						$data[$association] = $merge[0][$association];
					}
				} else {
					if (is_array($merge[0][$association])) {
						foreach ($data[$association] as $k => $v) {
							if (!is_array($v)) {
								$dataAssocTmp[$k] = $v;
							}
						}

						foreach ($merge[0][$association] as $k => $v) {
							if (!is_array($v)) {
								$mergeAssocTmp[$k] = $v;
							}
						}
						$dataKeys = array_keys($data);
						$mergeKeys = array_keys($merge[0]);

						if ($mergeKeys[0] === $dataKeys[0] || $mergeKeys === $dataKeys) {
							$data[$association][$association] = $merge[0][$association];
						} else {
							$diff = Hash::diff($dataAssocTmp, $mergeAssocTmp);
							$data[$association] = array_merge($merge[0][$association], $diff);
						}
					} elseif ($selfJoin && array_key_exists($association, $merge[0])) {
						$data[$association] = array_merge($data[$association], array($association => array()));
					}
				}
			}
		} else {
			if (isset($merge[0][$association]) && $merge[0][$association] === false) {
				if (!isset($data[$association])) {
					$data[$association] = array();
				}
			} else {
				foreach ($merge as $row) {
					$insert = array();
					if (count($row) === 1) {
						$insert = $row[$association];
					} elseif (isset($row[$association])) {
						$insert = array_merge($row[$association], $row);
						unset($insert[$association]);
					}

					if (empty($data[$association]) || (isset($data[$association]) && !in_array($insert, $data[$association], true))) {
						$data[$association][] = $insert;
					}
				}
			}
		}
	}

/**
 * Generates an array representing a query or part of a query from a single model or two associated models
 *
 * @param Model $model
 * @param Model $linkModel
 * @param string $type
 * @param string $association
 * @param array $assocData
 * @param array $queryData
 * @param boolean $external
 * @param array $resultSet
 * @return mixed
 */
	public function generateAssociationQuery(Model $model, $linkModel, $type, $association, $assocData, &$queryData, $external, &$resultSet) {
		$queryData = $this->_scrubQueryData($queryData);
		$assocData = $this->_scrubQueryData($assocData);
		$modelAlias = $model->alias;

		if (empty($queryData['fields'])) {
			$queryData['fields'] = $this->fields($model, $modelAlias);
		} elseif (!empty($model->hasMany) && $model->recursive > -1) {
			$assocFields = $this->fields($model, $modelAlias, array("{$modelAlias}.{$model->primaryKey}"));
			$passedFields = $queryData['fields'];
			if (count($passedFields) === 1) {
				if (strpos($passedFields[0], $assocFields[0]) === false && !preg_match('/^[a-z]+\(/i', $passedFields[0])) {
					$queryData['fields'] = array_merge($passedFields, $assocFields);
				} else {
					$queryData['fields'] = $passedFields;
				}
			} else {
				$queryData['fields'] = array_merge($passedFields, $assocFields);
			}
			unset($assocFields, $passedFields);
		}

		if ($linkModel === null) {
			return $this->buildStatement(
				array(
					'fields' => array_unique($queryData['fields']),
					'table' => $this->fullTableName($model),
					'alias' => $modelAlias,
					'limit' => $queryData['limit'],
					'offset' => $queryData['offset'],
					'joins' => $queryData['joins'],
					'conditions' => $queryData['conditions'],
					'order' => $queryData['order'],
					'group' => $queryData['group']
				),
				$model
			);
		}
		if ($external && !empty($assocData['finderQuery'])) {
			return $assocData['finderQuery'];
		}

		$self = $model->name === $linkModel->name;
		$fields = array();

		if ($external || (in_array($type, array('hasOne', 'belongsTo')) && $assocData['fields'] !== false)) {
			$fields = $this->fields($linkModel, $association, $assocData['fields']);
		}
		if (empty($assocData['offset']) && !empty($assocData['page'])) {
			$assocData['offset'] = ($assocData['page'] - 1) * $assocData['limit'];
		}
		$assocData['limit'] = $this->limit($assocData['limit'], $assocData['offset']);

		switch ($type) {
			case 'hasOne':
			case 'belongsTo':
				$conditions = $this->_mergeConditions(
					$assocData['conditions'],
					$this->getConstraint($type, $model, $linkModel, $association, array_merge($assocData, compact('external', 'self')))
				);

				if (!$self && $external) {
					foreach ($conditions as $key => $condition) {
						if (is_numeric($key) && strpos($condition, $modelAlias . '.') !== false) {
							unset($conditions[$key]);
						}
					}
				}

				if ($external) {
					$query = array_merge($assocData, array(
						'conditions' => $conditions,
						'table' => $this->fullTableName($linkModel),
						'fields' => $fields,
						'alias' => $association,
						'group' => null
					));
					$query += array('order' => $assocData['order'], 'limit' => $assocData['limit']);
				} else {
					$join = array(
						'table' => $linkModel,
						'alias' => $association,
						'type' => isset($assocData['type']) ? $assocData['type'] : 'LEFT',
						'conditions' => trim($this->conditions($conditions, true, false, $model))
					);
					$queryData['fields'] = array_merge($queryData['fields'], $fields);

					if (!empty($assocData['order'])) {
						$queryData['order'][] = $assocData['order'];
					}
					if (!in_array($join, $queryData['joins'])) {
						$queryData['joins'][] = $join;
					}
					return true;
				}
			break;
			case 'hasMany':
				$assocData['fields'] = $this->fields($linkModel, $association, $assocData['fields']);
				if (!empty($assocData['foreignKey'])) {
					$assocData['fields'] = array_merge($assocData['fields'], $this->fields($linkModel, $association, array("{$association}.{$assocData['foreignKey']}")));
				}
				$query = array(
					'conditions' => $this->_mergeConditions($this->getConstraint('hasMany', $model, $linkModel, $association, $assocData), $assocData['conditions']),
					'fields' => array_unique($assocData['fields']),
					'table' => $this->fullTableName($linkModel),
					'alias' => $association,
					'order' => $assocData['order'],
					'limit' => $assocData['limit'],
					'group' => null
				);
			break;
			case 'hasAndBelongsToMany':
				$joinFields = array();
				$joinAssoc = null;

				if (isset($assocData['with']) && !empty($assocData['with'])) {
					$joinKeys = array($assocData['foreignKey'], $assocData['associationForeignKey']);
					list($with, $joinFields) = $model->joinModel($assocData['with'], $joinKeys);

					$joinTbl = $model->{$with};
					$joinAlias = $joinTbl;

					if (is_array($joinFields) && !empty($joinFields)) {
						$joinAssoc = $joinAlias = $model->{$with}->alias;
						$joinFields = $this->fields($model->{$with}, $joinAlias, $joinFields);
					} else {
						$joinFields = array();
					}
				} else {
					$joinTbl = $assocData['joinTable'];
					$joinAlias = $this->fullTableName($assocData['joinTable']);
				}
				$query = array(
					'conditions' => $assocData['conditions'],
					'limit' => $assocData['limit'],
					'table' => $this->fullTableName($linkModel),
					'alias' => $association,
					'fields' => array_merge($this->fields($linkModel, $association, $assocData['fields']), $joinFields),
					'order' => $assocData['order'],
					'group' => null,
					'joins' => array(array(
						'table' => $joinTbl,
						'alias' => $joinAssoc,
						'conditions' => $this->getConstraint('hasAndBelongsToMany', $model, $linkModel, $joinAlias, $assocData, $association)
					))
				);
			break;
		}
		if (isset($query)) {
			return $this->buildStatement($query, $model);
		}
		return null;
	}

/**
 * Returns a conditions array for the constraint between two models
 *
 * @param string $type Association type
 * @param Model $model Model object
 * @param string $linkModel
 * @param string $alias
 * @param array $assoc
 * @param string $alias2
 * @return array Conditions array defining the constraint between $model and $association
 */
	public function getConstraint($type, $model, $linkModel, $alias, $assoc, $alias2 = null) {
		$assoc += array('external' => false, 'self' => false);

		if (empty($assoc['foreignKey'])) {
			return array();
		}

		switch (true) {
			case ($assoc['external'] && $type === 'hasOne'):
				return array("{$alias}.{$assoc['foreignKey']}" => '{$__cakeID__$}');
			case ($assoc['external'] && $type === 'belongsTo'):
				return array("{$alias}.{$linkModel->primaryKey}" => '{$__cakeForeignKey__$}');
			case (!$assoc['external'] && $type === 'hasOne'):
				return array("{$alias}.{$assoc['foreignKey']}" => $this->identifier("{$model->alias}.{$model->primaryKey}"));
			case (!$assoc['external'] && $type === 'belongsTo'):
				return array("{$model->alias}.{$assoc['foreignKey']}" => $this->identifier("{$alias}.{$linkModel->primaryKey}"));
			case ($type === 'hasMany'):
				return array("{$alias}.{$assoc['foreignKey']}" => array('{$__cakeID__$}'));
			case ($type === 'hasAndBelongsToMany'):
				return array(
					array("{$alias}.{$assoc['foreignKey']}" => '{$__cakeID__$}'),
					array("{$alias}.{$assoc['associationForeignKey']}" => $this->identifier("{$alias2}.{$linkModel->primaryKey}"))
				);
		}
		return array();
	}

/**
 * Builds and generates a JOIN statement from an array.	 Handles final clean-up before conversion.
 *
 * @param array $join An array defining a JOIN statement in a query
 * @return string An SQL JOIN statement to be used in a query
 * @see DboSource::renderJoinStatement()
 * @see DboSource::buildStatement()
 */
	public function buildJoinStatement($join) {
		$data = array_merge(array(
			'type' => null,
			'alias' => null,
			'table' => 'join_table',
			'conditions' => array()
		), $join);

		if (!empty($data['alias'])) {
			$data['alias'] = $this->alias . $this->name($data['alias']);
		}
		if (!empty($data['conditions'])) {
			$data['conditions'] = trim($this->conditions($data['conditions'], true, false));
		}
		if (!empty($data['table'])) {
			$schema = !(is_string($data['table']) && strpos($data['table'], '(') === 0);
			$data['table'] = $this->fullTableName($data['table'], true, $schema);
		}
		return $this->renderJoinStatement($data);
	}

/**
 * Builds and generates an SQL statement from an array.	 Handles final clean-up before conversion.
 *
 * @param array $query An array defining an SQL query
 * @param Model $model The model object which initiated the query
 * @return string An executable SQL statement
 * @see DboSource::renderStatement()
 */
	public function buildStatement($query, $model) {
		$query = array_merge($this->_queryDefaults, $query);
		if (!empty($query['joins'])) {
			$count = count($query['joins']);
			for ($i = 0; $i < $count; $i++) {
				if (is_array($query['joins'][$i])) {
					$query['joins'][$i] = $this->buildJoinStatement($query['joins'][$i]);
				}
			}
		}
		return $this->renderStatement('select', array(
			'conditions' => $this->conditions($query['conditions'], true, true, $model),
			'fields' => implode(', ', $query['fields']),
			'table' => $query['table'],
			'alias' => $this->alias . $this->name($query['alias']),
			'order' => $this->order($query['order'], 'ASC', $model),
			'limit' => $this->limit($query['limit'], $query['offset']),
			'joins' => implode(' ', $query['joins']),
			'group' => $this->group($query['group'], $model)
		));
	}

/**
 * Renders a final SQL JOIN statement
 *
 * @param array $data
 * @return string
 */
	public function renderJoinStatement($data) {
		extract($data);
		return trim("{$type} JOIN {$table} {$alias} ON ({$conditions})");
	}

/**
 * Renders a final SQL statement by putting together the component parts in the correct order
 *
 * @param string $type type of query being run. e.g select, create, update, delete, schema, alter.
 * @param array $data Array of data to insert into the query.
 * @return string Rendered SQL expression to be run.
 */
	public function renderStatement($type, $data) {
		extract($data);
		$aliases = null;

		switch (strtolower($type)) {
			case 'select':
				return "SELECT {$fields} FROM {$table} {$alias} {$joins} {$conditions} {$group} {$order} {$limit}";
			case 'create':
				return "INSERT INTO {$table} ({$fields}) VALUES ({$values})";
			case 'update':
				if (!empty($alias)) {
					$aliases = "{$this->alias}{$alias} {$joins} ";
				}
				return "UPDATE {$table} {$aliases}SET {$fields} {$conditions}";
			case 'delete':
				if (!empty($alias)) {
					$aliases = "{$this->alias}{$alias} {$joins} ";
				}
				return "DELETE {$alias} FROM {$table} {$aliases}{$conditions}";
			case 'schema':
				foreach (array('columns', 'indexes', 'tableParameters') as $var) {
					if (is_array(${$var})) {
						${$var} = "\t" . implode(",\n\t", array_filter(${$var}));
					} else {
						${$var} = '';
					}
				}
				if (trim($indexes) !== '') {
					$columns .= ',';
				}
				return "CREATE TABLE {$table} (\n{$columns}{$indexes}) {$tableParameters};";
			case 'alter':
				return;
		}
	}

/**
 * Merges a mixed set of string/array conditions
 *
 * @param mixed $query
 * @param mixed $assoc
 * @return array
 */
	protected function _mergeConditions($query, $assoc) {
		if (empty($assoc)) {
			return $query;
		}

		if (is_array($query)) {
			return array_merge((array)$assoc, $query);
		}

		if (!empty($query)) {
			$query = array($query);
			if (is_array($assoc)) {
				$query = array_merge($query, $assoc);
			} else {
				$query[] = $assoc;
			}
			return $query;
		}

		return $assoc;
	}

/**
 * Generates and executes an SQL UPDATE statement for given model, fields, and values.
 * For databases that do not support aliases in UPDATE queries.
 *
 * @param Model $model
 * @param array $fields
 * @param array $values
 * @param mixed $conditions
 * @return boolean Success
 */
	public function update(Model $model, $fields = array(), $values = null, $conditions = null) {
		if (!$values) {
			$combined = $fields;
		} else {
			$combined = array_combine($fields, $values);
		}

		$fields = implode(', ', $this->_prepareUpdateFields($model, $combined, empty($conditions)));

		$alias = $joins = null;
		$table = $this->fullTableName($model);
		$conditions = $this->_matchRecords($model, $conditions);

		if ($conditions === false) {
			return false;
		}
		$query = compact('table', 'alias', 'joins', 'fields', 'conditions');

		if (!$this->execute($this->renderStatement('update', $query))) {
			$model->onError();
			return false;
		}
		return true;
	}

/**
 * Quotes and prepares fields and values for an SQL UPDATE statement
 *
 * @param Model $model
 * @param array $fields
 * @param boolean $quoteValues If values should be quoted, or treated as SQL snippets
 * @param boolean $alias Include the model alias in the field name
 * @return array Fields and values, quoted and prepared
 */
	protected function _prepareUpdateFields(Model $model, $fields, $quoteValues = true, $alias = false) {
		$quotedAlias = $this->startQuote . $model->alias . $this->endQuote;

		$updates = array();
		foreach ($fields as $field => $value) {
			if ($alias && strpos($field, '.') === false) {
				$quoted = $model->escapeField($field);
			} elseif (!$alias && strpos($field, '.') !== false) {
				$quoted = $this->name(str_replace($quotedAlias . '.', '', str_replace(
					$model->alias . '.', '', $field
				)));
			} else {
				$quoted = $this->name($field);
			}

			if ($value === null) {
				$updates[] = $quoted . ' = NULL';
				continue;
			}
			$update = $quoted . ' = ';

			if ($quoteValues) {
				$update .= $this->value($value, $model->getColumnType($field));
			} elseif ($model->getColumnType($field) == 'boolean' && (is_int($value) || is_bool($value))) {
				$update .= $this->boolean($value, true);
			} elseif (!$alias) {
				$update .= str_replace($quotedAlias . '.', '', str_replace(
					$model->alias . '.', '', $value
				));
			} else {
				$update .= $value;
			}
			$updates[] = $update;
		}
		return $updates;
	}

/**
 * Generates and executes an SQL DELETE statement.
 * For databases that do not support aliases in UPDATE queries.
 *
 * @param Model $model
 * @param mixed $conditions
 * @return boolean Success
 */
	public function delete(Model $model, $conditions = null) {
		$alias = $joins = null;
		$table = $this->fullTableName($model);
		$conditions = $this->_matchRecords($model, $conditions);

		if ($conditions === false) {
			return false;
		}

		if ($this->execute($this->renderStatement('delete', compact('alias', 'table', 'joins', 'conditions'))) === false) {
			$model->onError();
			return false;
		}
		return true;
	}

/**
 * Gets a list of record IDs for the given conditions.	Used for multi-record updates and deletes
 * in databases that do not support aliases in UPDATE/DELETE queries.
 *
 * @param Model $model
 * @param mixed $conditions
 * @return array List of record IDs
 */
	protected function _matchRecords(Model $model, $conditions = null) {
		if ($conditions === true) {
			$conditions = $this->conditions(true);
		} elseif ($conditions === null) {
			$conditions = $this->conditions($this->defaultConditions($model, $conditions, false), true, true, $model);
		} else {
			$noJoin = true;
			foreach ($conditions as $field => $value) {
				$originalField = $field;
				if (strpos($field, '.') !== false) {
					list(, $field) = explode('.', $field);
					$field = ltrim($field, $this->startQuote);
					$field = rtrim($field, $this->endQuote);
				}
				if (!$model->hasField($field)) {
					$noJoin = false;
					break;
				}
				if ($field !== $originalField) {
					$conditions[$field] = $value;
					unset($conditions[$originalField]);
				}
			}
			if ($noJoin === true) {
				return $this->conditions($conditions);
			}
			$idList = $model->find('all', array(
				'fields' => "{$model->alias}.{$model->primaryKey}",
				'conditions' => $conditions
			));

			if (empty($idList)) {
				return false;
			}
			$conditions = $this->conditions(array(
				$model->primaryKey => Hash::extract($idList, "{n}.{$model->alias}.{$model->primaryKey}")
			));
		}
		return $conditions;
	}

/**
 * Returns an array of SQL JOIN fragments from a model's associations
 *
 * @param Model $model
 * @return array
 */
	protected function _getJoins(Model $model) {
		$join = array();
		$joins = array_merge($model->getAssociated('hasOne'), $model->getAssociated('belongsTo'));

		foreach ($joins as $assoc) {
			if (isset($model->{$assoc}) && $model->useDbConfig == $model->{$assoc}->useDbConfig && $model->{$assoc}->getDataSource()) {
				$assocData = $model->getAssociated($assoc);
				$join[] = $this->buildJoinStatement(array(
					'table' => $model->{$assoc},
					'alias' => $assoc,
					'type' => isset($assocData['type']) ? $assocData['type'] : 'LEFT',
					'conditions' => trim($this->conditions(
						$this->_mergeConditions($assocData['conditions'], $this->getConstraint($assocData['association'], $model, $model->{$assoc}, $assoc, $assocData)),
						true, false, $model
					))
				));
			}
		}
		return $join;
	}

/**
 * Returns an SQL calculation, i.e. COUNT() or MAX()
 *
 * @param Model $model
 * @param string $func Lowercase name of SQL function, i.e. 'count' or 'max'
 * @param array $params Function parameters (any values must be quoted manually)
 * @return string An SQL calculation function
 */
	public function calculate(Model $model, $func, $params = array()) {
		$params = (array)$params;

		switch (strtolower($func)) {
			case 'count':
				if (!isset($params[0])) {
					$params[0] = '*';
				}
				if (!isset($params[1])) {
					$params[1] = 'count';
				}
				if (is_object($model) && $model->isVirtualField($params[0])) {
					$arg = $this->_quoteFields($model->getVirtualField($params[0]));
				} else {
					$arg = $this->name($params[0]);
				}
				return 'COUNT(' . $arg . ') AS ' . $this->name($params[1]);
			case 'max':
			case 'min':
				if (!isset($params[1])) {
					$params[1] = $params[0];
				}
				if (is_object($model) && $model->isVirtualField($params[0])) {
					$arg = $this->_quoteFields($model->getVirtualField($params[0]));
				} else {
					$arg = $this->name($params[0]);
				}
				return strtoupper($func) . '(' . $arg . ') AS ' . $this->name($params[1]);
		}
	}

/**
 * Deletes all the records in a table and resets the count of the auto-incrementing
 * primary key, where applicable.
 *
 * @param Model|string $table A string or model class representing the table to be truncated
 * @return boolean	SQL TRUNCATE TABLE statement, false if not applicable.
 */
	public function truncate($table) {
		return $this->execute('TRUNCATE TABLE ' . $this->fullTableName($table));
	}

/**
 * Check if the server support nested transactions
 *
 * @return boolean
 */
	public function nestedTransactionSupported() {
		return false;
	}

/**
 * Begin a transaction
 *
 * @return boolean True on success, false on fail
 * (i.e. if the database/model does not support transactions,
 * or a transaction has not started).
 */
	public function begin() {
		if ($this->_transactionStarted) {
			if ($this->nestedTransactionSupported()) {
				return $this->_beginNested();
			}
			$this->_transactionNesting++;
			return $this->_transactionStarted;
		}

		$this->_transactionNesting = 0;
		if ($this->fullDebug) {
			$this->logQuery('BEGIN');
		}
		return $this->_transactionStarted = $this->_connection->beginTransaction();
	}

/**
 * Begin a nested transaction
 *
 * @return boolean
 */
	protected function _beginNested() {
		$query = 'SAVEPOINT LEVEL' . ++$this->_transactionNesting;
		if ($this->fullDebug) {
			$this->logQuery($query);
		}
		$this->_connection->exec($query);
		return true;
	}

/**
 * Commit a transaction
 *
 * @return boolean True on success, false on fail
 * (i.e. if the database/model does not support transactions,
 * or a transaction has not started).
 */
	public function commit() {
		if (!$this->_transactionStarted) {
			return false;
		}

		if ($this->_transactionNesting === 0) {
			if ($this->fullDebug) {
				$this->logQuery('COMMIT');
			}
			$this->_transactionStarted = false;
			return $this->_connection->commit();
		}

		if ($this->nestedTransactionSupported()) {
			return $this->_commitNested();
		}

		$this->_transactionNesting--;
		return true;
	}

/**
 * Commit a nested transaction
 *
 * @return boolean
 */
	protected function _commitNested() {
		$query = 'RELEASE SAVEPOINT LEVEL' . $this->_transactionNesting--;
		if ($this->fullDebug) {
			$this->logQuery($query);
		}
		$this->_connection->exec($query);
		return true;
	}

/**
 * Rollback a transaction
 *
 * @return boolean True on success, false on fail
 * (i.e. if the database/model does not support transactions,
 * or a transaction has not started).
 */
	public function rollback() {
		if (!$this->_transactionStarted) {
			return false;
		}

		if ($this->_transactionNesting === 0) {
			if ($this->fullDebug) {
				$this->logQuery('ROLLBACK');
			}
			$this->_transactionStarted = false;
			return $this->_connection->rollBack();
		}

		if ($this->nestedTransactionSupported()) {
			return $this->_rollbackNested();
		}

		$this->_transactionNesting--;
		return true;
	}

/**
 * Rollback a nested transaction
 *
 * @return boolean
 */
	protected function _rollbackNested() {
		$query = 'ROLLBACK TO SAVEPOINT LEVEL' . $this->_transactionNesting--;
		if ($this->fullDebug) {
			$this->logQuery($query);
		}
		$this->_connection->exec($query);
		return true;
	}

/**
 * Returns the ID generated from the previous INSERT operation.
 *
 * @param mixed $source
 * @return mixed
 */
	public function lastInsertId($source = null) {
		return $this->_connection->lastInsertId();
	}

/**
 * Creates a default set of conditions from the model if $conditions is null/empty.
 * If conditions are supplied then they will be returned. If a model doesn't exist and no conditions
 * were provided either null or false will be returned based on what was input.
 *
 * @param Model $model
 * @param string|array|boolean $conditions Array of conditions, conditions string, null or false. If an array of conditions,
 *   or string conditions those conditions will be returned. With other values the model's existence will be checked.
 *   If the model doesn't exist a null or false will be returned depending on the input value.
 * @param boolean $useAlias Use model aliases rather than table names when generating conditions
 * @return mixed Either null, false, $conditions or an array of default conditions to use.
 * @see DboSource::update()
 * @see DboSource::conditions()
 */
	public function defaultConditions(Model $model, $conditions, $useAlias = true) {
		if (!empty($conditions)) {
			return $conditions;
		}
		$exists = $model->exists();
		if (!$exists && $conditions !== null) {
			return false;
		} elseif (!$exists) {
			return null;
		}
		$alias = $model->alias;

		if (!$useAlias) {
			$alias = $this->fullTableName($model, false);
		}
		return array("{$alias}.{$model->primaryKey}" => $model->getID());
	}

/**
 * Returns a key formatted like a string Model.fieldname(i.e. Post.title, or Country.name)
 *
 * @param Model $model
 * @param string $key
 * @param string $assoc
 * @return string
 */
	public function resolveKey(Model $model, $key, $assoc = null) {
		if (strpos('.', $key) !== false) {
			return $this->name($model->alias) . '.' . $this->name($key);
		}
		return $key;
	}

/**
 * Private helper method to remove query metadata in given data array.
 *
 * @param array $data
 * @return array
 */
	protected function _scrubQueryData($data) {
		static $base = null;
		if ($base === null) {
			$base = array_fill_keys(array('conditions', 'fields', 'joins', 'order', 'limit', 'offset', 'group'), array());
			$base['callbacks'] = null;
		}
		return (array)$data + $base;
	}

/**
 * Converts model virtual fields into sql expressions to be fetched later
 *
 * @param Model $model
 * @param string $alias Alias table name
 * @param array $fields virtual fields to be used on query
 * @return array
 */
	protected function _constructVirtualFields(Model $model, $alias, $fields) {
		$virtual = array();
		foreach ($fields as $field) {
			$virtualField = $this->name($alias . $this->virtualFieldSeparator . $field);
			$expression = $this->_quoteFields($model->getVirtualField($field));
			$virtual[] = '(' . $expression . ") {$this->alias} {$virtualField}";
		}
		return $virtual;
	}

/**
 * Generates the fields list of an SQL query.
 *
 * @param Model $model
 * @param string $alias Alias table name
 * @param mixed $fields
 * @param boolean $quote If false, returns fields array unquoted
 * @return array
 */
	public function fields(Model $model, $alias = null, $fields = array(), $quote = true) {
		if (empty($alias)) {
			$alias = $model->alias;
		}
		$virtualFields = $model->getVirtualField();
		$cacheKey = array(
			$alias,
			get_class($model),
			$model->alias,
			$virtualFields,
			$fields,
			$quote,
			ConnectionManager::getSourceName($this),
			$model->table
		);
		$cacheKey = md5(serialize($cacheKey));
		if ($return = $this->cacheMethod(__FUNCTION__, $cacheKey)) {
			return $return;
		}
		$allFields = empty($fields);
		if ($allFields) {
			$fields = array_keys($model->schema());
		} elseif (!is_array($fields)) {
			$fields = String::tokenize($fields);
		}
		$fields = array_values(array_filter($fields));
		$allFields = $allFields || in_array('*', $fields) || in_array($model->alias . '.*', $fields);

		$virtual = array();
		if (!empty($virtualFields)) {
			$virtualKeys = array_keys($virtualFields);
			foreach ($virtualKeys as $field) {
				$virtualKeys[] = $model->alias . '.' . $field;
			}
			$virtual = ($allFields) ? $virtualKeys : array_intersect($virtualKeys, $fields);
			foreach ($virtual as $i => $field) {
				if (strpos($field, '.') !== false) {
					$virtual[$i] = str_replace($model->alias . '.', '', $field);
				}
				$fields = array_diff($fields, array($field));
			}
			$fields = array_values($fields);
		}
		if (!$quote) {
			if (!empty($virtual)) {
				$fields = array_merge($fields, $this->_constructVirtualFields($model, $alias, $virtual));
			}
			return $fields;
		}
		$count = count($fields);

		if ($count >= 1 && !in_array($fields[0], array('*', 'COUNT(*)'))) {
			for ($i = 0; $i < $count; $i++) {
				if (is_string($fields[$i]) && in_array($fields[$i], $virtual)) {
					unset($fields[$i]);
					continue;
				}
				if (is_object($fields[$i]) && isset($fields[$i]->type) && $fields[$i]->type === 'expression') {
					$fields[$i] = $fields[$i]->value;
				} elseif (preg_match('/^\(.*\)\s' . $this->alias . '.*/i', $fields[$i])) {
					continue;
				} elseif (!preg_match('/^.+\\(.*\\)/', $fields[$i])) {
					$prepend = '';

					if (strpos($fields[$i], 'DISTINCT') !== false) {
						$prepend = 'DISTINCT ';
						$fields[$i] = trim(str_replace('DISTINCT', '', $fields[$i]));
					}
					$dot = strpos($fields[$i], '.');

					if ($dot === false) {
						$prefix = !(
							strpos($fields[$i], ' ') !== false ||
							strpos($fields[$i], '(') !== false
						);
						$fields[$i] = $this->name(($prefix ? $alias . '.' : '') . $fields[$i]);
					} else {
						if (strpos($fields[$i], ',') === false) {
							$build = explode('.', $fields[$i]);
							if (!Hash::numeric($build)) {
								$fields[$i] = $this->name(implode('.', $build));
							}
						}
					}
					$fields[$i] = $prepend . $fields[$i];
				} elseif (preg_match('/\(([\.\w]+)\)/', $fields[$i], $field)) {
					if (isset($field[1])) {
						if (strpos($field[1], '.') === false) {
							$field[1] = $this->name($alias . '.' . $field[1]);
						} else {
							$field[0] = explode('.', $field[1]);
							if (!Hash::numeric($field[0])) {
								$field[0] = implode('.', array_map(array(&$this, 'name'), $field[0]));
								$fields[$i] = preg_replace('/\(' . $field[1] . '\)/', '(' . $field[0] . ')', $fields[$i], 1);
							}
						}
					}
				}
			}
		}
		if (!empty($virtual)) {
			$fields = array_merge($fields, $this->_constructVirtualFields($model, $alias, $virtual));
		}
		return $this->cacheMethod(__FUNCTION__, $cacheKey, array_unique($fields));
	}

/**
 * Creates a WHERE clause by parsing given conditions data. If an array or string
 * conditions are provided those conditions will be parsed and quoted. If a boolean
 * is given it will be integer cast as condition. Null will return 1 = 1.
 *
 * Results of this method are stored in a memory cache. This improves performance, but
 * because the method uses a hashing algorithm it can have collisions.
 * Setting DboSource::$cacheMethods to false will disable the memory cache.
 *
 * @param mixed $conditions Array or string of conditions, or any value.
 * @param boolean $quoteValues If true, values should be quoted
 * @param boolean $where If true, "WHERE " will be prepended to the return value
 * @param Model $model A reference to the Model instance making the query
 * @return string SQL fragment
 */
	public function conditions($conditions, $quoteValues = true, $where = true, $model = null) {
		$clause = $out = '';

		if ($where) {
			$clause = ' WHERE ';
		}

		if (is_array($conditions) && !empty($conditions)) {
			$out = $this->conditionKeysToString($conditions, $quoteValues, $model);

			if (empty($out)) {
				return $clause . ' 1 = 1';
			}
			return $clause . implode(' AND ', $out);
		}
		if (is_bool($conditions)) {
			return $clause . (int)$conditions . ' = 1';
		}

		if (empty($conditions) || trim($conditions) === '') {
			return $clause . '1 = 1';
		}
		$clauses = '/^WHERE\\x20|^GROUP\\x20BY\\x20|^HAVING\\x20|^ORDER\\x20BY\\x20/i';

		if (preg_match($clauses, $conditions)) {
			$clause = '';
		}
		$conditions = $this->_quoteFields($conditions);
		return $clause . $conditions;
	}

/**
 * Creates a WHERE clause by parsing given conditions array. Used by DboSource::conditions().
 *
 * @param array $conditions Array or string of conditions
 * @param boolean $quoteValues If true, values should be quoted
 * @param Model $model A reference to the Model instance making the query
 * @return string SQL fragment
 */
	public function conditionKeysToString($conditions, $quoteValues = true, $model = null) {
		$out = array();
		$data = $columnType = null;
		$bool = array('and', 'or', 'not', 'and not', 'or not', 'xor', '||', '&&');

		foreach ($conditions as $key => $value) {
			$join = ' AND ';
			$not = null;

			if (is_array($value)) {
				$valueInsert = (
					!empty($value) &&
					(substr_count($key, '?') === count($value) || substr_count($key, ':') === count($value))
				);
			}

			if (is_numeric($key) && empty($value)) {
				continue;
			} elseif (is_numeric($key) && is_string($value)) {
				$out[] = $not . $this->_quoteFields($value);
			} elseif ((is_numeric($key) && is_array($value)) || in_array(strtolower(trim($key)), $bool)) {
				if (in_array(strtolower(trim($key)), $bool)) {
					$join = ' ' . strtoupper($key) . ' ';
				} else {
					$key = $join;
				}
				$value = $this->conditionKeysToString($value, $quoteValues, $model);

				if (strpos($join, 'NOT') !== false) {
					if (strtoupper(trim($key)) === 'NOT') {
						$key = 'AND ' . trim($key);
					}
					$not = 'NOT ';
				}

				if (empty($value)) {
					continue;
				}

				if (empty($value[1])) {
					if ($not) {
						$out[] = $not . '(' . $value[0] . ')';
					} else {
						$out[] = $value[0];
					}
				} else {
					$out[] = '(' . $not . '(' . implode(') ' . strtoupper($key) . ' (', $value) . '))';
				}
			} else {
				if (is_object($value) && isset($value->type)) {
					if ($value->type === 'identifier') {
						$data .= $this->name($key) . ' = ' . $this->name($value->value);
					} elseif ($value->type === 'expression') {
						if (is_numeric($key)) {
							$data .= $value->value;
						} else {
							$data .= $this->name($key) . ' = ' . $value->value;
						}
					}
				} elseif (is_array($value) && !empty($value) && !$valueInsert) {
					$keys = array_keys($value);
					if ($keys === array_values($keys)) {
						$count = count($value);
						if ($count === 1 && !preg_match("/\s+NOT$/", $key)) {
							$data = $this->_quoteFields($key) . ' = (';
							if ($quoteValues) {
								if (is_object($model)) {
									$columnType = $model->getColumnType($key);
								}
								$data .= implode(', ', $this->value($value, $columnType));
							}
							$data .= ')';
						} else {
							$data = $this->_parseKey($model, $key, $value);
						}
					} else {
						$ret = $this->conditionKeysToString($value, $quoteValues, $model);
						if (count($ret) > 1) {
							$data = '(' . implode(') AND (', $ret) . ')';
						} elseif (isset($ret[0])) {
							$data = $ret[0];
						}
					}
				} elseif (is_numeric($key) && !empty($value)) {
					$data = $this->_quoteFields($value);
				} else {
					$data = $this->_parseKey($model, trim($key), $value);
				}

				if ($data) {
					$out[] = $data;
					$data = null;
				}
			}
		}
		return $out;
	}

/**
 * Extracts a Model.field identifier and an SQL condition operator from a string, formats
 * and inserts values, and composes them into an SQL snippet.
 *
 * @param Model $model Model object initiating the query
 * @param string $key An SQL key snippet containing a field and optional SQL operator
 * @param mixed $value The value(s) to be inserted in the string
 * @return string
 */
	protected function _parseKey($model, $key, $value) {
		$operatorMatch = '/^(((' . implode(')|(', $this->_sqlOps);
		$operatorMatch .= ')\\x20?)|<[>=]?(?![^>]+>)\\x20?|[>=!]{1,3}(?!<)\\x20?)/is';
		$bound = (strpos($key, '?') !== false || (is_array($value) && strpos($key, ':') !== false));

		if (strpos($key, ' ') === false) {
			$operator = '=';
		} else {
			list($key, $operator) = explode(' ', trim($key), 2);

			if (!preg_match($operatorMatch, trim($operator)) && strpos($operator, ' ') !== false) {
				$key = $key . ' ' . $operator;
				$split = strrpos($key, ' ');
				$operator = substr($key, $split);
				$key = substr($key, 0, $split);
			}
		}

		$virtual = false;
		if (is_object($model) && $model->isVirtualField($key)) {
			$key = $this->_quoteFields($model->getVirtualField($key));
			$virtual = true;
		}

		$type = is_object($model) ? $model->getColumnType($key) : null;
		$null = $value === null || (is_array($value) && empty($value));

		if (strtolower($operator) === 'not') {
			$data = $this->conditionKeysToString(
				array($operator => array($key => $value)), true, $model
			);
			return $data[0];
		}

		$value = $this->value($value, $type);

		if (!$virtual && $key !== '?') {
			$isKey = (
				strpos($key, '(') !== false ||
				strpos($key, ')') !== false ||
				strpos($key, '|') !== false
			);
			$key = $isKey ? $this->_quoteFields($key) : $this->name($key);
		}

		if ($bound) {
			return String::insert($key . ' ' . trim($operator), $value);
		}

		if (!preg_match($operatorMatch, trim($operator))) {
			$operator .= ' =';
		}
		$operator = trim($operator);

		if (is_array($value)) {
			$value = implode(', ', $value);

			switch ($operator) {
				case '=':
					$operator = 'IN';
				break;
				case '!=':
				case '<>':
					$operator = 'NOT IN';
				break;
			}
			$value = "({$value})";
		} elseif ($null || $value === 'NULL') {
			switch ($operator) {
				case '=':
					$operator = 'IS';
				break;
				case '!=':
				case '<>':
					$operator = 'IS NOT';
				break;
			}
		}
		if ($virtual) {
			return "({$key}) {$operator} {$value}";
		}
		return "{$key} {$operator} {$value}";
	}

/**
 * Quotes Model.fields
 *
 * @param string $conditions
 * @return string or false if no match
 */
	protected function _quoteFields($conditions) {
		$start = $end = null;
		$original = $conditions;

		if (!empty($this->startQuote)) {
			$start = preg_quote($this->startQuote);
		}
		if (!empty($this->endQuote)) {
			$end = preg_quote($this->endQuote);
		}
		$conditions = str_replace(array($start, $end), '', $conditions);
		$conditions = preg_replace_callback(
			'/(?:[\'\"][^\'\"\\\]*(?:\\\.[^\'\"\\\]*)*[\'\"])|([a-z0-9_][a-z0-9\\-_]*\\.[a-z0-9_][a-z0-9_\\-]*)/i',
			array(&$this, '_quoteMatchedField'),
			$conditions
		);
		if ($conditions !== null) {
			return $conditions;
		}
		return $original;
	}

/**
 * Auxiliary function to quote matches `Model.fields` from a preg_replace_callback call
 *
 * @param string $match matched string
 * @return string quoted string
 */
	protected function _quoteMatchedField($match) {
		if (is_numeric($match[0])) {
			return $match[0];
		}
		return $this->name($match[0]);
	}

/**
 * Returns a limit statement in the correct format for the particular database.
 *
 * @param integer $limit Limit of results returned
 * @param integer $offset Offset from which to start results
 * @return string SQL limit/offset statement
 */
	public function limit($limit, $offset = null) {
		if ($limit) {
			$rt = '';
			if (!strpos(strtolower($limit), 'limit')) {
				$rt = ' LIMIT';
			}

			if ($offset) {
				$rt .= ' ' . $offset . ',';
			}

			$rt .= ' ' . $limit;
			return $rt;
		}
		return null;
	}

/**
 * Returns an ORDER BY clause as a string.
 *
 * @param array|string $keys Field reference, as a key (i.e. Post.title)
 * @param string $direction Direction (ASC or DESC)
 * @param Model $model model reference (used to look for virtual field)
 * @return string ORDER BY clause
 */
	public function order($keys, $direction = 'ASC', $model = null) {
		if (!is_array($keys)) {
			$keys = array($keys);
		}
		$keys = array_filter($keys);
		$result = array();
		while (!empty($keys)) {
			list($key, $dir) = each($keys);
			array_shift($keys);

			if (is_numeric($key)) {
				$key = $dir;
				$dir = $direction;
			}

			if (is_string($key) && strpos($key, ',') !== false && !preg_match('/\(.+\,.+\)/', $key)) {
				$key = array_map('trim', explode(',', $key));
			}
			if (is_array($key)) {
				//Flatten the array
				$key = array_reverse($key, true);
				foreach ($key as $k => $v) {
					if (is_numeric($k)) {
						array_unshift($keys, $v);
					} else {
						$keys = array($k => $v) + $keys;
					}
				}
				continue;
			} elseif (is_object($key) && isset($key->type) && $key->type === 'expression') {
				$result[] = $key->value;
				continue;
			}

			if (preg_match('/\\x20(ASC|DESC).*/i', $key, $_dir)) {
				$dir = $_dir[0];
				$key = preg_replace('/\\x20(ASC|DESC).*/i', '', $key);
			}

			$key = trim($key);

			if (is_object($model) && $model->isVirtualField($key)) {
				$key = '(' . $this->_quoteFields($model->getVirtualField($key)) . ')';
			}
			list($alias, $field) = pluginSplit($key);
			if (is_object($model) && $alias !== $model->alias && is_object($model->{$alias}) && $model->{$alias}->isVirtualField($key)) {
				$key = '(' . $this->_quoteFields($model->{$alias}->getVirtualField($key)) . ')';
			}

			if (strpos($key, '.')) {
				$key = preg_replace_callback('/([a-zA-Z0-9_-]{1,})\\.([a-zA-Z0-9_-]{1,})/', array(&$this, '_quoteMatchedField'), $key);
			}
			if (!preg_match('/\s/', $key) && strpos($key, '.') === false) {
				$key = $this->name($key);
			}
			$key .= ' ' . trim($dir);
			$result[] = $key;
		}
		if (!empty($result)) {
			return ' ORDER BY ' . implode(', ', $result);
		}
		return '';
	}

/**
 * Create a GROUP BY SQL clause
 *
 * @param string $group Group By Condition
 * @param Model $model
 * @return string string condition or null
 */
	public function group($group, $model = null) {
		if ($group) {
			if (!is_array($group)) {
				$group = array($group);
			}
			foreach ($group as $index => $key) {
				if (is_object($model) && $model->isVirtualField($key)) {
					$group[$index] = '(' . $model->getVirtualField($key) . ')';
				}
			}
			$group = implode(', ', $group);
			return ' GROUP BY ' . $this->_quoteFields($group);
		}
		return null;
	}

/**
 * Disconnects database, kills the connection and says the connection is closed.
 *
 * @return void
 */
	public function close() {
		$this->disconnect();
	}

/**
 * Checks if the specified table contains any record matching specified SQL
 *
 * @param Model $Model Model to search
 * @param string $sql SQL WHERE clause (condition only, not the "WHERE" part)
 * @return boolean True if the table has a matching record, else false
 */
	public function hasAny(Model $Model, $sql) {
		$sql = $this->conditions($sql);
		$table = $this->fullTableName($Model);
		$alias = $this->alias . $this->name($Model->alias);
		$where = $sql ? "{$sql}" : ' WHERE 1 = 1';
		$id = $Model->escapeField();

		$out = $this->fetchRow("SELECT COUNT({$id}) {$this->alias}count FROM {$table} {$alias}{$where}");

		if (is_array($out)) {
			return $out[0]['count'];
		}
		return false;
	}

/**
 * Gets the length of a database-native column description, or null if no length
 *
 * @param string $real Real database-layer column type (i.e. "varchar(255)")
 * @return mixed An integer or string representing the length of the column, or null for unknown length.
 */
	public function length($real) {
		if (!preg_match_all('/([\w\s]+)(?:\((\d+)(?:,(\d+))?\))?(\sunsigned)?(\szerofill)?/', $real, $result)) {
			$col = str_replace(array(')', 'unsigned'), '', $real);
			$limit = null;

			if (strpos($col, '(') !== false) {
				list($col, $limit) = explode('(', $col);
			}
			if ($limit !== null) {
				return intval($limit);
			}
			return null;
		}

		$types = array(
			'int' => 1, 'tinyint' => 1, 'smallint' => 1, 'mediumint' => 1, 'integer' => 1, 'bigint' => 1
		);

		list($real, $type, $length, $offset, $sign, $zerofill) = $result;
		$typeArr = $type;
		$type = $type[0];
		$length = $length[0];
		$offset = $offset[0];

		$isFloat = in_array($type, array('dec', 'decimal', 'float', 'numeric', 'double'));
		if ($isFloat && $offset) {
			return $length . ',' . $offset;
		}

		if (($real[0] == $type) && (count($real) === 1)) {
			return null;
		}

		if (isset($types[$type])) {
			$length += $types[$type];
			if (!empty($sign)) {
				$length--;
			}
		} elseif (in_array($type, array('enum', 'set'))) {
			$length = 0;
			foreach ($typeArr as $key => $enumValue) {
				if ($key === 0) {
					continue;
				}
				$tmpLength = strlen($enumValue);
				if ($tmpLength > $length) {
					$length = $tmpLength;
				}
			}
		}
		return intval($length);
	}

/**
 * Translates between PHP boolean values and Database (faked) boolean values
 *
 * @param mixed $data Value to be translated
 * @param boolean $quote
 * @return string|boolean Converted boolean value
 */
	public function boolean($data, $quote = false) {
		if ($quote) {
			return !empty($data) ? '1' : '0';
		}
		return !empty($data);
	}

/**
 * Inserts multiple values into a table
 *
 * @param string $table The table being inserted into.
 * @param array $fields The array of field/column names being inserted.
 * @param array $values The array of values to insert. The values should
 *   be an array of rows. Each row should have values keyed by the column name.
 *   Each row must have the values in the same order as $fields.
 * @return boolean
 */
	public function insertMulti($table, $fields, $values) {
		$table = $this->fullTableName($table);
		$holder = implode(',', array_fill(0, count($fields), '?'));
		$fields = implode(', ', array_map(array(&$this, 'name'), $fields));

		$pdoMap = array(
			'integer' => PDO::PARAM_INT,
			'float' => PDO::PARAM_STR,
			'boolean' => PDO::PARAM_BOOL,
			'string' => PDO::PARAM_STR,
			'text' => PDO::PARAM_STR
		);
		$columnMap = array();

		$sql = "INSERT INTO {$table} ({$fields}) VALUES ({$holder})";
		$statement = $this->_connection->prepare($sql);
		$this->begin();

		foreach ($values[key($values)] as $key => $val) {
			$type = $this->introspectType($val);
			$columnMap[$key] = $pdoMap[$type];
		}

		foreach ($values as $value) {
			$i = 1;
			foreach ($value as $col => $val) {
				$statement->bindValue($i, $val, $columnMap[$col]);
				$i += 1;
			}
			$statement->execute();
			$statement->closeCursor();

			if ($this->fullDebug) {
				$this->logQuery($sql, $value);
			}
		}
		return $this->commit();
	}

/**
 * Reset a sequence based on the MAX() value of $column. Useful
 * for resetting sequences after using insertMulti().
 *
 * This method should be implemented by datasources that require sequences to be used.
 *
 * @param string $table The name of the table to update.
 * @param string $column The column to use when reseting the sequence value.
 * @return boolean|void success.
 */
	public function resetSequence($table, $column) {
	}

/**
 * Returns an array of the indexes in given datasource name.
 *
 * @param string $model Name of model to inspect
 * @return array Fields in table. Keys are column and unique
 */
	public function index($model) {
		return false;
	}

/**
 * Generate a database-native schema for the given Schema object
 *
<<<<<<< HEAD
 * @param Model $schema An instance of a subclass of Cake\Model\Schema
 * @param string $tableName Optional.  If specified only the table name given will be generated.
=======
 * @param CakeSchema $schema An instance of a subclass of CakeSchema
 * @param string $tableName Optional. If specified only the table name given will be generated.
>>>>>>> 9c29fab4
 *   Otherwise, all tables defined in the schema are generated.
 * @return string
 */
	public function createSchema($schema, $tableName = null) {
		if (!is_a($schema, 'Cake\Model\Schema')) {
			trigger_error(__d('cake_dev', 'Invalid schema object'), E_USER_WARNING);
			return null;
		}
		$out = '';

		foreach ($schema->tables as $curTable => $columns) {
			if (!$tableName || $tableName == $curTable) {
				$cols = $indexes = $tableParameters = array();
				$primary = null;
				$table = $this->fullTableName($curTable);

				$primaryCount = 0;
				foreach ($columns as $col) {
					if (isset($col['key']) && $col['key'] === 'primary') {
						$primaryCount++;
					}
				}

				foreach ($columns as $name => $col) {
					if (is_string($col)) {
						$col = array('type' => $col);
					}
					$isPrimary = isset($col['key']) && $col['key'] === 'primary';
					// Multi-column primary keys are not supported.
					if ($isPrimary && $primaryCount > 1) {
						unset($col['key']);
						$isPrimary = false;
					}
					if ($isPrimary) {
						$primary = $name;
					}
					if ($name !== 'indexes' && $name !== 'tableParameters') {
						$col['name'] = $name;
						if (!isset($col['type'])) {
							$col['type'] = 'string';
						}
						$cols[] = $this->buildColumn($col);
					} elseif ($name === 'indexes') {
						$indexes = array_merge($indexes, $this->buildIndex($col, $table));
					} elseif ($name === 'tableParameters') {
						$tableParameters = array_merge($tableParameters, $this->buildTableParameters($col, $table));
					}
				}
				if (!isset($columns['indexes']['PRIMARY']) && !empty($primary)) {
					$col = array('PRIMARY' => array('column' => $primary, 'unique' => 1));
					$indexes = array_merge($indexes, $this->buildIndex($col, $table));
				}
				$columns = $cols;
				$out .= $this->renderStatement('schema', compact('table', 'columns', 'indexes', 'tableParameters')) . "\n\n";
			}
		}
		return $out;
	}

/**
 * Generate a alter syntax from	Cake\Model\Schema::compare()
 *
 * @param mixed $compare
 * @param string $table
 * @return boolean
 */
	public function alterSchema($compare, $table = null) {
		return false;
	}

/**
 * Generate a "drop table" statement for the given Schema object
 *
<<<<<<< HEAD
 * @param Cake\Model\Schema $schema An instance of a subclass of Cake\Model\Schema
 * @param string $table Optional.  If specified only the table name given will be generated.
=======
 * @param CakeSchema $schema An instance of a subclass of CakeSchema
 * @param string $table Optional. If specified only the table name given will be generated.
>>>>>>> 9c29fab4
 *   Otherwise, all tables defined in the schema are generated.
 * @return string
 */
	public function dropSchema(Schema $schema, $table = null) {
		$out = '';

		if ($table && array_key_exists($table, $schema->tables)) {
			return $this->_dropTable($table) . "\n";
		} elseif ($table) {
			return $out;
		}

		foreach (array_keys($schema->tables) as $curTable) {
			$out .= $this->_dropTable($curTable) . "\n";
		}
		return $out;
	}

/**
 * Generate a "drop table" statement for a single table
 *
 * @param type $table Name of the table to drop
 * @return string Drop table SQL statement
 */
	protected function _dropTable($table) {
		return 'DROP TABLE ' . $this->fullTableName($table) . ";";
	}

/**
 * Generate a database-native column schema string
 *
 * @param array $column An array structured like the following: array('name' => 'value', 'type' => 'value'[, options]),
 *   where options can be 'default', 'length', or 'key'.
 * @return string
 */
	public function buildColumn($column) {
		$name = $type = null;
		extract(array_merge(array('null' => true), $column));

		if (empty($name) || empty($type)) {
			trigger_error(__d('cake_dev', 'Column name or type not defined in schema'), E_USER_WARNING);
			return null;
		}

		if (!isset($this->columns[$type])) {
			trigger_error(__d('cake_dev', 'Column type %s does not exist', $type), E_USER_WARNING);
			return null;
		}

		$real = $this->columns[$type];
		$out = $this->name($name) . ' ' . $real['name'];

		if (isset($column['length'])) {
			$length = $column['length'];
		} elseif (isset($column['limit'])) {
			$length = $column['limit'];
		} elseif (isset($real['length'])) {
			$length = $real['length'];
		} elseif (isset($real['limit'])) {
			$length = $real['limit'];
		}
		if (isset($length)) {
			$out .= '(' . $length . ')';
		}

		if (($column['type'] === 'integer' || $column['type'] === 'float') && isset($column['default']) && $column['default'] === '') {
			$column['default'] = null;
		}
		$out = $this->_buildFieldParameters($out, $column, 'beforeDefault');

		if (isset($column['key']) && $column['key'] === 'primary' && ($type === 'integer' || $type === 'biginteger')) {
			$out .= ' ' . $this->columns['primary_key']['name'];
		} elseif (isset($column['key']) && $column['key'] === 'primary') {
			$out .= ' NOT NULL';
		} elseif (isset($column['default']) && isset($column['null']) && $column['null'] === false) {
			$out .= ' DEFAULT ' . $this->value($column['default'], $type) . ' NOT NULL';
		} elseif (isset($column['default'])) {
			$out .= ' DEFAULT ' . $this->value($column['default'], $type);
		} elseif ($type !== 'timestamp' && !empty($column['null'])) {
			$out .= ' DEFAULT NULL';
		} elseif ($type === 'timestamp' && !empty($column['null'])) {
			$out .= ' NULL';
		} elseif (isset($column['null']) && $column['null'] === false) {
			$out .= ' NOT NULL';
		}
		if ($type === 'timestamp' && isset($column['default']) && strtolower($column['default']) === 'current_timestamp') {
			$out = str_replace(array("'CURRENT_TIMESTAMP'", "'current_timestamp'"), 'CURRENT_TIMESTAMP', $out);
		}
		return $this->_buildFieldParameters($out, $column, 'afterDefault');
	}

/**
 * Build the field parameters, in a position
 *
 * @param string $columnString The partially built column string
 * @param array $columnData The array of column data.
 * @param string $position The position type to use. 'beforeDefault' or 'afterDefault' are common
 * @return string a built column with the field parameters added.
 */
	protected function _buildFieldParameters($columnString, $columnData, $position) {
		foreach ($this->fieldParameters as $paramName => $value) {
			if (isset($columnData[$paramName]) && $value['position'] == $position) {
				if (isset($value['options']) && !in_array($columnData[$paramName], $value['options'])) {
					continue;
				}
				$val = $columnData[$paramName];
				if ($value['quote']) {
					$val = $this->value($val);
				}
				$columnString .= ' ' . $value['value'] . $value['join'] . $val;
			}
		}
		return $columnString;
	}

/**
 * Format indexes for create table.
 *
 * @param array $indexes
 * @param string $table
 * @return array
 */
	public function buildIndex($indexes, $table = null) {
		$join = array();
		foreach ($indexes as $name => $value) {
			$out = '';
			if ($name === 'PRIMARY') {
				$out .= 'PRIMARY ';
				$name = null;
			} else {
				if (!empty($value['unique'])) {
					$out .= 'UNIQUE ';
				} elseif (!empty($value['type']) && strtoupper($value['type']) === 'FULLTEXT') {
					$out .= 'FULLTEXT ';
				}
				$name = $this->startQuote . $name . $this->endQuote;
			}
			if (is_array($value['column'])) {
				$out .= 'KEY ' . $name . ' (' . implode(', ', array_map(array(&$this, 'name'), $value['column'])) . ')';
			} else {
				$out .= 'KEY ' . $name . ' (' . $this->name($value['column']) . ')';
			}
			$join[] = $out;
		}
		return $join;
	}

/**
 * Read additional table parameters
 *
 * @param string $name
 * @return array
 */
	public function readTableParameters($name) {
		$parameters = array();
		if (method_exists($this, 'listDetailedSources')) {
			$currentTableDetails = $this->listDetailedSources($name);
			foreach ($this->tableParameters as $paramName => $parameter) {
				if (!empty($parameter['column']) && !empty($currentTableDetails[$parameter['column']])) {
					$parameters[$paramName] = $currentTableDetails[$parameter['column']];
				}
			}
		}
		return $parameters;
	}

/**
 * Format parameters for create table
 *
 * @param array $parameters
 * @param string $table
 * @return array
 */
	public function buildTableParameters($parameters, $table = null) {
		$result = array();
		foreach ($parameters as $name => $value) {
			if (isset($this->tableParameters[$name])) {
				if ($this->tableParameters[$name]['quote']) {
					$value = $this->value($value);
				}
				$result[] = $this->tableParameters[$name]['value'] . $this->tableParameters[$name]['join'] . $value;
			}
		}
		return $result;
	}

/**
 * Guesses the data type of an array
 *
 * @param string $value
 * @return void
 */
	public function introspectType($value) {
		if (!is_array($value)) {
			if (is_bool($value)) {
				return 'boolean';
			}
			if (is_float($value) && floatval($value) === $value) {
				return 'float';
			}
			if (is_int($value) && intval($value) === $value) {
				return 'integer';
			}
			if (is_string($value) && strlen($value) > 255) {
				return 'text';
			}
			return 'string';
		}

		$isAllFloat = $isAllInt = true;
		$containsFloat = $containsInt = $containsString = false;
		foreach ($value as $valElement) {
			$valElement = trim($valElement);
			if (!is_float($valElement) && !preg_match('/^[\d]+\.[\d]+$/', $valElement)) {
				$isAllFloat = false;
			} else {
				$containsFloat = true;
				continue;
			}
			if (!is_int($valElement) && !preg_match('/^[\d]+$/', $valElement)) {
				$isAllInt = false;
			} else {
				$containsInt = true;
				continue;
			}
			$containsString = true;
		}

		if ($isAllFloat) {
			return 'float';
		}
		if ($isAllInt) {
			return 'integer';
		}

		if ($containsInt && !$containsString) {
			return 'integer';
		}
		return 'string';
	}

/**
 * Writes a new key for the in memory sql query cache
 *
 * @param string $sql SQL query
 * @param mixed $data result of $sql query
 * @param array $params query params bound as values
 * @return void
 */
	protected function _writeQueryCache($sql, $data, $params = array()) {
		if (preg_match('/^\s*select/i', $sql)) {
			$this->_queryCache[$sql][serialize($params)] = $data;
		}
	}

/**
 * Returns the result for a sql query if it is already cached
 *
 * @param string $sql SQL query
 * @param array $params query params bound as values
 * @return mixed results for query if it is cached, false otherwise
 */
	public function getQueryCache($sql, $params = array()) {
		if (isset($this->_queryCache[$sql]) && preg_match('/^\s*select/i', $sql)) {
			$serialized = serialize($params);
			if (isset($this->_queryCache[$sql][$serialized])) {
				return $this->_queryCache[$sql][$serialized];
			}
		}
		return false;
	}

/**
 * Used for storing in cache the results of the in-memory methodCache
 *
 */
	public function __destruct() {
		if ($this->_methodCacheChange) {
			Cache::write('method_cache', static::$methodCache, '_cake_core_');
		}
	}

}<|MERGE_RESOLUTION|>--- conflicted
+++ resolved
@@ -2968,13 +2968,8 @@
 /**
  * Generate a database-native schema for the given Schema object
  *
-<<<<<<< HEAD
- * @param Model $schema An instance of a subclass of Cake\Model\Schema
- * @param string $tableName Optional.  If specified only the table name given will be generated.
-=======
- * @param CakeSchema $schema An instance of a subclass of CakeSchema
+ * @param Schema $schema An instance of a subclass of Cake\Model\Schema
  * @param string $tableName Optional. If specified only the table name given will be generated.
->>>>>>> 9c29fab4
  *   Otherwise, all tables defined in the schema are generated.
  * @return string
  */
@@ -3048,13 +3043,8 @@
 /**
  * Generate a "drop table" statement for the given Schema object
  *
-<<<<<<< HEAD
  * @param Cake\Model\Schema $schema An instance of a subclass of Cake\Model\Schema
- * @param string $table Optional.  If specified only the table name given will be generated.
-=======
- * @param CakeSchema $schema An instance of a subclass of CakeSchema
  * @param string $table Optional. If specified only the table name given will be generated.
->>>>>>> 9c29fab4
  *   Otherwise, all tables defined in the schema are generated.
  * @return string
  */
