<?php
/**
 * Dbo Source
 *
 * CakePHP(tm) : Rapid Development Framework (http://cakephp.org)
 * Copyright (c) Cake Software Foundation, Inc. (http://cakefoundation.org)
 *
 * Licensed under The MIT License
 * For full copyright and license information, please see the LICENSE.txt
 * Redistributions of files must retain the above copyright notice.
 *
 * @copyright     Copyright (c) Cake Software Foundation, Inc. (http://cakefoundation.org)
 * @link          http://cakephp.org CakePHP(tm) Project
 * @package       Cake.Model.Datasource
 * @since         CakePHP(tm) v 0.10.0.1076
 * @license       http://www.opensource.org/licenses/mit-license.php MIT License
 */

App::uses('DataSource', 'Model/Datasource');
App::uses('String', 'Utility');
App::uses('View', 'View');

/**
 * DboSource
 *
 * Creates DBO-descendant objects from a given db connection configuration
 *
 * @package       Cake.Model.Datasource
 */
class DboSource extends DataSource {

/**
 * Description string for this Database Data Source.
 *
 * @var string
 */
	public $description = "Database Data Source";

/**
 * index definition, standard cake, primary, index, unique
 *
 * @var array
 */
	public $index = array('PRI' => 'primary', 'MUL' => 'index', 'UNI' => 'unique');

/**
 * Database keyword used to assign aliases to identifiers.
 *
 * @var string
 */
	public $alias = 'AS ';

/**
 * Caches result from query parsing operations. Cached results for both DboSource::name() and
 * DboSource::conditions() will be stored here. Method caching uses `md5()`. If you have
 * problems with collisions, set DboSource::$cacheMethods to false.
 *
 * @var array
 */
	public static $methodCache = array();

/**
 * Whether or not to cache the results of DboSource::name() and DboSource::conditions()
 * into the memory cache. Set to false to disable the use of the memory cache.
 *
 * @var boolean
 */
	public $cacheMethods = true;

/**
 * Flag to support nested transactions. If it is set to false, you will be able to use
 * the transaction methods (begin/commit/rollback), but just the global transaction will
 * be executed.
 *
 * @var boolean
 */
	public $useNestedTransactions = false;

/**
 * Print full query debug info?
 *
 * @var boolean
 */
	public $fullDebug = false;

/**
 * String to hold how many rows were affected by the last SQL operation.
 *
 * @var string
 */
	public $affected = null;

/**
 * Number of rows in current resultset
 *
 * @var integer
 */
	public $numRows = null;

/**
 * Time the last query took
 *
 * @var integer
 */
	public $took = null;

/**
 * Result
 *
 * @var array
 */
	protected $_result = null;

/**
 * Queries count.
 *
 * @var integer
 */
	protected $_queriesCnt = 0;

/**
 * Total duration of all queries.
 *
 * @var integer
 */
	protected $_queriesTime = null;

/**
 * Log of queries executed by this DataSource
 *
 * @var array
 */
	protected $_queriesLog = array();

/**
 * Maximum number of items in query log
 *
 * This is to prevent query log taking over too much memory.
 *
 * @var integer Maximum number of queries in the queries log.
 */
	protected $_queriesLogMax = 200;

/**
 * Caches serialized results of executed queries
 *
 * @var array Cache of results from executed sql queries.
 */
	protected $_queryCache = array();

/**
 * A reference to the physical connection of this DataSource
 *
 * @var array
 */
	protected $_connection = null;

/**
 * The DataSource configuration key name
 *
 * @var string
 */
	public $configKeyName = null;

/**
 * The starting character that this DataSource uses for quoted identifiers.
 *
 * @var string
 */
	public $startQuote = null;

/**
 * The ending character that this DataSource uses for quoted identifiers.
 *
 * @var string
 */
	public $endQuote = null;

/**
 * The set of valid SQL operations usable in a WHERE statement
 *
 * @var array
 */
	protected $_sqlOps = array('like', 'ilike', 'or', 'not', 'in', 'between', 'regexp', 'similar to');

/**
 * Indicates the level of nested transactions
 *
 * @var integer
 */
	protected $_transactionNesting = 0;

/**
 * Default fields that are used by the DBO
 *
 * @var array
 */
	protected $_queryDefaults = array(
		'conditions' => array(),
		'fields' => null,
		'table' => null,
		'alias' => null,
		'order' => null,
		'limit' => null,
		'joins' => array(),
		'group' => null,
		'offset' => null
	);

/**
 * Separator string for virtualField composition
 *
 * @var string
 */
	public $virtualFieldSeparator = '__';

/**
 * List of table engine specific parameters used on table creating
 *
 * @var array
 */
	public $tableParameters = array();

/**
 * List of engine specific additional field parameters used on table creating
 *
 * @var array
 */
	public $fieldParameters = array();

/**
 * Indicates whether there was a change on the cached results on the methods of this class
 * This will be used for storing in a more persistent cache
 *
 * @var boolean
 */
	protected $_methodCacheChange = false;

/**
 * Constructor
 *
 * @param array $config Array of configuration information for the Datasource.
 * @param boolean $autoConnect Whether or not the datasource should automatically connect.
 * @throws MissingConnectionException when a connection cannot be made.
 */
	public function __construct($config = null, $autoConnect = true) {
		if (!isset($config['prefix'])) {
			$config['prefix'] = '';
		}
		parent::__construct($config);
		$this->fullDebug = Configure::read('debug') > 1;
		if (!$this->enabled()) {
			throw new MissingConnectionException(array(
				'class' => get_class($this),
				'message' => __d('cake_dev', 'Selected driver is not enabled'),
				'enabled' => false
			));
		}
		if ($autoConnect) {
			$this->connect();
		}
	}

/**
 * Reconnects to database server with optional new settings
 *
 * @param array $config An array defining the new configuration settings
 * @return boolean True on success, false on failure
 */
	public function reconnect($config = array()) {
		$this->disconnect();
		$this->setConfig($config);
		$this->_sources = null;

		return $this->connect();
	}

/**
 * Disconnects from database.
 *
 * @return boolean Always true
 */
	public function disconnect() {
		if ($this->_result instanceof PDOStatement) {
			$this->_result->closeCursor();
		}
		unset($this->_connection);
		$this->connected = false;
		return true;
	}

/**
 * Get the underlying connection object.
 *
 * @return PDO
 */
	public function getConnection() {
		return $this->_connection;
	}

/**
 * Gets the version string of the database server
 *
 * @return string The database version
 */
	public function getVersion() {
		return $this->_connection->getAttribute(PDO::ATTR_SERVER_VERSION);
	}

/**
 * Returns a quoted and escaped string of $data for use in an SQL statement.
 *
 * @param string $data String to be prepared for use in an SQL statement
 * @param string $column The column datatype into which this data will be inserted.
 * @return string Quoted and escaped data
 */
	public function value($data, $column = null) {
		if (is_array($data) && !empty($data)) {
			return array_map(
				array(&$this, 'value'),
				$data, array_fill(0, count($data), $column)
			);
		} elseif (is_object($data) && isset($data->type, $data->value)) {
			if ($data->type === 'identifier') {
				return $this->name($data->value);
			} elseif ($data->type === 'expression') {
				return $data->value;
			}
		} elseif (in_array($data, array('{$__cakeID__$}', '{$__cakeForeignKey__$}'), true)) {
			return $data;
		}

		if ($data === null || (is_array($data) && empty($data))) {
			return 'NULL';
		}

		if (empty($column)) {
			$column = $this->introspectType($data);
		}

		switch ($column) {
			case 'binary':
				return $this->_connection->quote($data, PDO::PARAM_LOB);
			case 'boolean':
				return $this->_connection->quote($this->boolean($data, true), PDO::PARAM_BOOL);
			case 'string':
			case 'text':
				return $this->_connection->quote($data, PDO::PARAM_STR);
			default:
				if ($data === '') {
					return 'NULL';
				}
				if (is_float($data)) {
					return str_replace(',', '.', strval($data));
				}
				if ((is_int($data) || $data === '0') || (
					is_numeric($data) && strpos($data, ',') === false &&
					$data[0] != '0' && strpos($data, 'e') === false)
				) {
					return $data;
				}
				return $this->_connection->quote($data);
		}
	}

/**
 * Returns an object to represent a database identifier in a query. Expression objects
 * are not sanitized or escaped.
 *
 * @param string $identifier A SQL expression to be used as an identifier
 * @return stdClass An object representing a database identifier to be used in a query
 */
	public function identifier($identifier) {
		$obj = new stdClass();
		$obj->type = 'identifier';
		$obj->value = $identifier;
		return $obj;
	}

/**
 * Returns an object to represent a database expression in a query. Expression objects
 * are not sanitized or escaped.
 *
 * @param string $expression An arbitrary SQL expression to be inserted into a query.
 * @return stdClass An object representing a database expression to be used in a query
 */
	public function expression($expression) {
		$obj = new stdClass();
		$obj->type = 'expression';
		$obj->value = $expression;
		return $obj;
	}

/**
 * Executes given SQL statement.
 *
 * @param string $sql SQL statement
 * @param array $params Additional options for the query.
 * @return boolean
 */
	public function rawQuery($sql, $params = array()) {
		$this->took = $this->numRows = false;
		return $this->execute($sql, $params);
	}

/**
 * Queries the database with given SQL statement, and obtains some metadata about the result
 * (rows affected, timing, any errors, number of rows in resultset). The query is also logged.
 * If Configure::read('debug') is set, the log is shown all the time, else it is only shown on errors.
 *
 * ### Options
 *
 * - log - Whether or not the query should be logged to the memory log.
 *
 * @param string $sql SQL statement
 * @param array $options
 * @param array $params values to be bound to the query
 * @return mixed Resource or object representing the result set, or false on failure
 */
	public function execute($sql, $options = array(), $params = array()) {
		$options += array('log' => $this->fullDebug);

		$t = microtime(true);
		$this->_result = $this->_execute($sql, $params);

		if ($options['log']) {
			$this->took = round((microtime(true) - $t) * 1000, 0);
			$this->numRows = $this->affected = $this->lastAffected();
			$this->logQuery($sql, $params);
		}

		return $this->_result;
	}

/**
 * Executes given SQL statement.
 *
 * @param string $sql SQL statement
 * @param array $params list of params to be bound to query
 * @param array $prepareOptions Options to be used in the prepare statement
 * @return mixed PDOStatement if query executes with no problem, true as the result of a successful, false on error
 * query returning no rows, such as a CREATE statement, false otherwise
 * @throws PDOException
 */
	protected function _execute($sql, $params = array(), $prepareOptions = array()) {
		$sql = trim($sql);
		if (preg_match('/^(?:CREATE|ALTER|DROP)\s+(?:TABLE|INDEX)/i', $sql)) {
			$statements = array_filter(explode(';', $sql));
			if (count($statements) > 1) {
				$result = array_map(array($this, '_execute'), $statements);
				return array_search(false, $result) === false;
			}
		}

		try {
			$query = $this->_connection->prepare($sql, $prepareOptions);
			$query->setFetchMode(PDO::FETCH_LAZY);
			if (!$query->execute($params)) {
				$this->_results = $query;
				$query->closeCursor();
				return false;
			}
			if (!$query->columnCount()) {
				$query->closeCursor();
				if (!$query->rowCount()) {
					return true;
				}
			}
			return $query;
		} catch (PDOException $e) {
			if (isset($query->queryString)) {
				$e->queryString = $query->queryString;
			} else {
				$e->queryString = $sql;
			}
			throw $e;
		}
	}

/**
 * Returns a formatted error message from previous database operation.
 *
 * @param PDOStatement $query the query to extract the error from if any
 * @return string Error message with error number
 */
	public function lastError(PDOStatement $query = null) {
		if ($query) {
			$error = $query->errorInfo();
		} else {
			$error = $this->_connection->errorInfo();
		}
		if (empty($error[2])) {
			return null;
		}
		return $error[1] . ': ' . $error[2];
	}

/**
 * Returns number of affected rows in previous database operation. If no previous operation exists,
 * this returns false.
 *
 * @param mixed $source
 * @return integer Number of affected rows
 */
	public function lastAffected($source = null) {
		if ($this->hasResult()) {
			return $this->_result->rowCount();
		}
		return 0;
	}

/**
 * Returns number of rows in previous resultset. If no previous resultset exists,
 * this returns false.
 *
 * @param mixed $source Not used
 * @return integer Number of rows in resultset
 */
	public function lastNumRows($source = null) {
		return $this->lastAffected();
	}

/**
 * DataSource Query abstraction
 *
 * @return resource Result resource identifier.
 */
	public function query() {
		$args = func_get_args();
		$fields = null;
		$order = null;
		$limit = null;
		$page = null;
		$recursive = null;

		if (count($args) === 1) {
			return $this->fetchAll($args[0]);
		} elseif (count($args) > 1 && (strpos($args[0], 'findBy') === 0 || strpos($args[0], 'findAllBy') === 0)) {
			$params = $args[1];

			if (substr($args[0], 0, 6) === 'findBy') {
				$all = false;
				$field = Inflector::underscore(substr($args[0], 6));
			} else {
				$all = true;
				$field = Inflector::underscore(substr($args[0], 9));
			}

			$or = (strpos($field, '_or_') !== false);
			if ($or) {
				$field = explode('_or_', $field);
			} else {
				$field = explode('_and_', $field);
			}
			$off = count($field) - 1;

			if (isset($params[1 + $off])) {
				$fields = $params[1 + $off];
			}

			if (isset($params[2 + $off])) {
				$order = $params[2 + $off];
			}

			if (!array_key_exists(0, $params)) {
				return false;
			}

			$c = 0;
			$conditions = array();

			foreach ($field as $f) {
				$conditions[$args[2]->alias . '.' . $f] = $params[$c++];
			}

			if ($or) {
				$conditions = array('OR' => $conditions);
			}

			if ($all) {
				if (isset($params[3 + $off])) {
					$limit = $params[3 + $off];
				}

				if (isset($params[4 + $off])) {
					$page = $params[4 + $off];
				}

				if (isset($params[5 + $off])) {
					$recursive = $params[5 + $off];
				}
				return $args[2]->find('all', compact('conditions', 'fields', 'order', 'limit', 'page', 'recursive'));
			}
			if (isset($params[3 + $off])) {
				$recursive = $params[3 + $off];
			}
			return $args[2]->find('first', compact('conditions', 'fields', 'order', 'recursive'));
		}
		if (isset($args[1]) && $args[1] === true) {
			return $this->fetchAll($args[0], true);
		} elseif (isset($args[1]) && !is_array($args[1])) {
			return $this->fetchAll($args[0], false);
		} elseif (isset($args[1]) && is_array($args[1])) {
			if (isset($args[2])) {
				$cache = $args[2];
			} else {
				$cache = true;
			}
			return $this->fetchAll($args[0], $args[1], array('cache' => $cache));
		}
	}

/**
 * Returns a row from current resultset as an array
 *
 * @param string $sql Some SQL to be executed.
 * @return array The fetched row as an array
 */
	public function fetchRow($sql = null) {
		if (is_string($sql) && strlen($sql) > 5 && !$this->execute($sql)) {
			return null;
		}

		if ($this->hasResult()) {
			$this->resultSet($this->_result);
			$resultRow = $this->fetchResult();
			if (isset($resultRow[0])) {
				$this->fetchVirtualField($resultRow);
			}
			return $resultRow;
		}
		return null;
	}

/**
 * Returns an array of all result rows for a given SQL query.
 *
 * Returns false if no rows matched.
 *
 * ### Options
 *
 * - `cache` - Returns the cached version of the query, if exists and stores the result in cache.
 *   This is a non-persistent cache, and only lasts for a single request. This option
 *   defaults to true. If you are directly calling this method, you can disable caching
 *   by setting $options to `false`
 *
 * @param string $sql SQL statement
 * @param array|boolean $params Either parameters to be bound as values for the SQL statement,
 *  or a boolean to control query caching.
 * @param array $options additional options for the query.
 * @return boolean|array Array of resultset rows, or false if no rows matched
 */
	public function fetchAll($sql, $params = array(), $options = array()) {
		if (is_string($options)) {
			$options = array('modelName' => $options);
		}
		if (is_bool($params)) {
			$options['cache'] = $params;
			$params = array();
		}
		$options += array('cache' => true);
		$cache = $options['cache'];
		if ($cache && ($cached = $this->getQueryCache($sql, $params)) !== false) {
			return $cached;
		}
		$result = $this->execute($sql, array(), $params);
		if ($result) {
			$out = array();

			if ($this->hasResult()) {
				$first = $this->fetchRow();
				if ($first) {
					$out[] = $first;
				}
				while ($item = $this->fetchResult()) {
					if (isset($item[0])) {
						$this->fetchVirtualField($item);
					}
					$out[] = $item;
				}
			}

			if (!is_bool($result) && $cache) {
				$this->_writeQueryCache($sql, $out, $params);
			}

			if (empty($out) && is_bool($this->_result)) {
				return $this->_result;
			}
			return $out;
		}
		return false;
	}

/**
 * Fetches the next row from the current result set
 *
 * @return boolean
 */
	public function fetchResult() {
		return false;
	}

/**
 * Modifies $result array to place virtual fields in model entry where they belongs to
 *
 * @param array $result Reference to the fetched row
 * @return void
 */
	public function fetchVirtualField(&$result) {
		if (isset($result[0]) && is_array($result[0])) {
			foreach ($result[0] as $field => $value) {
				if (strpos($field, $this->virtualFieldSeparator) === false) {
					continue;
				}

				list($alias, $virtual) = explode($this->virtualFieldSeparator, $field);

				if (!ClassRegistry::isKeySet($alias)) {
					return;
				}

				$Model = ClassRegistry::getObject($alias);

				if ($Model->isVirtualField($virtual)) {
					$result[$alias][$virtual] = $value;
					unset($result[0][$field]);
				}
			}
			if (empty($result[0])) {
				unset($result[0]);
			}
		}
	}

/**
 * Returns a single field of the first of query results for a given SQL query, or false if empty.
 *
 * @param string $name Name of the field
 * @param string $sql SQL query
 * @return mixed Value of field read.
 */
	public function field($name, $sql) {
		$data = $this->fetchRow($sql);
		if (empty($data[$name])) {
			return false;
		}
		return $data[$name];
	}

/**
 * Empties the method caches.
 * These caches are used by DboSource::name() and DboSource::conditions()
 *
 * @return void
 */
	public function flushMethodCache() {
		$this->_methodCacheChange = true;
		self::$methodCache = array();
	}

/**
 * Cache a value into the methodCaches. Will respect the value of DboSource::$cacheMethods.
 * Will retrieve a value from the cache if $value is null.
 *
 * If caching is disabled and a write is attempted, the $value will be returned.
 * A read will either return the value or null.
 *
 * @param string $method Name of the method being cached.
 * @param string $key The key name for the cache operation.
 * @param mixed $value The value to cache into memory.
 * @return mixed Either null on failure, or the value if its set.
 */
	public function cacheMethod($method, $key, $value = null) {
		if ($this->cacheMethods === false) {
			return $value;
		}
		if (!$this->_methodCacheChange && empty(self::$methodCache)) {
			self::$methodCache = Cache::read('method_cache', '_cake_core_');
		}
		if ($value === null) {
			return (isset(self::$methodCache[$method][$key])) ? self::$methodCache[$method][$key] : null;
		}
		$this->_methodCacheChange = true;
		return self::$methodCache[$method][$key] = $value;
	}

/**
 * Returns a quoted name of $data for use in an SQL statement.
 * Strips fields out of SQL functions before quoting.
 *
 * Results of this method are stored in a memory cache. This improves performance, but
 * because the method uses a hashing algorithm it can have collisions.
 * Setting DboSource::$cacheMethods to false will disable the memory cache.
 *
 * @param mixed $data Either a string with a column to quote. An array of columns to quote or an
 *   object from DboSource::expression() or DboSource::identifier()
 * @return string SQL field
 */
	public function name($data) {
		if (is_object($data) && isset($data->type)) {
			return $data->value;
		}
		if ($data === '*') {
			return '*';
		}
		if (is_array($data)) {
			foreach ($data as $i => $dataItem) {
				$data[$i] = $this->name($dataItem);
			}
			return $data;
		}
		$cacheKey = md5($this->startQuote . $data . $this->endQuote);
		if ($return = $this->cacheMethod(__FUNCTION__, $cacheKey)) {
			return $return;
		}
		$data = trim($data);
		if (preg_match('/^[\w-]+(?:\.[^ \*]*)*$/', $data)) { // string, string.string
			if (strpos($data, '.') === false) { // string
				return $this->cacheMethod(__FUNCTION__, $cacheKey, $this->startQuote . $data . $this->endQuote);
			}
			$items = explode('.', $data);
			return $this->cacheMethod(__FUNCTION__, $cacheKey,
				$this->startQuote . implode($this->endQuote . '.' . $this->startQuote, $items) . $this->endQuote
			);
		}
		if (preg_match('/^[\w-]+\.\*$/', $data)) { // string.*
			return $this->cacheMethod(__FUNCTION__, $cacheKey,
				$this->startQuote . str_replace('.*', $this->endQuote . '.*', $data)
			);
		}
		if (preg_match('/^([\w-]+)\((.*)\)$/', $data, $matches)) { // Functions
			return $this->cacheMethod(__FUNCTION__, $cacheKey,
				$matches[1] . '(' . $this->name($matches[2]) . ')'
			);
		}
		if (
			preg_match('/^([\w-]+(\.[\w-]+|\(.*\))*)\s+' . preg_quote($this->alias) . '\s*([\w-]+)$/i', $data, $matches
		)) {
			return $this->cacheMethod(
				__FUNCTION__, $cacheKey,
				preg_replace(
					'/\s{2,}/', ' ', $this->name($matches[1]) . ' ' . $this->alias . ' ' . $this->name($matches[3])
				)
			);
		}
		if (preg_match('/^[\w-_\s]*[\w-_]+/', $data)) {
			return $this->cacheMethod(__FUNCTION__, $cacheKey, $this->startQuote . $data . $this->endQuote);
		}
		return $this->cacheMethod(__FUNCTION__, $cacheKey, $data);
	}

/**
 * Checks if the source is connected to the database.
 *
 * @return boolean True if the database is connected, else false
 */
	public function isConnected() {
		return $this->connected;
	}

/**
 * Checks if the result is valid
 *
 * @return boolean True if the result is valid else false
 */
	public function hasResult() {
		return $this->_result instanceof PDOStatement;
	}

/**
 * Get the query log as an array.
 *
 * @param boolean $sorted Get the queries sorted by time taken, defaults to false.
 * @param boolean $clear If True the existing log will cleared.
 * @return array Array of queries run as an array
 */
	public function getLog($sorted = false, $clear = true) {
		if ($sorted) {
			$log = sortByKey($this->_queriesLog, 'took', 'desc', SORT_NUMERIC);
		} else {
			$log = $this->_queriesLog;
		}
		if ($clear) {
			$this->_queriesLog = array();
		}
		return array('log' => $log, 'count' => $this->_queriesCnt, 'time' => $this->_queriesTime);
	}

/**
 * Outputs the contents of the queries log. If in a non-CLI environment the sql_log element
 * will be rendered and output. If in a CLI environment, a plain text log is generated.
 *
 * @param boolean $sorted Get the queries sorted by time taken, defaults to false.
 * @return void
 */
	public function showLog($sorted = false) {
		$log = $this->getLog($sorted, false);
		if (empty($log['log'])) {
			return;
		}
		if (PHP_SAPI !== 'cli') {
			$controller = null;
			$View = new View($controller, false);
			$View->set('sqlLogs', array($this->configKeyName => $log));
			echo $View->element('sql_dump', array('_forced_from_dbo_' => true));
		} else {
			foreach ($log['log'] as $k => $i) {
				print (($k + 1) . ". {$i['query']}\n");
			}
		}
	}

/**
 * Log given SQL query.
 *
 * @param string $sql SQL statement
 * @param array $params Values binded to the query (prepared statements)
 * @return void
 */
	public function logQuery($sql, $params = array()) {
		$this->_queriesCnt++;
		$this->_queriesTime += $this->took;
		$this->_queriesLog[] = array(
			'query' => $sql,
			'params' => $params,
			'affected' => $this->affected,
			'numRows' => $this->numRows,
			'took' => $this->took
		);
		if (count($this->_queriesLog) > $this->_queriesLogMax) {
			array_shift($this->_queriesLog);
		}
	}

/**
 * Gets full table name including prefix
 *
 * @param Model|string $model Either a Model object or a string table name.
 * @param boolean $quote Whether you want the table name quoted.
 * @param boolean $schema Whether you want the schema name included.
 * @return string Full quoted table name
 */
	public function fullTableName($model, $quote = true, $schema = true) {
		if (is_object($model)) {
			$schemaName = $model->schemaName;
			$table = $model->tablePrefix . $model->table;
		} elseif (!empty($this->config['prefix']) && strpos($model, $this->config['prefix']) !== 0) {
			$table = $this->config['prefix'] . strval($model);
		} else {
			$table = strval($model);
		}

		if ($schema && !isset($schemaName)) {
			$schemaName = $this->getSchemaName();
		}

		if ($quote) {
			if ($schema && !empty($schemaName)) {
				if (strstr($table, '.') === false) {
					return $this->name($schemaName) . '.' . $this->name($table);
				}
			}
			return $this->name($table);
		}

		if ($schema && !empty($schemaName)) {
			if (strstr($table, '.') === false) {
				return $schemaName . '.' . $table;
			}
		}

		return $table;
	}

/**
 * The "C" in CRUD
 *
 * Creates new records in the database.
 *
 * @param Model $Model Model object that the record is for.
 * @param array $fields An array of field names to insert. If null, $Model->data will be
 *   used to generate field names.
 * @param array $values An array of values with keys matching the fields. If null, $Model->data will
 *   be used to generate values.
 * @return boolean Success
 */
	public function create(Model $Model, $fields = null, $values = null) {
		$id = null;

		if (!$fields) {
			unset($fields, $values);
			$fields = array_keys($Model->data);
			$values = array_values($Model->data);
		}
		$count = count($fields);

		for ($i = 0; $i < $count; $i++) {
			$valueInsert[] = $this->value($values[$i], $Model->getColumnType($fields[$i]));
			$fieldInsert[] = $this->name($fields[$i]);
			if ($fields[$i] == $Model->primaryKey) {
				$id = $values[$i];
			}
		}

		$query = array(
			'table' => $this->fullTableName($Model),
			'fields' => implode(', ', $fieldInsert),
			'values' => implode(', ', $valueInsert)
		);

		if ($this->execute($this->renderStatement('create', $query))) {
			if (empty($id)) {
				$id = $this->lastInsertId($this->fullTableName($Model, false, false), $Model->primaryKey);
			}
			$Model->setInsertID($id);
			$Model->id = $id;
			return true;
		}

		$Model->onError();
		return false;
	}

/**
 * The "R" in CRUD
 *
 * Reads record(s) from the database.
 *
 * @param Model $Model A Model object that the query is for.
 * @param array $queryData An array of queryData information containing keys similar to Model::find().
 * @param integer $recursive Number of levels of association
 * @return mixed boolean false on error/failure. An array of results on success.
 */
	public function read(Model $Model, $queryData = array(), $recursive = null) {
		$queryData = $this->_scrubQueryData($queryData);

		$array = array('callbacks' => $queryData['callbacks']);

		if ($recursive === null && isset($queryData['recursive'])) {
			$recursive = $queryData['recursive'];
		}

		if ($recursive !== null) {
			$modelRecursive = $Model->recursive;
			$Model->recursive = $recursive;
		}

		if (!empty($queryData['fields'])) {
			$noAssocFields = true;
			$queryData['fields'] = $this->fields($Model, null, $queryData['fields']);
		} else {
			$noAssocFields = false;
			$queryData['fields'] = $this->fields($Model);
		}

		if ($Model->recursive === -1) {
			// Primary model data only, no joins.
			$associations = array();

		} else {
			$associations = $Model->associations();

			if ($Model->recursive === 0) {
				// Primary model data and its domain.
				unset($associations[2], $associations[3]);
			}
		}

		// Generate hasOne and belongsTo associations inside $queryData
		$linkedModels = array();
		foreach ($associations as $type) {
			if ($type !== 'hasOne' && $type !== 'belongsTo') {
				continue;
			}

			foreach ($Model->{$type} as $assoc => $assocData) {
				$LinkModel = $Model->{$assoc};

				if ($Model->useDbConfig !== $LinkModel->useDbConfig) {
					continue;
				}

				if ($noAssocFields) {
					$assocData['fields'] = false;
				}

				$external = isset($assocData['external']);

				if ($this->generateAssociationQuery($Model, $LinkModel, $type, $assoc, $assocData, $queryData, $external) === true) {
					$linkedModels[$type . '/' . $assoc] = true;
				}
			}
		}

		// Build SQL statement with the primary model, plus hasOne and belongsTo associations
		$query = $this->buildAssociationQuery($Model, $queryData);

		$resultSet = $this->fetchAll($query, $Model->cacheQueries);
		unset($query);

		if ($resultSet === false) {
			$Model->onError();
			return false;
		}

		$filtered = array();

		// Filter hasOne and belongsTo associations
		if ($queryData['callbacks'] === true || $queryData['callbacks'] === 'after') {
			$filtered = $this->_filterResults($resultSet, $Model);
		}

		// Deep associations
		if ($Model->recursive > -1) {
			$joined = array();
			if (isset($queryData['joins'][0]['alias'])) {
				$joined[$Model->alias] = (array)Hash::extract($queryData['joins'], '{n}.alias');
			}

			foreach ($associations as $type) {
				foreach ($Model->{$type} as $assoc => $assocData) {
					$LinkModel = $Model->{$assoc};

					if (!isset($linkedModels[$type . '/' . $assoc])) {
						$db = $Model->useDbConfig === $LinkModel->useDbConfig ? $this : $LinkModel->getDataSource();
					} elseif ($Model->recursive > 1) {
						$db = $this;
					}

					if (isset($db) && method_exists($db, 'queryAssociation')) {
						$stack = array($assoc);
						$stack['_joined'] = $joined;

						$db->queryAssociation($Model, $LinkModel, $type, $assoc, $assocData, $array, true, $resultSet, $Model->recursive - 1, $stack);

						if ($type === 'hasMany' || $type === 'hasAndBelongsToMany') {
							$filtered[] = $assoc;
						}
					}
				}
			}

			if ($queryData['callbacks'] === true || $queryData['callbacks'] === 'after') {
				$this->_filterResults($resultSet, $Model, $filtered);
			}
		}

		if ($recursive !== null) {
			$Model->recursive = $modelRecursive;
		}

		return $resultSet;
	}

/**
 * Passes association results through afterFind filters of the corresponding model.
 *
 * The primary model is always excluded, because the filtering is later done by Model::_filterResults().
 *
 * @param array $resultSet Reference of resultset to be filtered.
 * @param Model $Model Instance of model to operate against.
 * @param array $filtered List of classes already filtered, to be skipped.
 * @return array Array of results that have been filtered through $Model->afterFind.
 */
	protected function _filterResults(&$resultSet, Model $Model, $filtered = array()) {
		if (!is_array($resultSet)) {
			return array();
		}

		$current = reset($resultSet);
		if (!is_array($current)) {
			return array();
		}

		$keys = array_diff(array_keys($current), $filtered, array($Model->alias));
		$filtering = array();

		foreach ($keys as $className) {
			if (!isset($Model->{$className}) || !is_object($Model->{$className})) {
				continue;
			}

			$LinkedModel = $Model->{$className};
			$filtering[] = $className;

			foreach ($resultSet as $key => &$result) {
				$data = $LinkedModel->afterFind(array(array($className => $result[$className])), false);
				if (isset($data[0][$className])) {
					$result[$className] = $data[0][$className];
				} else {
					unset($resultSet[$key]);
				}
			}
		}

		return $filtering;
	}

/**
 * Queries associations.
 *
 * Used to fetch results on recursive models.
 *
 * - 'hasMany' associations with no limit set:
 *    Fetch, filter and merge is done recursively for every level.
 *
 * - 'hasAndBelongsToMany' associations:
 *    Fetch and filter is done unaffected by the (recursive) level set.
 *
 * @param Model $Model Primary Model object.
 * @param Model $LinkModel Linked model object.
 * @param string $type Association type, one of the model association types ie. hasMany.
 * @param string $association Association name.
 * @param array $assocData Association data.
 * @param array $queryData An array of queryData information containing keys similar to Model::find().
 * @param boolean $external Whether or not the association query is on an external datasource.
 * @param array $resultSet Existing results.
 * @param integer $recursive Number of levels of association.
 * @param array $stack
 * @return mixed
 * @throws CakeException when results cannot be created.
 */
	public function queryAssociation(Model $Model, Model $LinkModel, $type, $association, $assocData, &$queryData, $external, &$resultSet, $recursive, $stack) {
		if (isset($stack['_joined'])) {
			$joined = $stack['_joined'];
			unset($stack['_joined']);
		}

		$queryTemplate = $this->generateAssociationQuery($Model, $LinkModel, $type, $association, $assocData, $queryData, $external);
		if (empty($queryTemplate)) {
			return;
		}

		if (!is_array($resultSet)) {
			throw new CakeException(__d('cake_dev', 'Error in Model %s', get_class($Model)));
		}

		if ($type === 'hasMany' && empty($assocData['limit']) && !empty($assocData['foreignKey'])) {
			// 'hasMany' associations with no limit set.

			$assocIds = array();
			foreach ($resultSet as $result) {
				$assocIds[] = $this->insertQueryData('{$__cakeID__$}', $result, $association, $Model, $stack);
			}
			$assocIds = array_filter($assocIds);

			// Fetch
			$assocResultSet = array();
			if (!empty($assocIds)) {
				$assocResultSet = $this->_fetchHasMany($Model, $queryTemplate, $assocIds);
			}

			// Recursively query associations
			if ($recursive > 0 && !empty($assocResultSet) && is_array($assocResultSet)) {
				foreach ($LinkModel->associations() as $type1) {
					foreach ($LinkModel->{$type1} as $assoc1 => $assocData1) {
						$DeepModel = $LinkModel->{$assoc1};
						$tmpStack = $stack;
						$tmpStack[] = $assoc1;

						$db = $LinkModel->useDbConfig === $DeepModel->useDbConfig ? $this : $DeepModel->getDataSource();

						$db->queryAssociation($LinkModel, $DeepModel, $type1, $assoc1, $assocData1, $queryData, true, $assocResultSet, $recursive - 1, $tmpStack);
					}
				}
			}

			// Filter
			if ($queryData['callbacks'] === true || $queryData['callbacks'] === 'after') {
				$this->_filterResults($assocResultSet, $Model);
			}

			// Merge
			return $this->_mergeHasMany($resultSet, $assocResultSet, $association, $Model);

		} elseif ($type === 'hasAndBelongsToMany') {
			// 'hasAndBelongsToMany' associations.

			$assocIds = array();
			foreach ($resultSet as $result) {
				$assocIds[] = $this->insertQueryData('{$__cakeID__$}', $result, $association, $Model, $stack);
			}
			$assocIds = array_filter($assocIds);

			// Fetch
			$assocResultSet = array();
			if (!empty($assocIds)) {
				$assocResultSet = $this->_fetchHasAndBelongsToMany($Model, $queryTemplate, $assocIds, $association);
			}

			$habtmAssocData = $Model->hasAndBelongsToMany[$association];
			$foreignKey = $habtmAssocData['foreignKey'];
			$joinKeys = array($foreignKey, $habtmAssocData['associationForeignKey']);
			list($with, $habtmFields) = $Model->joinModel($habtmAssocData['with'], $joinKeys);
			$habtmFieldsCount = count($habtmFields);

			// Filter
			if ($queryData['callbacks'] === true || $queryData['callbacks'] === 'after') {
				$this->_filterResults($assocResultSet, $Model);
			}
		}

		$modelAlias = $Model->alias;
		$primaryKey = $Model->primaryKey;
		$selfJoin = ($Model->name === $LinkModel->name);

		foreach ($resultSet as &$row) {
			if ($type === 'hasOne' || $type === 'belongsTo' || $type === 'hasMany') {
				$assocResultSet = array();

				if (
					($type === 'hasOne' || $type === 'belongsTo') &&
					isset($row[$LinkModel->alias], $joined[$Model->alias]) &&
					in_array($LinkModel->alias, $joined[$Model->alias])
				) {
					$joinedData = Hash::filter($row[$LinkModel->alias]);
					if (!empty($joinedData)) {
						$assocResultSet[0] = array($LinkModel->alias => $row[$LinkModel->alias]);
					}
				} else {
					$query = $this->insertQueryData($queryTemplate, $row, $association, $Model, $stack);
					if ($query !== false) {
						$assocResultSet = $this->fetchAll($query, $Model->cacheQueries);
					}
				}
			}

			if (!empty($assocResultSet) && is_array($assocResultSet)) {
				if ($recursive > 0) {
					foreach ($LinkModel->associations() as $type1) {
						foreach ($LinkModel->{$type1} as $assoc1 => $assocData1) {
							$DeepModel = $LinkModel->{$assoc1};

							if (
								$type1 === 'belongsTo' ||
								($type === 'belongsTo' && $DeepModel->alias === $modelAlias) ||
								($DeepModel->alias !== $modelAlias)
							) {
								$tmpStack = $stack;
								$tmpStack[] = $assoc1;

								$db = $LinkModel->useDbConfig === $DeepModel->useDbConfig ? $this : $DeepModel->getDataSource();

								$db->queryAssociation($LinkModel, $DeepModel, $type1, $assoc1, $assocData1, $queryData, true, $assocResultSet, $recursive - 1, $tmpStack);
							}
						}
					}
				}

				if ($type === 'hasAndBelongsToMany') {
					$merge = array();
					foreach ($assocResultSet as $data) {
						if (isset($data[$with]) && $data[$with][$foreignKey] === $row[$modelAlias][$primaryKey]) {
							if ($habtmFieldsCount <= 2) {
								unset($data[$with]);
							}
							$merge[] = $data;
						}
					}

					if (empty($merge) && !isset($row[$association])) {
						$row[$association] = $merge;
					} else {
						$this->_mergeAssociation($row, $merge, $association, $type);
					}
				} else {
					$this->_mergeAssociation($row, $assocResultSet, $association, $type, $selfJoin);
				}

				if ($type !== 'hasAndBelongsToMany' && isset($row[$association])) {
					$row[$association] = $LinkModel->afterFind($row[$association], false);
				}

			} else {
				$tempArray[0][$association] = false;
				$this->_mergeAssociation($row, $tempArray, $association, $type, $selfJoin);
			}
		}
	}

/**
 * Fetch 'hasMany' associations.
 *
 * This is just a proxy to maintain BC.
 *
 * @param Model $Model Primary model object.
 * @param string $query Association query template.
 * @param array $ids Array of IDs of associated records.
 * @return array Association results.
 * @see DboSource::_fetchHasMany()
 */
	public function fetchAssociated(Model $Model, $query, $ids) {
		return $this->_fetchHasMany($Model, $query, $ids);
	}

/**
 * Fetch 'hasMany' associations.
 *
 * @param Model $Model Primary model object.
 * @param string $query Association query template.
 * @param array $ids Array of IDs of associated records.
 * @return array Association results.
 */
	protected function _fetchHasMany(Model $Model, $query, $ids) {
		$ids = array_unique($ids);

		$query = str_replace('{$__cakeID__$}', implode(', ', $ids), $query);
		if (count($ids) > 1) {
			$query = str_replace('= (', 'IN (', $query);
		}

		return $this->fetchAll($query, $Model->cacheQueries);
	}

/**
 * Fetch 'hasAndBelongsToMany' associations.
 *
 * @param Model $Model Primary model object.
 * @param string $query Association query.
 * @param array $ids Array of IDs of associated records.
 * @param string $association Association name.
 * @return array Association results.
 */
	protected function _fetchHasAndBelongsToMany(Model $Model, $query, $ids, $association) {
		$ids = array_unique($ids);

		if (count($ids) > 1) {
			$query = str_replace('{$__cakeID__$}', '(' . implode(', ', $ids) . ')', $query);
			$query = str_replace('= (', 'IN (', $query);
		} else {
			$query = str_replace('{$__cakeID__$}', $ids[0], $query);
		}
		$query = str_replace(' WHERE 1 = 1', '', $query);

		return $this->fetchAll($query, $Model->cacheQueries);
	}

/**
 * Merge the results of 'hasMany' associations.
 *
 * Note: this function also deals with the formatting of the data.
 *
 * @param array $resultSet Data to merge into.
 * @param array $assocResultSet Data to merge.
 * @param string $association Name of Model being merged.
 * @param Model $Model Model being merged onto.
 * @return void
 */
	protected function _mergeHasMany(&$resultSet, $assocResultSet, $association, Model $Model) {
		$modelAlias = $Model->alias;
		$primaryKey = $Model->primaryKey;
		$foreignKey = $Model->hasMany[$association]['foreignKey'];

		foreach ($resultSet as &$result) {
			if (!isset($result[$modelAlias])) {
				continue;
			}

			$resultPrimaryKey = $result[$modelAlias][$primaryKey];

			$merged = array();
			foreach ($assocResultSet as $data) {
				if ($resultPrimaryKey !== $data[$association][$foreignKey]) {
					continue;
				}

				if (count($data) > 1) {
					$data = array_merge($data[$association], $data);
					unset($data[$association]);
					foreach ($data as $key => $name) {
						if (is_numeric($key)) {
							$data[$association][] = $name;
							unset($data[$key]);
						}
					}
					$merged[] = $data;
				} else {
					$merged[] = $data[$association];
				}
			}

			$result = Hash::mergeDiff($result, array($association => $merged));
		}
	}

/**
 * Merge association of merge into data
 *
 * @param array $data
 * @param array $merge
 * @param string $association
 * @param string $type
 * @param boolean $selfJoin
 * @return void
 */
	protected function _mergeAssociation(&$data, &$merge, $association, $type, $selfJoin = false) {
		if (isset($merge[0]) && !isset($merge[0][$association])) {
			$association = Inflector::pluralize($association);
		}

		$dataAssociation =& $data[$association];

		if ($type === 'belongsTo' || $type === 'hasOne') {
			if (isset($merge[$association])) {
				$dataAssociation = $merge[$association][0];
			} else {
				if (!empty($merge[0][$association])) {
					foreach ($merge[0] as $assoc => $data2) {
						if ($assoc !== $association) {
							$merge[0][$association][$assoc] = $data2;
						}
					}
				}
				if (!isset($dataAssociation)) {
					$dataAssociation = array();
					if ($merge[0][$association]) {
						$dataAssociation = $merge[0][$association];
					}
				} else {
					if (is_array($merge[0][$association])) {
						foreach ($dataAssociation as $k => $v) {
							if (!is_array($v)) {
								$dataAssocTmp[$k] = $v;
							}
						}

						foreach ($merge[0][$association] as $k => $v) {
							if (!is_array($v)) {
								$mergeAssocTmp[$k] = $v;
							}
						}
						$dataKeys = array_keys($data);
						$mergeKeys = array_keys($merge[0]);

						if ($mergeKeys[0] === $dataKeys[0] || $mergeKeys === $dataKeys) {
							$dataAssociation[$association] = $merge[0][$association];
						} else {
							$diff = Hash::diff($dataAssocTmp, $mergeAssocTmp);
							$dataAssociation = array_merge($merge[0][$association], $diff);
						}
					} elseif ($selfJoin && array_key_exists($association, $merge[0])) {
						$dataAssociation = array_merge($dataAssociation, array($association => array()));
					}
				}
			}
		} else {
			if (isset($merge[0][$association]) && $merge[0][$association] === false) {
				if (!isset($dataAssociation)) {
					$dataAssociation = array();
				}
			} else {
				foreach ($merge as $row) {
					$insert = array();
					if (count($row) === 1) {
						$insert = $row[$association];
					} elseif (isset($row[$association])) {
						$insert = array_merge($row[$association], $row);
						unset($insert[$association]);
					}

					if (empty($dataAssociation) || (isset($dataAssociation) && !in_array($insert, $dataAssociation, true))) {
						$dataAssociation[] = $insert;
					}
				}
			}
		}
	}

/**
 * Prepares fields required by an SQL statement.
 *
 * When no fields are set, all the $Model fields are returned.
 *
 * @param Model $Model
 * @param array $queryData An array of queryData information containing keys similar to Model::find().
 * @return array Array containing SQL fields.
 */
	public function prepareFields(Model $Model, $queryData) {
		if (empty($queryData['fields'])) {
			$queryData['fields'] = $this->fields($Model);

		} elseif (!empty($Model->hasMany) && $Model->recursive > -1) {
			// hasMany relationships need the $Model primary key.
			$assocFields = $this->fields($Model, null, "{$Model->alias}.{$Model->primaryKey}");
			$passedFields = $queryData['fields'];

			if (
				count($passedFields) > 1 ||
				(strpos($passedFields[0], $assocFields[0]) === false && !preg_match('/^[a-z]+\(/i', $passedFields[0]))
			) {
				$queryData['fields'] = array_merge($passedFields, $assocFields);
			}
		}

		return array_unique($queryData['fields']);
	}

/**
 * Builds an SQL statement.
 *
 * This is merely a convenient wrapper to DboSource::buildStatement().
 *
 * @param Model $Model
 * @param array $queryData An array of queryData information containing keys similar to Model::find().
 * @return string String containing an SQL statement.
 * @see DboSource::buildStatement()
 */
	public function buildAssociationQuery(Model $Model, $queryData) {
		$queryData = $this->_scrubQueryData($queryData);

		return $this->buildStatement(
			array(
				'fields' => $this->prepareFields($Model, $queryData),
				'table' => $this->fullTableName($Model),
				'alias' => $Model->alias,
				'limit' => $queryData['limit'],
				'offset' => $queryData['offset'],
				'joins' => $queryData['joins'],
				'conditions' => $queryData['conditions'],
				'order' => $queryData['order'],
				'group' => $queryData['group']
			),
			$Model
		);
	}

/**
 * Generates a query or part of a query from a single model or two associated models.
 *
 * Builds a string containing an SQL statement template.
 *
 * @param Model $Model Primary Model object.
 * @param Model $LinkModel Linked model object.
 * @param string $type Association type, one of the model association types ie. hasMany.
 * @param string $association Association name.
 * @param array $assocData Association data.
 * @param array $queryData An array of queryData information containing keys similar to Model::find().
 * @param boolean $external Whether or not the association query is on an external datasource.
 * @return mixed
 *   String representing a query.
 *   True, when $external is false and association $type is 'hasOne' or 'belongsTo'.
 */
	public function generateAssociationQuery(Model $Model, $LinkModel, $type, $association, $assocData, &$queryData, $external) {
		$assocData = $this->_scrubQueryData($assocData);

		if ($LinkModel === null) {
			return '';
		}

		if ($external && !empty($assocData['finderQuery'])) {
			return $assocData['finderQuery'];
		}

		if ($type === 'hasMany' || $type === 'hasAndBelongsToMany') {
			if (empty($assocData['offset']) && !empty($assocData['page'])) {
				$assocData['offset'] = ($assocData['page'] - 1) * $assocData['limit'];
			}
		}

		switch ($type) {
			case 'hasOne':
			case 'belongsTo':
				$conditions = $this->_mergeConditions(
					$assocData['conditions'],
					$this->getConstraint($type, $Model, $LinkModel, $association, array_merge($assocData, compact('external')))
				);

				if ($external) {
					// Not self join
					if ($Model->name !== $LinkModel->name) {
						$modelAlias = $Model->alias;
						foreach ($conditions as $key => $condition) {
							if (is_numeric($key) && strpos($condition, $modelAlias . '.') !== false) {
								unset($conditions[$key]);
							}
						}
					}

					$query = array_merge($assocData, array(
						'conditions' => $conditions,
						'table' => $this->fullTableName($LinkModel),
						'fields' => $this->fields($LinkModel, $association, $assocData['fields']),
						'alias' => $association,
						'group' => null
					));
				} else {
					$join = array(
						'table' => $LinkModel,
						'alias' => $association,
						'type' => isset($assocData['type']) ? $assocData['type'] : 'LEFT',
						'conditions' => trim($this->conditions($conditions, true, false, $Model))
					);

					$queryData = $this->_scrubQueryData($queryData);

					$fields = array();
					if ($assocData['fields'] !== false) {
						$fields = $this->fields($LinkModel, $association, $assocData['fields']);
					}

					$queryData['fields'] = array_merge($this->prepareFields($Model, $queryData), $fields);

					if (!empty($assocData['order'])) {
						$queryData['order'][] = $assocData['order'];
					}
<<<<<<< HEAD

					if (!in_array($join, $queryData['joins'])) {
=======
					if (!in_array($join, $queryData['joins'], true)) {
>>>>>>> a801be30
						$queryData['joins'][] = $join;
					}

					return true;
				}
				break;
			case 'hasMany':
				$assocData['fields'] = $this->fields($LinkModel, $association, $assocData['fields']);
				if (!empty($assocData['foreignKey'])) {
					$assocData['fields'] = array_merge($assocData['fields'], $this->fields($LinkModel, $association, array("{$association}.{$assocData['foreignKey']}")));
				}

				$query = array(
					'conditions' => $this->_mergeConditions($this->getConstraint('hasMany', $Model, $LinkModel, $association, $assocData), $assocData['conditions']),
					'fields' => array_unique($assocData['fields']),
					'table' => $this->fullTableName($LinkModel),
					'alias' => $association,
					'order' => $assocData['order'],
					'limit' => $assocData['limit'],
					'offset' => $assocData['offset'],
					'group' => null
				);
				break;
			case 'hasAndBelongsToMany':
				$joinFields = array();
				$joinAssoc = null;

				if (isset($assocData['with']) && !empty($assocData['with'])) {
					$joinKeys = array($assocData['foreignKey'], $assocData['associationForeignKey']);
					list($with, $joinFields) = $Model->joinModel($assocData['with'], $joinKeys);

					$joinTbl = $Model->{$with};
					$joinAlias = $joinTbl;

					if (is_array($joinFields) && !empty($joinFields)) {
						$joinAssoc = $joinAlias = $joinTbl->alias;
						$joinFields = $this->fields($joinTbl, $joinAlias, $joinFields);
					} else {
						$joinFields = array();
					}
				} else {
					$joinTbl = $assocData['joinTable'];
					$joinAlias = $this->fullTableName($assocData['joinTable']);
				}

				$query = array(
					'conditions' => $assocData['conditions'],
					'limit' => $assocData['limit'],
					'offset' => $assocData['offset'],
					'table' => $this->fullTableName($LinkModel),
					'alias' => $association,
					'fields' => array_merge($this->fields($LinkModel, $association, $assocData['fields']), $joinFields),
					'order' => $assocData['order'],
					'group' => null,
					'joins' => array(array(
						'table' => $joinTbl,
						'alias' => $joinAssoc,
						'conditions' => $this->getConstraint('hasAndBelongsToMany', $Model, $LinkModel, $joinAlias, $assocData, $association)
					))
				);
				break;
		}

		if (isset($query)) {
			return $this->buildStatement($query, $Model);
		}

		return null;
	}

/**
 * Returns a conditions array for the constraint between two models.
 *
 * @param string $type Association type.
 * @param Model $Model Primary Model object.
 * @param Model $LinkModel Linked model object.
 * @param string $association Association name.
 * @param array $assocData Association data.
 * @param string $association2 HABTM association name.
 * @return array Conditions array defining the constraint between $Model and $LinkModel.
 */
	public function getConstraint($type, Model $Model, Model $LinkModel, $association, $assocData, $association2 = null) {
		$assocData += array('external' => false);

		if (empty($assocData['foreignKey'])) {
			return array();
		}

		switch ($type) {
			case 'hasOne':
				if ($assocData['external']) {
					return array(
						"{$association}.{$assocData['foreignKey']}" => '{$__cakeID__$}'
					);
				} else {
					return array(
						"{$association}.{$assocData['foreignKey']}" => $this->identifier("{$Model->alias}.{$Model->primaryKey}")
					);
				}
			case 'belongsTo':
				if ($assocData['external']) {
					return array(
						"{$association}.{$LinkModel->primaryKey}" => '{$__cakeForeignKey__$}'
					);
				} else {
					return array(
						"{$Model->alias}.{$assocData['foreignKey']}" => $this->identifier("{$association}.{$LinkModel->primaryKey}")
					);
				}
			case 'hasMany':
				return array("{$association}.{$assocData['foreignKey']}" => array('{$__cakeID__$}'));
			case 'hasAndBelongsToMany':
				return array(
					array(
						"{$association}.{$assocData['foreignKey']}" => '{$__cakeID__$}'
					),
					array(
						"{$association}.{$assocData['associationForeignKey']}" => $this->identifier("{$association2}.{$LinkModel->primaryKey}")
					)
				);
		}

		return array();
	}

/**
 * Builds and generates a JOIN condition from an array. Handles final clean-up before conversion.
 *
 * @param array $join An array defining a JOIN condition in a query.
 * @return string An SQL JOIN condition to be used in a query.
 * @see DboSource::renderJoinStatement()
 * @see DboSource::buildStatement()
 */
	public function buildJoinStatement($join) {
		$data = array_merge(array(
			'type' => null,
			'alias' => null,
			'table' => 'join_table',
			'conditions' => array()
		), $join);

		if (!empty($data['alias'])) {
			$data['alias'] = $this->alias . $this->name($data['alias']);
		}
		if (!empty($data['conditions'])) {
			$data['conditions'] = trim($this->conditions($data['conditions'], true, false));
		}
		if (!empty($data['table']) && (!is_string($data['table']) || strpos($data['table'], '(') !== 0)) {
			$data['table'] = $this->fullTableName($data['table']);
		}
		return $this->renderJoinStatement($data);
	}

/**
 * Builds and generates an SQL statement from an array. Handles final clean-up before conversion.
 *
 * @param array $query An array defining an SQL query.
 * @param Model $Model The model object which initiated the query.
 * @return string An executable SQL statement.
 * @see DboSource::renderStatement()
 */
	public function buildStatement($query, Model $Model) {
		$query = array_merge($this->_queryDefaults, $query);

		if (!empty($query['joins'])) {
			$count = count($query['joins']);
			for ($i = 0; $i < $count; $i++) {
				if (is_array($query['joins'][$i])) {
					$query['joins'][$i] = $this->buildJoinStatement($query['joins'][$i]);
				}
			}
		}

		return $this->renderStatement('select', array(
			'conditions' => $this->conditions($query['conditions'], true, true, $Model),
			'fields' => implode(', ', $query['fields']),
			'table' => $query['table'],
			'alias' => $this->alias . $this->name($query['alias']),
			'order' => $this->order($query['order'], 'ASC', $Model),
			'limit' => $this->limit($query['limit'], $query['offset']),
			'joins' => implode(' ', $query['joins']),
			'group' => $this->group($query['group'], $Model)
		));
	}

/**
 * Renders a final SQL JOIN statement
 *
 * @param array $data
 * @return string
 */
	public function renderJoinStatement($data) {
		if (strtoupper($data['type']) === 'CROSS') {
			return "{$data['type']} JOIN {$data['table']} {$data['alias']}";
		}
		return trim("{$data['type']} JOIN {$data['table']} {$data['alias']} ON ({$data['conditions']})");
	}

/**
 * Renders a final SQL statement by putting together the component parts in the correct order
 *
 * @param string $type type of query being run. e.g select, create, update, delete, schema, alter.
 * @param array $data Array of data to insert into the query.
 * @return string Rendered SQL expression to be run.
 */
	public function renderStatement($type, $data) {
		extract($data);
		$aliases = null;

		switch (strtolower($type)) {
			case 'select':
				return trim("SELECT {$fields} FROM {$table} {$alias} {$joins} {$conditions} {$group} {$order} {$limit}");
			case 'create':
				return "INSERT INTO {$table} ({$fields}) VALUES ({$values})";
			case 'update':
				if (!empty($alias)) {
					$aliases = "{$this->alias}{$alias} {$joins} ";
				}
				return trim("UPDATE {$table} {$aliases}SET {$fields} {$conditions}");
			case 'delete':
				if (!empty($alias)) {
					$aliases = "{$this->alias}{$alias} {$joins} ";
				}
				return trim("DELETE {$alias} FROM {$table} {$aliases}{$conditions}");
			case 'schema':
				foreach (array('columns', 'indexes', 'tableParameters') as $var) {
					if (is_array(${$var})) {
						${$var} = "\t" . implode(",\n\t", array_filter(${$var}));
					} else {
						${$var} = '';
					}
				}
				if (trim($indexes) !== '') {
					$columns .= ',';
				}
				return "CREATE TABLE {$table} (\n{$columns}{$indexes}) {$tableParameters};";
			case 'alter':
				return;
		}
	}

/**
 * Merges a mixed set of string/array conditions.
 *
 * @param mixed $query
 * @param mixed $assoc
 * @return array
 */
	protected function _mergeConditions($query, $assoc) {
		if (empty($assoc)) {
			return $query;
		}

		if (is_array($query)) {
			return array_merge((array)$assoc, $query);
		}

		if (!empty($query)) {
			$query = array($query);
			if (is_array($assoc)) {
				$query = array_merge($query, $assoc);
			} else {
				$query[] = $assoc;
			}
			return $query;
		}

		return $assoc;
	}

/**
 * Generates and executes an SQL UPDATE statement for given model, fields, and values.
 * For databases that do not support aliases in UPDATE queries.
 *
 * @param Model $Model
 * @param array $fields
 * @param array $values
 * @param mixed $conditions
 * @return boolean Success
 */
	public function update(Model $Model, $fields = array(), $values = null, $conditions = null) {
		if (!$values) {
			$combined = $fields;
		} else {
			$combined = array_combine($fields, $values);
		}

		$fields = implode(', ', $this->_prepareUpdateFields($Model, $combined, empty($conditions)));

		$alias = $joins = null;
		$table = $this->fullTableName($Model);
		$conditions = $this->_matchRecords($Model, $conditions);

		if ($conditions === false) {
			return false;
		}
		$query = compact('table', 'alias', 'joins', 'fields', 'conditions');

		if (!$this->execute($this->renderStatement('update', $query))) {
			$Model->onError();
			return false;
		}
		return true;
	}

/**
 * Quotes and prepares fields and values for an SQL UPDATE statement
 *
 * @param Model $Model
 * @param array $fields
 * @param boolean $quoteValues If values should be quoted, or treated as SQL snippets
 * @param boolean $alias Include the model alias in the field name
 * @return array Fields and values, quoted and prepared
 */
	protected function _prepareUpdateFields(Model $Model, $fields, $quoteValues = true, $alias = false) {
		$quotedAlias = $this->startQuote . $Model->alias . $this->endQuote;

		$updates = array();
		foreach ($fields as $field => $value) {
			if ($alias && strpos($field, '.') === false) {
				$quoted = $Model->escapeField($field);
			} elseif (!$alias && strpos($field, '.') !== false) {
				$quoted = $this->name(str_replace($quotedAlias . '.', '', str_replace(
					$Model->alias . '.', '', $field
				)));
			} else {
				$quoted = $this->name($field);
			}

			if ($value === null) {
				$updates[] = $quoted . ' = NULL';
				continue;
			}
			$update = $quoted . ' = ';

			if ($quoteValues) {
				$update .= $this->value($value, $Model->getColumnType($field));
			} elseif ($Model->getColumnType($field) === 'boolean' && (is_int($value) || is_bool($value))) {
				$update .= $this->boolean($value, true);
			} elseif (!$alias) {
				$update .= str_replace($quotedAlias . '.', '', str_replace(
					$Model->alias . '.', '', $value
				));
			} else {
				$update .= $value;
			}
			$updates[] = $update;
		}
		return $updates;
	}

/**
 * Generates and executes an SQL DELETE statement.
 * For databases that do not support aliases in UPDATE queries.
 *
 * @param Model $Model
 * @param mixed $conditions
 * @return boolean Success
 */
	public function delete(Model $Model, $conditions = null) {
		$alias = $joins = null;
		$table = $this->fullTableName($Model);
		$conditions = $this->_matchRecords($Model, $conditions);

		if ($conditions === false) {
			return false;
		}

		if ($this->execute($this->renderStatement('delete', compact('alias', 'table', 'joins', 'conditions'))) === false) {
			$Model->onError();
			return false;
		}
		return true;
	}

/**
 * Gets a list of record IDs for the given conditions. Used for multi-record updates and deletes
 * in databases that do not support aliases in UPDATE/DELETE queries.
 *
 * @param Model $Model
 * @param mixed $conditions
 * @return array List of record IDs
 */
	protected function _matchRecords(Model $Model, $conditions = null) {
		if ($conditions === true) {
			$conditions = $this->conditions(true);
		} elseif ($conditions === null) {
			$conditions = $this->conditions($this->defaultConditions($Model, $conditions, false), true, true, $Model);
		} else {
			$noJoin = true;
			foreach ($conditions as $field => $value) {
				$originalField = $field;
				if (strpos($field, '.') !== false) {
					list(, $field) = explode('.', $field);
					$field = ltrim($field, $this->startQuote);
					$field = rtrim($field, $this->endQuote);
				}
				if (!$Model->hasField($field)) {
					$noJoin = false;
					break;
				}
				if ($field !== $originalField) {
					$conditions[$field] = $value;
					unset($conditions[$originalField]);
				}
			}
			if ($noJoin === true) {
				return $this->conditions($conditions);
			}
			$idList = $Model->find('all', array(
				'fields' => "{$Model->alias}.{$Model->primaryKey}",
				'conditions' => $conditions
			));

			if (empty($idList)) {
				return false;
			}

			$conditions = $this->conditions(array(
				$Model->primaryKey => Hash::extract($idList, "{n}.{$Model->alias}.{$Model->primaryKey}")
			));
		}

		return $conditions;
	}

/**
 * Returns an array of SQL JOIN conditions from a model's associations.
 *
 * @param Model $Model
 * @return array
 */
	protected function _getJoins(Model $Model) {
		$join = array();
		$joins = array_merge($Model->getAssociated('hasOne'), $Model->getAssociated('belongsTo'));

		foreach ($joins as $assoc) {
			if (!isset($Model->{$assoc})) {
				continue;
			}

			$LinkModel = $Model->{$assoc};

			if ($Model->useDbConfig !== $LinkModel->useDbConfig) {
				continue;
			}

			$assocData = $Model->getAssociated($assoc);

			$join[] = $this->buildJoinStatement(array(
				'table' => $LinkModel,
				'alias' => $assoc,
				'type' => isset($assocData['type']) ? $assocData['type'] : 'LEFT',
				'conditions' => trim($this->conditions(
					$this->_mergeConditions($assocData['conditions'], $this->getConstraint($assocData['association'], $Model, $LinkModel, $assoc, $assocData)),
					true,
					false,
					$Model
				))
			));
		}

		return $join;
	}

/**
 * Returns an SQL calculation, i.e. COUNT() or MAX()
 *
 * @param Model $Model
 * @param string $func Lowercase name of SQL function, i.e. 'count' or 'max'
 * @param array $params Function parameters (any values must be quoted manually)
 * @return string An SQL calculation function
 */
	public function calculate(Model $Model, $func, $params = array()) {
		$params = (array)$params;

		switch (strtolower($func)) {
			case 'count':
				if (!isset($params[0])) {
					$params[0] = '*';
				}
				if (!isset($params[1])) {
					$params[1] = 'count';
				}
				if ($Model->isVirtualField($params[0])) {
					$arg = $this->_quoteFields($Model->getVirtualField($params[0]));
				} else {
					$arg = $this->name($params[0]);
				}
				return 'COUNT(' . $arg . ') AS ' . $this->name($params[1]);
			case 'max':
			case 'min':
				if (!isset($params[1])) {
					$params[1] = $params[0];
				}
				if ($Model->isVirtualField($params[0])) {
					$arg = $this->_quoteFields($Model->getVirtualField($params[0]));
				} else {
					$arg = $this->name($params[0]);
				}
				return strtoupper($func) . '(' . $arg . ') AS ' . $this->name($params[1]);
		}
	}

/**
 * Deletes all the records in a table and resets the count of the auto-incrementing
 * primary key, where applicable.
 *
 * @param Model|string $table A string or model class representing the table to be truncated
 * @return boolean SQL TRUNCATE TABLE statement, false if not applicable.
 */
	public function truncate($table) {
		return $this->execute('TRUNCATE TABLE ' . $this->fullTableName($table));
	}

/**
 * Check if the server support nested transactions
 *
 * @return boolean
 */
	public function nestedTransactionSupported() {
		return false;
	}

/**
 * Begin a transaction
 *
 * @return boolean True on success, false on fail
 * (i.e. if the database/model does not support transactions,
 * or a transaction has not started).
 */
	public function begin() {
		if ($this->_transactionStarted) {
			if ($this->nestedTransactionSupported()) {
				return $this->_beginNested();
			}
			$this->_transactionNesting++;
			return $this->_transactionStarted;
		}

		$this->_transactionNesting = 0;
		if ($this->fullDebug) {
			$this->logQuery('BEGIN');
		}
		return $this->_transactionStarted = $this->_connection->beginTransaction();
	}

/**
 * Begin a nested transaction
 *
 * @return boolean
 */
	protected function _beginNested() {
		$query = 'SAVEPOINT LEVEL' . ++$this->_transactionNesting;
		if ($this->fullDebug) {
			$this->logQuery($query);
		}
		$this->_connection->exec($query);
		return true;
	}

/**
 * Commit a transaction
 *
 * @return boolean True on success, false on fail
 * (i.e. if the database/model does not support transactions,
 * or a transaction has not started).
 */
	public function commit() {
		if (!$this->_transactionStarted) {
			return false;
		}

		if ($this->_transactionNesting === 0) {
			if ($this->fullDebug) {
				$this->logQuery('COMMIT');
			}
			$this->_transactionStarted = false;
			return $this->_connection->commit();
		}

		if ($this->nestedTransactionSupported()) {
			return $this->_commitNested();
		}

		$this->_transactionNesting--;
		return true;
	}

/**
 * Commit a nested transaction
 *
 * @return boolean
 */
	protected function _commitNested() {
		$query = 'RELEASE SAVEPOINT LEVEL' . $this->_transactionNesting--;
		if ($this->fullDebug) {
			$this->logQuery($query);
		}
		$this->_connection->exec($query);
		return true;
	}

/**
 * Rollback a transaction
 *
 * @return boolean True on success, false on fail
 * (i.e. if the database/model does not support transactions,
 * or a transaction has not started).
 */
	public function rollback() {
		if (!$this->_transactionStarted) {
			return false;
		}

		if ($this->_transactionNesting === 0) {
			if ($this->fullDebug) {
				$this->logQuery('ROLLBACK');
			}
			$this->_transactionStarted = false;
			return $this->_connection->rollBack();
		}

		if ($this->nestedTransactionSupported()) {
			return $this->_rollbackNested();
		}

		$this->_transactionNesting--;
		return true;
	}

/**
 * Rollback a nested transaction
 *
 * @return boolean
 */
	protected function _rollbackNested() {
		$query = 'ROLLBACK TO SAVEPOINT LEVEL' . $this->_transactionNesting--;
		if ($this->fullDebug) {
			$this->logQuery($query);
		}
		$this->_connection->exec($query);
		return true;
	}

/**
 * Returns the ID generated from the previous INSERT operation.
 *
 * @param mixed $source
 * @return mixed
 */
	public function lastInsertId($source = null) {
		return $this->_connection->lastInsertId();
	}

/**
 * Creates a default set of conditions from the model if $conditions is null/empty.
 * If conditions are supplied then they will be returned. If a model doesn't exist and no conditions
 * were provided either null or false will be returned based on what was input.
 *
 * @param Model $Model
 * @param string|array|boolean $conditions Array of conditions, conditions string, null or false. If an array of conditions,
 *   or string conditions those conditions will be returned. With other values the model's existence will be checked.
 *   If the model doesn't exist a null or false will be returned depending on the input value.
 * @param boolean $useAlias Use model aliases rather than table names when generating conditions
 * @return mixed Either null, false, $conditions or an array of default conditions to use.
 * @see DboSource::update()
 * @see DboSource::conditions()
 */
	public function defaultConditions(Model $Model, $conditions, $useAlias = true) {
		if (!empty($conditions)) {
			return $conditions;
		}
		$exists = $Model->exists();
		if (!$exists && $conditions !== null) {
			return false;
		} elseif (!$exists) {
			return null;
		}
		$alias = $Model->alias;

		if (!$useAlias) {
			$alias = $this->fullTableName($Model, false);
		}
		return array("{$alias}.{$Model->primaryKey}" => $Model->getID());
	}

/**
 * Returns a key formatted like a string Model.fieldname(i.e. Post.title, or Country.name)
 *
 * @param Model $Model
 * @param string $key
 * @param string $assoc
 * @return string
 */
	public function resolveKey(Model $Model, $key, $assoc = null) {
		if (strpos('.', $key) !== false) {
			return $this->name($Model->alias) . '.' . $this->name($key);
		}
		return $key;
	}

/**
 * Private helper method to remove query metadata in given data array.
 *
 * @param array $data
 * @return array
 */
	protected function _scrubQueryData($data) {
		static $base = null;
		if ($base === null) {
			$base = array_fill_keys(array('conditions', 'fields', 'joins', 'order', 'limit', 'offset', 'group'), array());
			$base['callbacks'] = null;
		}
		return (array)$data + $base;
	}

/**
 * Converts model virtual fields into sql expressions to be fetched later
 *
 * @param Model $Model
 * @param string $alias Alias table name
 * @param array $fields virtual fields to be used on query
 * @return array
 */
	protected function _constructVirtualFields(Model $Model, $alias, $fields) {
		$virtual = array();
		foreach ($fields as $field) {
			$virtualField = $this->name($alias . $this->virtualFieldSeparator . $field);
			$expression = $this->_quoteFields($Model->getVirtualField($field));
			$virtual[] = '(' . $expression . ") {$this->alias} {$virtualField}";
		}
		return $virtual;
	}

/**
 * Generates the fields list of an SQL query.
 *
 * @param Model $Model
 * @param string $alias Alias table name
 * @param mixed $fields
 * @param boolean $quote If false, returns fields array unquoted
 * @return array
 */
	public function fields(Model $Model, $alias = null, $fields = array(), $quote = true) {
		if (empty($alias)) {
			$alias = $Model->alias;
		}
		$virtualFields = $Model->getVirtualField();
		$cacheKey = array(
			$alias,
			get_class($Model),
			$Model->alias,
			$virtualFields,
			$fields,
			$quote,
			ConnectionManager::getSourceName($this),
			$Model->schemaName,
			$Model->table
		);
		$cacheKey = md5(serialize($cacheKey));
		if ($return = $this->cacheMethod(__FUNCTION__, $cacheKey)) {
			return $return;
		}
		$allFields = empty($fields);
		if ($allFields) {
			$fields = array_keys($Model->schema());
		} elseif (!is_array($fields)) {
			$fields = String::tokenize($fields);
		}
		$fields = array_values(array_filter($fields));
		$allFields = $allFields || in_array('*', $fields) || in_array($Model->alias . '.*', $fields);

		$virtual = array();
		if (!empty($virtualFields)) {
			$virtualKeys = array_keys($virtualFields);
			foreach ($virtualKeys as $field) {
				$virtualKeys[] = $Model->alias . '.' . $field;
			}
			$virtual = ($allFields) ? $virtualKeys : array_intersect($virtualKeys, $fields);
			foreach ($virtual as $i => $field) {
				if (strpos($field, '.') !== false) {
					$virtual[$i] = str_replace($Model->alias . '.', '', $field);
				}
				$fields = array_diff($fields, array($field));
			}
			$fields = array_values($fields);
		}
		if (!$quote) {
			if (!empty($virtual)) {
				$fields = array_merge($fields, $this->_constructVirtualFields($Model, $alias, $virtual));
			}
			return $fields;
		}
		$count = count($fields);

		if ($count >= 1 && !in_array($fields[0], array('*', 'COUNT(*)'))) {
			for ($i = 0; $i < $count; $i++) {
				if (is_string($fields[$i]) && in_array($fields[$i], $virtual)) {
					unset($fields[$i]);
					continue;
				}
				if (is_object($fields[$i]) && isset($fields[$i]->type) && $fields[$i]->type === 'expression') {
					$fields[$i] = $fields[$i]->value;
				} elseif (preg_match('/^\(.*\)\s' . $this->alias . '.*/i', $fields[$i])) {
					continue;
				} elseif (!preg_match('/^.+\\(.*\\)/', $fields[$i])) {
					$prepend = '';

					if (strpos($fields[$i], 'DISTINCT') !== false) {
						$prepend = 'DISTINCT ';
						$fields[$i] = trim(str_replace('DISTINCT', '', $fields[$i]));
					}
					$dot = strpos($fields[$i], '.');

					if ($dot === false) {
						$prefix = !(
							strpos($fields[$i], ' ') !== false ||
							strpos($fields[$i], '(') !== false
						);
						$fields[$i] = $this->name(($prefix ? $alias . '.' : '') . $fields[$i]);
					} else {
						if (strpos($fields[$i], ',') === false) {
							$build = explode('.', $fields[$i]);
							if (!Hash::numeric($build)) {
								$fields[$i] = $this->name(implode('.', $build));
							}
						}
					}
					$fields[$i] = $prepend . $fields[$i];
				} elseif (preg_match('/\(([\.\w]+)\)/', $fields[$i], $field)) {
					if (isset($field[1])) {
						if (strpos($field[1], '.') === false) {
							$field[1] = $this->name($alias . '.' . $field[1]);
						} else {
							$field[0] = explode('.', $field[1]);
							if (!Hash::numeric($field[0])) {
								$field[0] = implode('.', array_map(array(&$this, 'name'), $field[0]));
								$fields[$i] = preg_replace('/\(' . $field[1] . '\)/', '(' . $field[0] . ')', $fields[$i], 1);
							}
						}
					}
				}
			}
		}
		if (!empty($virtual)) {
			$fields = array_merge($fields, $this->_constructVirtualFields($Model, $alias, $virtual));
		}
		return $this->cacheMethod(__FUNCTION__, $cacheKey, array_unique($fields));
	}

/**
 * Creates a WHERE clause by parsing given conditions data. If an array or string
 * conditions are provided those conditions will be parsed and quoted. If a boolean
 * is given it will be integer cast as condition. Null will return 1 = 1.
 *
 * Results of this method are stored in a memory cache. This improves performance, but
 * because the method uses a hashing algorithm it can have collisions.
 * Setting DboSource::$cacheMethods to false will disable the memory cache.
 *
 * @param mixed $conditions Array or string of conditions, or any value.
 * @param boolean $quoteValues If true, values should be quoted
 * @param boolean $where If true, "WHERE " will be prepended to the return value
 * @param Model $Model A reference to the Model instance making the query
 * @return string SQL fragment
 */
	public function conditions($conditions, $quoteValues = true, $where = true, Model $Model = null) {
		$clause = $out = '';

		if ($where) {
			$clause = ' WHERE ';
		}

		if (is_array($conditions) && !empty($conditions)) {
			$out = $this->conditionKeysToString($conditions, $quoteValues, $Model);

			if (empty($out)) {
				return $clause . ' 1 = 1';
			}
			return $clause . implode(' AND ', $out);
		}

		if (is_bool($conditions)) {
			return $clause . (int)$conditions . ' = 1';
		}

		if (empty($conditions) || trim($conditions) === '') {
			return $clause . '1 = 1';
		}

		$clauses = '/^WHERE\\x20|^GROUP\\x20BY\\x20|^HAVING\\x20|^ORDER\\x20BY\\x20/i';

		if (preg_match($clauses, $conditions)) {
			$clause = '';
		}

		$conditions = $this->_quoteFields($conditions);

		return $clause . $conditions;
	}

/**
 * Creates a WHERE clause by parsing given conditions array. Used by DboSource::conditions().
 *
 * @param array $conditions Array or string of conditions
 * @param boolean $quoteValues If true, values should be quoted
 * @param Model $Model A reference to the Model instance making the query
 * @return string SQL fragment
 */
	public function conditionKeysToString($conditions, $quoteValues = true, Model $Model = null) {
		$out = array();
		$data = $columnType = null;
		$bool = array('and', 'or', 'not', 'and not', 'or not', 'xor', '||', '&&');

		foreach ($conditions as $key => $value) {
			$join = ' AND ';
			$not = null;

			if (is_array($value)) {
				$valueInsert = (
					!empty($value) &&
					(substr_count($key, '?') === count($value) || substr_count($key, ':') === count($value))
				);
			}

			if (is_numeric($key) && empty($value)) {
				continue;
			} elseif (is_numeric($key) && is_string($value)) {
				$out[] = $this->_quoteFields($value);
			} elseif ((is_numeric($key) && is_array($value)) || in_array(strtolower(trim($key)), $bool)) {
				if (in_array(strtolower(trim($key)), $bool)) {
					$join = ' ' . strtoupper($key) . ' ';
				} else {
					$key = $join;
				}
				$value = $this->conditionKeysToString($value, $quoteValues, $Model);

				if (strpos($join, 'NOT') !== false) {
					if (strtoupper(trim($key)) === 'NOT') {
						$key = 'AND ' . trim($key);
					}
					$not = 'NOT ';
				}

				if (empty($value)) {
					continue;
				}

				if (empty($value[1])) {
					if ($not) {
						$out[] = $not . '(' . $value[0] . ')';
					} else {
						$out[] = $value[0];
					}
				} else {
					$out[] = '(' . $not . '(' . implode(') ' . strtoupper($key) . ' (', $value) . '))';
				}
			} else {
				if (is_object($value) && isset($value->type)) {
					if ($value->type === 'identifier') {
						$data .= $this->name($key) . ' = ' . $this->name($value->value);
					} elseif ($value->type === 'expression') {
						if (is_numeric($key)) {
							$data .= $value->value;
						} else {
							$data .= $this->name($key) . ' = ' . $value->value;
						}
					}
				} elseif (is_array($value) && !empty($value) && !$valueInsert) {
					$keys = array_keys($value);
					if ($keys === array_values($keys)) {
						$count = count($value);
						if ($count === 1 && !preg_match('/\s+(?:NOT|\!=)$/', $key)) {
							$data = $this->_quoteFields($key) . ' = (';
							if ($quoteValues) {
								if ($Model !== null) {
									$columnType = $Model->getColumnType($key);
								}
								$data .= implode(', ', $this->value($value, $columnType));
							}
							$data .= ')';
						} else {
							$data = $this->_parseKey($key, $value, $Model);
						}
					} else {
						$ret = $this->conditionKeysToString($value, $quoteValues, $Model);
						if (count($ret) > 1) {
							$data = '(' . implode(') AND (', $ret) . ')';
						} elseif (isset($ret[0])) {
							$data = $ret[0];
						}
					}
				} elseif (is_numeric($key) && !empty($value)) {
					$data = $this->_quoteFields($value);
				} else {
					$data = $this->_parseKey(trim($key), $value, $Model);
				}

				if ($data) {
					$out[] = $data;
					$data = null;
				}
			}
		}
		return $out;
	}

/**
 * Extracts a Model.field identifier and an SQL condition operator from a string, formats
 * and inserts values, and composes them into an SQL snippet.
 *
 * @param string $key An SQL key snippet containing a field and optional SQL operator
 * @param mixed $value The value(s) to be inserted in the string
 * @param Model $Model Model object initiating the query
 * @return string
 */
	protected function _parseKey($key, $value, Model $Model = null) {
		$operatorMatch = '/^(((' . implode(')|(', $this->_sqlOps);
		$operatorMatch .= ')\\x20?)|<[>=]?(?![^>]+>)\\x20?|[>=!]{1,3}(?!<)\\x20?)/is';
		$bound = (strpos($key, '?') !== false || (is_array($value) && strpos($key, ':') !== false));

		if (strpos($key, ' ') === false) {
			$operator = '=';
		} else {
			list($key, $operator) = explode(' ', trim($key), 2);

			if (!preg_match($operatorMatch, trim($operator)) && strpos($operator, ' ') !== false) {
				$key = $key . ' ' . $operator;
				$split = strrpos($key, ' ');
				$operator = substr($key, $split);
				$key = substr($key, 0, $split);
			}
		}

		$virtual = false;
		$type = null;

		if ($Model !== null) {
			if ($Model->isVirtualField($key)) {
				$key = $this->_quoteFields($Model->getVirtualField($key));
				$virtual = true;
			}

			$type = $Model->getColumnType($key);
		}

		$null = $value === null || (is_array($value) && empty($value));

		if (strtolower($operator) === 'not') {
			$data = $this->conditionKeysToString(
				array($operator => array($key => $value)), true, $Model
			);
			return $data[0];
		}

		$value = $this->value($value, $type);

		if (!$virtual && $key !== '?') {
			$isKey = (
				strpos($key, '(') !== false ||
				strpos($key, ')') !== false ||
				strpos($key, '|') !== false
			);
			$key = $isKey ? $this->_quoteFields($key) : $this->name($key);
		}

		if ($bound) {
			return String::insert($key . ' ' . trim($operator), $value);
		}

		if (!preg_match($operatorMatch, trim($operator))) {
			$operator .= is_array($value) ? ' IN' : ' =';
		}
		$operator = trim($operator);

		if (is_array($value)) {
			$value = implode(', ', $value);

			switch ($operator) {
				case '=':
					$operator = 'IN';
					break;
				case '!=':
				case '<>':
					$operator = 'NOT IN';
					break;
			}
			$value = "({$value})";
		} elseif ($null || $value === 'NULL') {
			switch ($operator) {
				case '=':
					$operator = 'IS';
					break;
				case '!=':
				case '<>':
					$operator = 'IS NOT';
					break;
			}
		}
		if ($virtual) {
			return "({$key}) {$operator} {$value}";
		}
		return "{$key} {$operator} {$value}";
	}

/**
 * Quotes Model.fields
 *
 * @param string $conditions
 * @return string or false if no match
 */
	protected function _quoteFields($conditions) {
		$start = $end = null;
		$original = $conditions;

		if (!empty($this->startQuote)) {
			$start = preg_quote($this->startQuote);
		}
		if (!empty($this->endQuote)) {
			$end = preg_quote($this->endQuote);
		}
		$conditions = str_replace(array($start, $end), '', $conditions);
		$conditions = preg_replace_callback(
			'/(?:[\'\"][^\'\"\\\]*(?:\\\.[^\'\"\\\]*)*[\'\"])|([a-z0-9_][a-z0-9\\-_]*\\.[a-z0-9_][a-z0-9_\\-]*)/i',
			array(&$this, '_quoteMatchedField'),
			$conditions
		);
		if ($conditions !== null) {
			return $conditions;
		}
		return $original;
	}

/**
 * Auxiliary function to quote matches `Model.fields` from a preg_replace_callback call
 *
 * @param string $match matched string
 * @return string quoted string
 */
	protected function _quoteMatchedField($match) {
		if (is_numeric($match[0])) {
			return $match[0];
		}
		return $this->name($match[0]);
	}

/**
 * Returns a limit statement in the correct format for the particular database.
 *
 * @param integer $limit Limit of results returned
 * @param integer $offset Offset from which to start results
 * @return string SQL limit/offset statement
 */
	public function limit($limit, $offset = null) {
		if ($limit) {
			$rt = ' LIMIT';

			if ($offset) {
				$rt .= sprintf(' %u,', $offset);
			}

			$rt .= sprintf(' %u', $limit);
			return $rt;
		}
		return null;
	}

/**
 * Returns an ORDER BY clause as a string.
 *
 * @param array|string $keys Field reference, as a key (i.e. Post.title)
 * @param string $direction Direction (ASC or DESC)
 * @param Model $Model Model reference (used to look for virtual field)
 * @return string ORDER BY clause
 */
	public function order($keys, $direction = 'ASC', Model $Model = null) {
		if (!is_array($keys)) {
			$keys = array($keys);
		}

		$keys = array_filter($keys);

		$result = array();
		while (!empty($keys)) {
			list($key, $dir) = each($keys);
			array_shift($keys);

			if (is_numeric($key)) {
				$key = $dir;
				$dir = $direction;
			}

			if (is_string($key) && strpos($key, ',') !== false && !preg_match('/\(.+\,.+\)/', $key)) {
				$key = array_map('trim', explode(',', $key));
			}

			if (is_array($key)) {
				//Flatten the array
				$key = array_reverse($key, true);
				foreach ($key as $k => $v) {
					if (is_numeric($k)) {
						array_unshift($keys, $v);
					} else {
						$keys = array($k => $v) + $keys;
					}
				}
				continue;
			} elseif (is_object($key) && isset($key->type) && $key->type === 'expression') {
				$result[] = $key->value;
				continue;
			}

			if (preg_match('/\\x20(ASC|DESC).*/i', $key, $_dir)) {
				$dir = $_dir[0];
				$key = preg_replace('/\\x20(ASC|DESC).*/i', '', $key);
			}

			$key = trim($key);

			if ($Model !== null) {
				if ($Model->isVirtualField($key)) {
					$key = '(' . $this->_quoteFields($Model->getVirtualField($key)) . ')';
				}

				list($alias) = pluginSplit($key);

				if ($alias !== $Model->alias && is_object($Model->{$alias}) && $Model->{$alias}->isVirtualField($key)) {
					$key = '(' . $this->_quoteFields($Model->{$alias}->getVirtualField($key)) . ')';
				}
			}

			if (strpos($key, '.')) {
				$key = preg_replace_callback('/([a-zA-Z0-9_-]{1,})\\.([a-zA-Z0-9_-]{1,})/', array(&$this, '_quoteMatchedField'), $key);
			}

			if (!preg_match('/\s/', $key) && strpos($key, '.') === false) {
				$key = $this->name($key);
			}

			$key .= ' ' . trim($dir);

			$result[] = $key;
		}

		if (!empty($result)) {
			return ' ORDER BY ' . implode(', ', $result);
		}

		return '';
	}

/**
 * Create a GROUP BY SQL clause.
 *
 * @param string|array $fields Group By fields
 * @param Model $Model
 * @return string Group By clause or null.
 */
	public function group($fields, Model $Model = null) {
		if (empty($fields)) {
			return null;
		}

		if (!is_array($fields)) {
			$fields = array($fields);
		}

		if ($Model !== null) {
			foreach ($fields as $index => $key) {
				if ($Model->isVirtualField($key)) {
					$fields[$index] = '(' . $Model->getVirtualField($key) . ')';
				}
			}
		}

		$fields = implode(', ', $fields);

		return ' GROUP BY ' . $this->_quoteFields($fields);
	}

/**
 * Disconnects database, kills the connection and says the connection is closed.
 *
 * @return void
 */
	public function close() {
		$this->disconnect();
	}

/**
 * Checks if the specified table contains any record matching specified SQL
 *
 * @param Model $Model Model to search
 * @param string $sql SQL WHERE clause (condition only, not the "WHERE" part)
 * @return boolean True if the table has a matching record, else false
 */
	public function hasAny(Model $Model, $sql) {
		$sql = $this->conditions($sql);
		$table = $this->fullTableName($Model);
		$alias = $this->alias . $this->name($Model->alias);
		$where = $sql ? "{$sql}" : ' WHERE 1 = 1';
		$id = $Model->escapeField();

		$out = $this->fetchRow("SELECT COUNT({$id}) {$this->alias}count FROM {$table} {$alias}{$where}");

		if (is_array($out)) {
			return $out[0]['count'];
		}
		return false;
	}

/**
 * Gets the length of a database-native column description, or null if no length
 *
 * @param string $real Real database-layer column type (i.e. "varchar(255)")
 * @return mixed An integer or string representing the length of the column, or null for unknown length.
 */
	public function length($real) {
		if (!preg_match_all('/([\w\s]+)(?:\((\d+)(?:,(\d+))?\))?(\sunsigned)?(\szerofill)?/', $real, $result)) {
			$col = str_replace(array(')', 'unsigned'), '', $real);
			$limit = null;

			if (strpos($col, '(') !== false) {
				list($col, $limit) = explode('(', $col);
			}
			if ($limit !== null) {
				return intval($limit);
			}
			return null;
		}

		$types = array(
			'int' => 1, 'tinyint' => 1, 'smallint' => 1, 'mediumint' => 1, 'integer' => 1, 'bigint' => 1
		);

		list($real, $type, $length, $offset, $sign) = $result;
		$typeArr = $type;
		$type = $type[0];
		$length = $length[0];
		$offset = $offset[0];

		$isFloat = in_array($type, array('dec', 'decimal', 'float', 'numeric', 'double'));
		if ($isFloat && $offset) {
			return $length . ',' . $offset;
		}

		if (($real[0] == $type) && (count($real) === 1)) {
			return null;
		}

		if (isset($types[$type])) {
			$length += $types[$type];
			if (!empty($sign)) {
				$length--;
			}
		} elseif (in_array($type, array('enum', 'set'))) {
			$length = 0;
			foreach ($typeArr as $key => $enumValue) {
				if ($key === 0) {
					continue;
				}
				$tmpLength = strlen($enumValue);
				if ($tmpLength > $length) {
					$length = $tmpLength;
				}
			}
		}
		return intval($length);
	}

/**
 * Translates between PHP boolean values and Database (faked) boolean values
 *
 * @param mixed $data Value to be translated
 * @param boolean $quote
 * @return string|boolean Converted boolean value
 */
	public function boolean($data, $quote = false) {
		if ($quote) {
			return !empty($data) ? '1' : '0';
		}
		return !empty($data);
	}

/**
 * Inserts multiple values into a table
 *
 * @param string $table The table being inserted into.
 * @param array $fields The array of field/column names being inserted.
 * @param array $values The array of values to insert. The values should
 *   be an array of rows. Each row should have values keyed by the column name.
 *   Each row must have the values in the same order as $fields.
 * @return boolean
 */
	public function insertMulti($table, $fields, $values) {
		$table = $this->fullTableName($table);
		$holder = implode(',', array_fill(0, count($fields), '?'));
		$fields = implode(', ', array_map(array(&$this, 'name'), $fields));

		$pdoMap = array(
			'integer' => PDO::PARAM_INT,
			'float' => PDO::PARAM_STR,
			'boolean' => PDO::PARAM_BOOL,
			'string' => PDO::PARAM_STR,
			'text' => PDO::PARAM_STR
		);
		$columnMap = array();

		$sql = "INSERT INTO {$table} ({$fields}) VALUES ({$holder})";
		$statement = $this->_connection->prepare($sql);
		$this->begin();

		foreach ($values[key($values)] as $key => $val) {
			$type = $this->introspectType($val);
			$columnMap[$key] = $pdoMap[$type];
		}

		foreach ($values as $value) {
			$i = 1;
			foreach ($value as $col => $val) {
				$statement->bindValue($i, $val, $columnMap[$col]);
				$i += 1;
			}
			$statement->execute();
			$statement->closeCursor();

			if ($this->fullDebug) {
				$this->logQuery($sql, $value);
			}
		}
		return $this->commit();
	}

/**
 * Reset a sequence based on the MAX() value of $column. Useful
 * for resetting sequences after using insertMulti().
 *
 * This method should be implemented by datasources that require sequences to be used.
 *
 * @param string $table The name of the table to update.
 * @param string $column The column to use when resetting the sequence value.
 * @return boolean|void success.
 */
	public function resetSequence($table, $column) {
	}

/**
 * Returns an array of the indexes in given datasource name.
 *
 * @param string $model Name of model to inspect
 * @return array Fields in table. Keys are column and unique
 */
	public function index($model) {
		return array();
	}

/**
 * Generate a database-native schema for the given Schema object
 *
 * @param CakeSchema $schema An instance of a subclass of CakeSchema
 * @param string $tableName Optional. If specified only the table name given will be generated.
 *   Otherwise, all tables defined in the schema are generated.
 * @return string
 */
	public function createSchema($schema, $tableName = null) {
		if (!$schema instanceof CakeSchema) {
			trigger_error(__d('cake_dev', 'Invalid schema object'), E_USER_WARNING);
			return null;
		}
		$out = '';

		foreach ($schema->tables as $curTable => $columns) {
			if (!$tableName || $tableName == $curTable) {
				$cols = $indexes = $tableParameters = array();
				$primary = null;
				$table = $this->fullTableName($curTable);

				$primaryCount = 0;
				foreach ($columns as $col) {
					if (isset($col['key']) && $col['key'] === 'primary') {
						$primaryCount++;
					}
				}

				foreach ($columns as $name => $col) {
					if (is_string($col)) {
						$col = array('type' => $col);
					}
					$isPrimary = isset($col['key']) && $col['key'] === 'primary';
					// Multi-column primary keys are not supported.
					if ($isPrimary && $primaryCount > 1) {
						unset($col['key']);
						$isPrimary = false;
					}
					if ($isPrimary) {
						$primary = $name;
					}
					if ($name !== 'indexes' && $name !== 'tableParameters') {
						$col['name'] = $name;
						if (!isset($col['type'])) {
							$col['type'] = 'string';
						}
						$cols[] = $this->buildColumn($col);
					} elseif ($name === 'indexes') {
						$indexes = array_merge($indexes, $this->buildIndex($col, $table));
					} elseif ($name === 'tableParameters') {
						$tableParameters = array_merge($tableParameters, $this->buildTableParameters($col, $table));
					}
				}
				if (!isset($columns['indexes']['PRIMARY']) && !empty($primary)) {
					$col = array('PRIMARY' => array('column' => $primary, 'unique' => 1));
					$indexes = array_merge($indexes, $this->buildIndex($col, $table));
				}
				$columns = $cols;
				$out .= $this->renderStatement('schema', compact('table', 'columns', 'indexes', 'tableParameters')) . "\n\n";
			}
		}
		return $out;
	}

/**
 * Generate a alter syntax from	CakeSchema::compare()
 *
 * @param mixed $compare
 * @param string $table
 * @return boolean
 */
	public function alterSchema($compare, $table = null) {
		return false;
	}

/**
 * Generate a "drop table" statement for the given Schema object
 *
 * @param CakeSchema $schema An instance of a subclass of CakeSchema
 * @param string $table Optional. If specified only the table name given will be generated.
 *   Otherwise, all tables defined in the schema are generated.
 * @return string
 */
	public function dropSchema(CakeSchema $schema, $table = null) {
		$out = '';

		if ($table && array_key_exists($table, $schema->tables)) {
			return $this->_dropTable($table) . "\n";
		} elseif ($table) {
			return $out;
		}

		foreach (array_keys($schema->tables) as $curTable) {
			$out .= $this->_dropTable($curTable) . "\n";
		}
		return $out;
	}

/**
 * Generate a "drop table" statement for a single table
 *
 * @param type $table Name of the table to drop
 * @return string Drop table SQL statement
 */
	protected function _dropTable($table) {
		return 'DROP TABLE ' . $this->fullTableName($table) . ";";
	}

/**
 * Generate a database-native column schema string
 *
 * @param array $column An array structured like the following: array('name' => 'value', 'type' => 'value'[, options]),
 *   where options can be 'default', 'length', or 'key'.
 * @return string
 */
	public function buildColumn($column) {
		$name = $type = null;
		extract(array_merge(array('null' => true), $column));

		if (empty($name) || empty($type)) {
			trigger_error(__d('cake_dev', 'Column name or type not defined in schema'), E_USER_WARNING);
			return null;
		}

		if (!isset($this->columns[$type])) {
			trigger_error(__d('cake_dev', 'Column type %s does not exist', $type), E_USER_WARNING);
			return null;
		}

		$real = $this->columns[$type];
		$out = $this->name($name) . ' ' . $real['name'];

		if (isset($column['length'])) {
			$length = $column['length'];
		} elseif (isset($column['limit'])) {
			$length = $column['limit'];
		} elseif (isset($real['length'])) {
			$length = $real['length'];
		} elseif (isset($real['limit'])) {
			$length = $real['limit'];
		}
		if (isset($length)) {
			$out .= '(' . $length . ')';
		}

		if (($column['type'] === 'integer' || $column['type'] === 'float') && isset($column['default']) && $column['default'] === '') {
			$column['default'] = null;
		}
		$out = $this->_buildFieldParameters($out, $column, 'beforeDefault');

		if (isset($column['key']) && $column['key'] === 'primary' && ($type === 'integer' || $type === 'biginteger')) {
			$out .= ' ' . $this->columns['primary_key']['name'];
		} elseif (isset($column['key']) && $column['key'] === 'primary') {
			$out .= ' NOT NULL';
		} elseif (isset($column['default']) && isset($column['null']) && $column['null'] === false) {
			$out .= ' DEFAULT ' . $this->value($column['default'], $type) . ' NOT NULL';
		} elseif (isset($column['default'])) {
			$out .= ' DEFAULT ' . $this->value($column['default'], $type);
		} elseif ($type !== 'timestamp' && !empty($column['null'])) {
			$out .= ' DEFAULT NULL';
		} elseif ($type === 'timestamp' && !empty($column['null'])) {
			$out .= ' NULL';
		} elseif (isset($column['null']) && $column['null'] === false) {
			$out .= ' NOT NULL';
		}
		if ($type === 'timestamp' && isset($column['default']) && strtolower($column['default']) === 'current_timestamp') {
			$out = str_replace(array("'CURRENT_TIMESTAMP'", "'current_timestamp'"), 'CURRENT_TIMESTAMP', $out);
		}
		return $this->_buildFieldParameters($out, $column, 'afterDefault');
	}

/**
 * Build the field parameters, in a position
 *
 * @param string $columnString The partially built column string
 * @param array $columnData The array of column data.
 * @param string $position The position type to use. 'beforeDefault' or 'afterDefault' are common
 * @return string a built column with the field parameters added.
 */
	protected function _buildFieldParameters($columnString, $columnData, $position) {
		foreach ($this->fieldParameters as $paramName => $value) {
			if (isset($columnData[$paramName]) && $value['position'] == $position) {
				if (isset($value['options']) && !in_array($columnData[$paramName], $value['options'], true)) {
					continue;
				}
				if (isset($value['types']) && !in_array($columnData['type'], $value['types'], true)) {
					continue;
				}
				$val = $columnData[$paramName];
				if ($value['quote']) {
					$val = $this->value($val);
				}
				$columnString .= ' ' . $value['value'] . (empty($value['noVal']) ? $value['join'] . $val : '');
			}
		}
		return $columnString;
	}

/**
 * Format indexes for create table.
 *
 * @param array $indexes
 * @param string $table
 * @return array
 */
	public function buildIndex($indexes, $table = null) {
		$join = array();
		foreach ($indexes as $name => $value) {
			$out = '';
			if ($name === 'PRIMARY') {
				$out .= 'PRIMARY ';
				$name = null;
			} else {
				if (!empty($value['unique'])) {
					$out .= 'UNIQUE ';
				}
				$name = $this->startQuote . $name . $this->endQuote;
			}
			if (is_array($value['column'])) {
				$out .= 'KEY ' . $name . ' (' . implode(', ', array_map(array(&$this, 'name'), $value['column'])) . ')';
			} else {
				$out .= 'KEY ' . $name . ' (' . $this->name($value['column']) . ')';
			}
			$join[] = $out;
		}
		return $join;
	}

/**
 * Read additional table parameters
 *
 * @param string $name
 * @return array
 */
	public function readTableParameters($name) {
		$parameters = array();
		if (method_exists($this, 'listDetailedSources')) {
			$currentTableDetails = $this->listDetailedSources($name);
			foreach ($this->tableParameters as $paramName => $parameter) {
				if (!empty($parameter['column']) && !empty($currentTableDetails[$parameter['column']])) {
					$parameters[$paramName] = $currentTableDetails[$parameter['column']];
				}
			}
		}
		return $parameters;
	}

/**
 * Format parameters for create table
 *
 * @param array $parameters
 * @param string $table
 * @return array
 */
	public function buildTableParameters($parameters, $table = null) {
		$result = array();
		foreach ($parameters as $name => $value) {
			if (isset($this->tableParameters[$name])) {
				if ($this->tableParameters[$name]['quote']) {
					$value = $this->value($value);
				}
				$result[] = $this->tableParameters[$name]['value'] . $this->tableParameters[$name]['join'] . $value;
			}
		}
		return $result;
	}

/**
 * Guesses the data type of an array
 *
 * @param string $value
 * @return void
 */
	public function introspectType($value) {
		if (!is_array($value)) {
			if (is_bool($value)) {
				return 'boolean';
			}
			if (is_float($value) && floatval($value) === $value) {
				return 'float';
			}
			if (is_int($value) && intval($value) === $value) {
				return 'integer';
			}
			if (is_string($value) && strlen($value) > 255) {
				return 'text';
			}
			return 'string';
		}

		$isAllFloat = $isAllInt = true;
		$containsInt = $containsString = false;
		foreach ($value as $valElement) {
			$valElement = trim($valElement);
			if (!is_float($valElement) && !preg_match('/^[\d]+\.[\d]+$/', $valElement)) {
				$isAllFloat = false;
			} else {
				continue;
			}
			if (!is_int($valElement) && !preg_match('/^[\d]+$/', $valElement)) {
				$isAllInt = false;
			} else {
				$containsInt = true;
				continue;
			}
			$containsString = true;
		}

		if ($isAllFloat) {
			return 'float';
		}
		if ($isAllInt) {
			return 'integer';
		}

		if ($containsInt && !$containsString) {
			return 'integer';
		}
		return 'string';
	}

/**
 * Writes a new key for the in memory sql query cache
 *
 * @param string $sql SQL query
 * @param mixed $data result of $sql query
 * @param array $params query params bound as values
 * @return void
 */
	protected function _writeQueryCache($sql, $data, $params = array()) {
		if (preg_match('/^\s*select/i', $sql)) {
			$this->_queryCache[$sql][serialize($params)] = $data;
		}
	}

/**
 * Returns the result for a sql query if it is already cached
 *
 * @param string $sql SQL query
 * @param array $params query params bound as values
 * @return mixed results for query if it is cached, false otherwise
 */
	public function getQueryCache($sql, $params = array()) {
		if (isset($this->_queryCache[$sql]) && preg_match('/^\s*select/i', $sql)) {
			$serialized = serialize($params);
			if (isset($this->_queryCache[$sql][$serialized])) {
				return $this->_queryCache[$sql][$serialized];
			}
		}
		return false;
	}

/**
 * Used for storing in cache the results of the in-memory methodCache
 */
	public function __destruct() {
		if ($this->_methodCacheChange) {
			Cache::write('method_cache', self::$methodCache, '_cake_core_');
		}
	}

}<|MERGE_RESOLUTION|>--- conflicted
+++ resolved
@@ -1704,12 +1704,7 @@
 					if (!empty($assocData['order'])) {
 						$queryData['order'][] = $assocData['order'];
 					}
-<<<<<<< HEAD
-
-					if (!in_array($join, $queryData['joins'])) {
-=======
 					if (!in_array($join, $queryData['joins'], true)) {
->>>>>>> a801be30
 						$queryData['joins'][] = $join;
 					}
 
