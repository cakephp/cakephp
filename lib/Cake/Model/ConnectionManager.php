--- conflicted
+++ resolved
@@ -80,12 +80,7 @@
  *
  * @param string $name The name of the DataSource, as defined in app/Config/datasources.php
  * @return DataSource Instance
-<<<<<<< HEAD
- * @throws Cake\Error\MissingDatasourceConfigException
  * @throws Cake\Error\MissingDatasourceException
-=======
- * @throws MissingDatasourceException
->>>>>>> e97b3ace
  */
 	public static function getDataSource($name) {
 		if (empty(static::$_init)) {
@@ -101,14 +96,7 @@
 			static::_getConnectionObject($name);
 		}
 
-<<<<<<< HEAD
 		$class = static::loadDataSource($name);
-		static::$_dataSources[$name] = new $class(static::$config[$name]);
-		static::$_dataSources[$name]->configKeyName = $name;
-=======
-		self::loadDataSource($name);
-		$conn = self::$_connectionsEnum[$name];
-		$class = $conn['classname'];
 
 		if (strpos(App::location($class), 'Datasource') === false) {
 			throw new MissingDatasourceException(array(
@@ -117,9 +105,8 @@
 				'message' => 'Datasource is not found in Model/Datasource package.'
 			));
 		}
-		self::$_dataSources[$name] = new $class(self::$config->{$name});
-		self::$_dataSources[$name]->configKeyName = $name;
->>>>>>> e97b3ace
+		static::$_dataSources[$name] = new $class(static::$config[$name]);
+		static::$_dataSources[$name]->configKeyName = $name;
 
 		return static::$_dataSources[$name];
 	}
