--- conflicted
+++ resolved
@@ -366,8 +366,6 @@
 			path: src/Mailer/Email.php
 
 		-
-<<<<<<< HEAD
-=======
 			message: "#^Access to an undefined property Cake\\\\Mailer\\\\Renderer\\:\\:\\$request\\.$#"
 			count: 1
 			path: src/Mailer/Renderer.php
@@ -378,12 +376,6 @@
 			path: src/Mailer/Renderer.php
 
 		-
-			message: "#^Parameter \\#2 \\$callback of function array_filter expects callable\\(mixed, mixed\\)\\: bool, 'strlen' given\\.$#"
-			count: 1
-			path: src/ORM/Association/BelongsToMany.php
-
-		-
->>>>>>> 9c458139
 			message: "#^Unsafe usage of new static\\(\\)\\.$#"
 			count: 2
 			path: src/ORM/EagerLoader.php
@@ -395,72 +387,55 @@
 
 		-
 			message: "#^Parameter \\#2 \\$assoc of method Cake\\\\ORM\\\\Marshaller\\:\\:_mergeBelongsToMany\\(\\) expects Cake\\\\ORM\\\\Association\\\\BelongsToMany, Cake\\\\ORM\\\\Association given\\.$#"
-<<<<<<< HEAD
-=======
 			count: 1
 			path: src/ORM/Marshaller.php
 
 		-
-			message: "#^Parameter \\#2 \\$callback of function array_filter expects callable\\(mixed, mixed\\)\\: bool, 'strlen' given\\.$#"
->>>>>>> 9c458139
-			count: 1
-			path: src/ORM/Marshaller.php
-
-		-
-<<<<<<< HEAD
+			message: "#^Method Cake\\\\ORM\\\\Query\\:\\:find\\(\\) should return static\\(Cake\\\\ORM\\\\Query\\) but returns Cake\\\\ORM\\\\Query\\.$#"
+			count: 1
+			path: src/ORM/Query.php
+
+		-
+			message: "#^Property Cake\\\\ORM\\\\Query\\:\\:\\$_repository \\(Cake\\\\ORM\\\\Table\\) does not accept Cake\\\\Datasource\\\\RepositoryInterface\\.$#"
+			count: 1
+			path: src/ORM/Query.php
+
+		-
+			message: "#^Unsafe usage of new static\\(\\)\\.$#"
+			count: 1
+			path: src/ORM/Query.php
+
+		-
+			message: "#^Parameter \\#1 \\$iterator of class LimitIterator constructor expects Iterator, Countable&Traversable\\<mixed, mixed\\> given\\.$#"
+			count: 2
+			path: src/ORM/ResultSet.php
+
+		-
+			message: "#^Parameter \\#1 \\$iterator of method AppendIterator\\:\\:append\\(\\) expects Iterator, Traversable given\\.$#"
+			count: 2
+			path: src/ORM/ResultSet.php
+
+		-
+			message: "#^Strict comparison using \\=\\=\\= between class\\-string\\<ArrayObject\\> and 'ArrayIterator' will always evaluate to false\\.$#"
+			count: 1
+			path: src/ORM/ResultSet.php
+
+		-
+			message: "#^Parameter \\#1 \\$rules of method Cake\\\\ORM\\\\Table\\:\\:buildRules\\(\\) expects Cake\\\\ORM\\\\RulesChecker, Cake\\\\Datasource\\\\RulesChecker given\\.$#"
+			count: 1
+			path: src/ORM/Table.php
+
+		-
+			message: "#^Parameter \\#1 \\$request of static method Cake\\\\Routing\\\\Router\\:\\:parseRequest\\(\\) expects Cake\\\\Http\\\\ServerRequest, Psr\\\\Http\\\\Message\\\\ServerRequestInterface given\\.$#"
+			count: 1
+			path: src/Routing/Middleware/RoutingMiddleware.php
+
+		-
 			message: "#^Parameter \\#1 \\$request of static method Cake\\\\Routing\\\\Router\\:\\:setRequest\\(\\) expects Cake\\\\Http\\\\ServerRequest, Psr\\\\Http\\\\Message\\\\ServerRequestInterface given\\.$#"
-=======
-			message: "#^Method Cake\\\\ORM\\\\Query\\:\\:find\\(\\) should return static\\(Cake\\\\ORM\\\\Query\\) but returns Cake\\\\ORM\\\\Query\\.$#"
-			count: 1
-			path: src/ORM/Query.php
-
-		-
-			message: "#^Property Cake\\\\ORM\\\\Query\\:\\:\\$_repository \\(Cake\\\\ORM\\\\Table\\) does not accept Cake\\\\Datasource\\\\RepositoryInterface\\.$#"
-			count: 1
-			path: src/ORM/Query.php
-
-		-
-			message: "#^Unsafe usage of new static\\(\\)\\.$#"
-			count: 1
-			path: src/ORM/Query.php
-
-		-
-			message: "#^Parameter \\#1 \\$iterator of class LimitIterator constructor expects Iterator, Countable&Traversable\\<mixed, mixed\\> given\\.$#"
-			count: 2
-			path: src/ORM/ResultSet.php
-
-		-
-			message: "#^Parameter \\#1 \\$iterator of method AppendIterator\\:\\:append\\(\\) expects Iterator, Traversable given\\.$#"
-			count: 2
-			path: src/ORM/ResultSet.php
-
-		-
-			message: "#^Strict comparison using \\=\\=\\= between class\\-string\\<ArrayObject\\> and 'ArrayIterator' will always evaluate to false\\.$#"
-			count: 1
-			path: src/ORM/ResultSet.php
-
-		-
-			message: "#^Parameter \\#2 \\$callback of function array_filter expects callable\\(mixed, mixed\\)\\: bool, 'strlen' given\\.$#"
-			count: 1
-			path: src/ORM/Rule/IsUnique.php
-
-		-
-			message: "#^Parameter \\#1 \\$rules of method Cake\\\\ORM\\\\Table\\:\\:buildRules\\(\\) expects Cake\\\\ORM\\\\RulesChecker, Cake\\\\Datasource\\\\RulesChecker given\\.$#"
->>>>>>> 9c458139
-			count: 1
-			path: src/ORM/Table.php
-
-		-
-			message: "#^Parameter \\#1 \\$request of static method Cake\\\\Routing\\\\Router\\:\\:parseRequest\\(\\) expects Cake\\\\Http\\\\ServerRequest, Psr\\\\Http\\\\Message\\\\ServerRequestInterface given\\.$#"
 			count: 1
 			path: src/Routing/Middleware/RoutingMiddleware.php
 
 		-
-			message: "#^Parameter \\#1 \\$request of static method Cake\\\\Routing\\\\Router\\:\\:setRequest\\(\\) expects Cake\\\\Http\\\\ServerRequest, Psr\\\\Http\\\\Message\\\\ServerRequestInterface given\\.$#"
-			count: 1
-			path: src/Routing/Middleware/RoutingMiddleware.php
-
-		-
 			message: "#^Unsafe usage of new static\\(\\)\\.$#"
 			count: 1
 			path: src/Routing/RouteBuilder.php
@@ -486,40 +461,31 @@
 			path: src/TestSuite/Constraint/Response/StatusCodeBase.php
 
 		-
-<<<<<<< HEAD
+			message: "#^Parameter \\#1 \\$connection of method Cake\\\\Database\\\\Schema\\\\SqlGeneratorInterface\\:\\:addConstraintSql\\(\\) expects Cake\\\\Database\\\\Connection, Cake\\\\Datasource\\\\ConnectionInterface given\\.$#"
+			count: 1
+			path: src/TestSuite/Fixture/TestFixture.php
+
+		-
 			message: "#^Parameter \\#1 \\$connection of method Cake\\\\Database\\\\Schema\\\\SqlGeneratorInterface\\:\\:createSql\\(\\) expects Cake\\\\Database\\\\Connection, Cake\\\\Datasource\\\\ConnectionInterface given\\.$#"
-=======
-			message: "#^Access to an undefined property PHPUnit\\\\Framework\\\\Test\\:\\:\\$fixtureManager\\.$#"
-			count: 1
-			path: src/TestSuite/Fixture/FixtureInjector.php
-
-		-
-			message: "#^Parameter \\#1 \\$connection of method Cake\\\\Database\\\\Schema\\\\SqlGeneratorInterface\\:\\:addConstraintSql\\(\\) expects Cake\\\\Database\\\\Connection, Cake\\\\Datasource\\\\ConnectionInterface given\\.$#"
->>>>>>> 9c458139
 			count: 1
 			path: src/TestSuite/Fixture/TestFixture.php
 
 		-
-			message: "#^Parameter \\#1 \\$connection of method Cake\\\\Database\\\\Schema\\\\SqlGeneratorInterface\\:\\:createSql\\(\\) expects Cake\\\\Database\\\\Connection, Cake\\\\Datasource\\\\ConnectionInterface given\\.$#"
+			message: "#^Parameter \\#1 \\$connection of method Cake\\\\Database\\\\Schema\\\\SqlGeneratorInterface\\:\\:dropConstraintSql\\(\\) expects Cake\\\\Database\\\\Connection, Cake\\\\Datasource\\\\ConnectionInterface given\\.$#"
 			count: 1
 			path: src/TestSuite/Fixture/TestFixture.php
 
 		-
-			message: "#^Parameter \\#1 \\$connection of method Cake\\\\Database\\\\Schema\\\\SqlGeneratorInterface\\:\\:dropConstraintSql\\(\\) expects Cake\\\\Database\\\\Connection, Cake\\\\Datasource\\\\ConnectionInterface given\\.$#"
+			message: "#^Parameter \\#1 \\$connection of method Cake\\\\Database\\\\Schema\\\\SqlGeneratorInterface\\:\\:dropSql\\(\\) expects Cake\\\\Database\\\\Connection, Cake\\\\Datasource\\\\ConnectionInterface given\\.$#"
 			count: 1
 			path: src/TestSuite/Fixture/TestFixture.php
 
 		-
-			message: "#^Parameter \\#1 \\$connection of method Cake\\\\Database\\\\Schema\\\\SqlGeneratorInterface\\:\\:dropSql\\(\\) expects Cake\\\\Database\\\\Connection, Cake\\\\Datasource\\\\ConnectionInterface given\\.$#"
+			message: "#^Parameter \\#1 \\$connection of method Cake\\\\Database\\\\Schema\\\\SqlGeneratorInterface\\:\\:truncateSql\\(\\) expects Cake\\\\Database\\\\Connection, Cake\\\\Datasource\\\\ConnectionInterface given\\.$#"
 			count: 1
 			path: src/TestSuite/Fixture/TestFixture.php
 
 		-
-			message: "#^Parameter \\#1 \\$connection of method Cake\\\\Database\\\\Schema\\\\SqlGeneratorInterface\\:\\:truncateSql\\(\\) expects Cake\\\\Database\\\\Connection, Cake\\\\Datasource\\\\ConnectionInterface given\\.$#"
-			count: 1
-			path: src/TestSuite/Fixture/TestFixture.php
-
-		-
 			message: "#^Parameter \\#1 \\$response of class Cake\\\\TestSuite\\\\Constraint\\\\Response\\\\CookieEncryptedEquals constructor expects Cake\\\\Http\\\\Response\\|null, Psr\\\\Http\\\\Message\\\\ResponseInterface\\|null given\\.$#"
 			count: 1
 			path: src/TestSuite/IntegrationTestCase.php
