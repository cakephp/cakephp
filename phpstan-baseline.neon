--- conflicted
+++ resolved
@@ -116,20 +116,12 @@
 			path: src/Controller/ControllerFactory.php
 
 		-
-<<<<<<< HEAD
 			message: "#^PHPDoc tag @param for parameter \\$class with type string\\|TObject is not subtype of native type object\\|string\\.$#"
-=======
+			count: 1
+			path: src/Core/ObjectRegistry.php
+
+		-
 			message: "#^PHPDoc tag @param for parameter \\$object with type TObject is not subtype of native type object\\.$#"
->>>>>>> 1634d1ca
-			count: 1
-			path: src/Core/ObjectRegistry.php
-
-		-
-<<<<<<< HEAD
-			message: "#^PHPDoc tag @param for parameter \\$object with type TObject is not subtype of native type object\\.$#"
-=======
-			message: "#^Property Cake\\\\Database\\\\Driver\\:\\:\\$_connection \\(PDO\\) does not accept null\\.$#"
->>>>>>> 1634d1ca
 			count: 2
 			path: src/Core/ObjectRegistry.php
 
@@ -144,11 +136,6 @@
 			path: src/Core/ObjectRegistry.php
 
 		-
-			message: "#^Property Cake\\\\Core\\\\ObjectRegistry\\<TObject\\>\\:\\:\\$_loaded \\(array\\<TObject\\>\\) does not accept array\\<object\\|TObject\\>\\.$#"
-			count: 1
-			path: src/Core/ObjectRegistry.php
-
-		-
 			message: "#^Unsafe usage of new static\\(\\)\\.$#"
 			count: 8
 			path: src/Database/Expression/QueryExpression.php
