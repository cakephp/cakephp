<?php
declare(strict_types=1);

namespace TestPlugin\Http\Session;

use SessionHandlerInterface;

/**
 * Test suite plugin session handler
 */
class TestPluginSession implements SessionHandlerInterface
{
    /**
     * @inheritDoc
     */
    public function open($path, $name): bool
    {
        return true;
    }

    /**
     * @inheritDoc
     */
    public function close(): bool
    {
        return true;
    }

<<<<<<< HEAD
    public function read($id): string|false
=======
    /**
     * @inheritDoc
     */
    #[ReturnTypeWillChange]
    public function read($id)
>>>>>>> 470a2489
    {
    }

    /**
     * @inheritDoc
     */
    public function write($id, $data): bool
    {
        return true;
    }

    /**
     * @inheritDoc
     */
    public function destroy($id): bool
    {
        return true;
    }

<<<<<<< HEAD
    public function gc($maxlifetime): int|false
=======
    /**
     * @inheritDoc
     */
    #[ReturnTypeWillChange]
    public function gc($maxlifetime)
>>>>>>> 470a2489
    {
        return 0;
    }
}<|MERGE_RESOLUTION|>--- conflicted
+++ resolved
@@ -26,15 +26,10 @@
         return true;
     }
 
-<<<<<<< HEAD
-    public function read($id): string|false
-=======
     /**
      * @inheritDoc
      */
-    #[ReturnTypeWillChange]
-    public function read($id)
->>>>>>> 470a2489
+    public function read($id): string|false
     {
     }
 
@@ -54,15 +49,10 @@
         return true;
     }
 
-<<<<<<< HEAD
-    public function gc($maxlifetime): int|false
-=======
     /**
      * @inheritDoc
      */
-    #[ReturnTypeWillChange]
-    public function gc($maxlifetime)
->>>>>>> 470a2489
+    public function gc($maxlifetime): int|false
     {
         return 0;
     }
