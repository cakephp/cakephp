--- conflicted
+++ resolved
@@ -41,16 +41,12 @@
         // Do nothing.
     }
 
-<<<<<<< HEAD
-    public function middleware(MiddlewareQueue $middlewareQueue): MiddlewareQueue
-=======
     /**
      * @param \Cake\Http\MiddlewareQueue $middlewareQueue
      *
      * @return \Cake\Http\MiddlewareQueue
      */
-    public function middleware($middlewareQueue)
->>>>>>> 9f0d448d
+    public function middleware(MiddlewareQueue $middlewareQueue): MiddlewareQueue
     {
         $middlewareQueue->add(new RoutingMiddleware($this));
 
