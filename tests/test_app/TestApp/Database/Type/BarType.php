<?php
declare(strict_types=1);

/**
 * CakePHP(tm) : Rapid Development Framework (https://cakephp.org)
 * Copyright (c) Cake Software Foundation, Inc. (https://cakefoundation.org)
 *
 * Licensed under The MIT License
 * For full copyright and license information, please see the LICENSE.txt
 * Redistributions of files must retain the above copyright notice.
 *
 * @copyright     Copyright (c) Cake Software Foundation, Inc. (https://cakefoundation.org)
 * @link          https://cakephp.org CakePHP(tm) Project
 * @since         3.5.0
 * @license       https://opensource.org/licenses/mit-license.php MIT License
 */
namespace TestApp\Database\Type;

<<<<<<< HEAD
use Cake\Database\Type\StringType;

class BarType extends StringType
=======
use Cake\Database\Type\DateTimeType;

class BarType extends DateTimeType
>>>>>>> 1398608c
{
    public function getBaseType(): string
    {
        return 'datetimetype';
    }
}<|MERGE_RESOLUTION|>--- conflicted
+++ resolved
@@ -16,15 +16,9 @@
  */
 namespace TestApp\Database\Type;
 
-<<<<<<< HEAD
-use Cake\Database\Type\StringType;
-
-class BarType extends StringType
-=======
 use Cake\Database\Type\DateTimeType;
 
 class BarType extends DateTimeType
->>>>>>> 1398608c
 {
     public function getBaseType(): string
     {
