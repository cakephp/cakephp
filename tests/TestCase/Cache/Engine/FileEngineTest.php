--- conflicted
+++ resolved
@@ -335,11 +335,7 @@
             'engine' => 'File',
             'isWindows' => true,
             'prefix' => null,
-<<<<<<< HEAD
-            'path' => TMP,
-=======
-            'path' => CACHE
->>>>>>> 72dda637
+            'path' => CACHE,
         ]);
 
         $expected = [
