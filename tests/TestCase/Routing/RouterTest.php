--- conflicted
+++ resolved
@@ -1419,11 +1419,7 @@
 
         Router::reload();
         Router::connect('/page/*', ['controller' => 'test']);
-<<<<<<< HEAD
         $result = Router::parse('/page/my-page', 'GET');
-        $expected = ['pass' => ['my-page'], 'plugin' => null, 'controller' => 'test', 'action' => 'index'];
-=======
-        $result = Router::parse('/page/my-page');
         $expected = [
             'pass' => ['my-page'],
             'plugin' => null,
@@ -1431,7 +1427,6 @@
             'action' => 'index',
             '_matchedRoute' => '/page/*',
         ];
->>>>>>> 64a806b9
         $this->assertEquals($expected, $result);
 
         Router::reload();
@@ -1473,15 +1468,7 @@
         Router::reload();
         Router::connect('/:controller/:action/*');
         Router::connect('/', ['plugin' => 'pages', 'controller' => 'pages', 'action' => 'display']);
-<<<<<<< HEAD
         $result = Router::parse('/', 'GET');
-        $expected = ['pass' => [], 'controller' => 'pages', 'action' => 'display', 'plugin' => 'pages'];
-        $this->assertEquals($expected, $result);
-
-        $result = Router::parse('/posts/edit/0', 'GET');
-        $expected = ['pass' => [0], 'controller' => 'posts', 'action' => 'edit', 'plugin' => null];
-=======
-        $result = Router::parse('/');
         $expected = [
             'pass' => [],
             'controller' => 'pages',
@@ -1499,7 +1486,6 @@
             'plugin' => null,
             '_matchedRoute' => '/:controller/:action/*',
         ];
->>>>>>> 64a806b9
         $this->assertEquals($expected, $result);
 
         Router::reload();
@@ -1540,10 +1526,6 @@
 
         Router::reload();
         Router::connect('/posts/view/*', ['controller' => 'posts', 'action' => 'view']);
-<<<<<<< HEAD
-        $result = Router::parse('/posts/view/10?id=123&tab=abc', 'GET');
-        $expected = ['pass' => [10], 'plugin' => null, 'controller' => 'posts', 'action' => 'view', '?' => ['id' => '123', 'tab' => 'abc']];
-=======
         $result = Router::parse('/posts/view/10?id=123&tab=abc');
         $expected = [
             'pass' => [10],
@@ -1553,7 +1535,6 @@
             '?' => ['id' => '123', 'tab' => 'abc'],
             '_matchedRoute' => '/posts/view/*',
         ];
->>>>>>> 64a806b9
         $this->assertEquals($expected, $result);
 
         Router::reload();
@@ -1867,11 +1848,7 @@
 
         Router::reload();
         Router::connect('/controller/action', ['controller' => 'controller', 'action' => 'action', '_ext' => 'rss']);
-<<<<<<< HEAD
         $result = Router::parse('/controller/action', 'GET');
-        $expected = ['controller' => 'controller', 'action' => 'action', 'plugin' => null, '_ext' => 'rss', 'pass' => []];
-=======
-        $result = Router::parse('/controller/action');
         $expected = [
             'controller' => 'controller',
             'action' => 'action',
@@ -1880,7 +1857,6 @@
             'pass' => [],
             '_matchedRoute' => '/controller/action'
         ];
->>>>>>> 64a806b9
         $this->assertEquals($expected, $result);
 
         Router::reload();
@@ -2188,15 +2164,7 @@
         Router::connect('/', ['controller' => 'pages', 'action' => 'display', 'home']);
         Router::connect('/pages/*', ['controller' => 'pages', 'action' => 'display']);
 
-<<<<<<< HEAD
         $result = Router::parse('/', 'GET');
-        $expected = ['pass' => ['home'], 'plugin' => null, 'controller' => 'pages', 'action' => 'display'];
-        $this->assertEquals($expected, $result);
-
-        $result = Router::parse('/pages/home/', 'GET');
-        $expected = ['pass' => ['home'], 'plugin' => null, 'controller' => 'pages', 'action' => 'display'];
-=======
-        $result = Router::parse('/');
         $expected = [
             'pass' => ['home'],
             'plugin' => null,
@@ -2206,7 +2174,7 @@
         ];
         $this->assertEquals($expected, $result);
 
-        $result = Router::parse('/pages/home/');
+        $result = Router::parse('/pages/home/', 'GET');
         $expected = [
             'pass' => ['home'],
             'plugin' => null,
@@ -2214,17 +2182,12 @@
             'action' => 'display',
             '_matchedRoute' => '/pages/*'
         ];
->>>>>>> 64a806b9
         $this->assertEquals($expected, $result);
 
         Router::reload();
         Router::connect('/', ['controller' => 'pages', 'action' => 'display', 'home']);
 
-<<<<<<< HEAD
         $result = Router::parse('/', 'GET');
-        $expected = ['pass' => ['home'], 'plugin' => null, 'controller' => 'pages', 'action' => 'display'];
-=======
-        $result = Router::parse('/');
         $expected = [
             'pass' => ['home'],
             'plugin' => null,
@@ -2232,7 +2195,6 @@
             'action' => 'display',
             '_matchedRoute' => '/'
         ];
->>>>>>> 64a806b9
         $this->assertEquals($expected, $result);
 
         Router::reload();
@@ -2355,11 +2317,7 @@
             ])
         );
 
-<<<<<<< HEAD
         $result = Router::parse('/admin/posts/', 'GET');
-        $expected = ['pass' => [], 'prefix' => 'admin', 'plugin' => null, 'controller' => 'posts', 'action' => 'index'];
-=======
-        $result = Router::parse('/admin/posts/');
         $expected = [
             'pass' => [],
             'prefix' => 'admin',
@@ -2368,7 +2326,6 @@
             'action' => 'index',
             '_matchedRoute' => '/admin/:controller'
         ];
->>>>>>> 64a806b9
         $this->assertEquals($expected, $result);
 
         $result = Router::parse('/admin/posts', 'GET');
@@ -2396,11 +2353,7 @@
             ])
         );
 
-<<<<<<< HEAD
         $result = Router::parse('/members/posts/index', 'GET');
-        $expected = ['pass' => [], 'prefix' => 'members', 'plugin' => null, 'controller' => 'posts', 'action' => 'index'];
-=======
-        $result = Router::parse('/members/posts/index');
         $expected = [
             'pass' => [],
             'prefix' => 'members',
@@ -2409,7 +2362,6 @@
             'action' => 'index',
             '_matchedRoute' => '/members/:controller/:action'
         ];
->>>>>>> 64a806b9
         $this->assertEquals($expected, $result);
 
         $result = Router::url(['prefix' => 'members', 'controller' => 'users', 'action' => 'add']);
@@ -2512,11 +2464,7 @@
     {
         Router::connect('/:locale/:controller/:action/*', [], ['locale' => 'dan|eng']);
 
-<<<<<<< HEAD
         $result = Router::parse('/eng/test/test_action', 'GET');
-        $expected = ['pass' => [], 'locale' => 'eng', 'controller' => 'test', 'action' => 'test_action', 'plugin' => null];
-=======
-        $result = Router::parse('/eng/test/test_action');
         $expected = [
             'pass' => [],
             'locale' => 'eng',
@@ -2525,7 +2473,6 @@
             'plugin' => null,
             '_matchedRoute' => '/:locale/:controller/:action/*'
         ];
->>>>>>> 64a806b9
         $this->assertEquals($expected, $result);
     }
 
@@ -2894,18 +2841,13 @@
         $result = $route->match(['controller' => 'blog_posts', 'action' => 'actions']);
         $this->assertEquals('/blog/actions/', $result);
 
-<<<<<<< HEAD
         $result = $route->parse('/blog/other', 'GET');
-        $expected = ['controller' => 'blog_posts', 'action' => 'other', 'pass' => []];
-=======
-        $result = $route->parse('/blog/other');
         $expected = [
             'controller' => 'blog_posts',
             'action' => 'other',
             'pass' => [],
             '_matchedRoute' => '/blog/:action/*',
         ];
->>>>>>> 64a806b9
         $this->assertEquals($expected, $result);
 
         $result = $route->parse('/blog/foobar', 'GET');
