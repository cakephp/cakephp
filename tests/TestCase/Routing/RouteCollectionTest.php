<?php
/**
 * CakePHP(tm) : Rapid Development Framework (http://cakephp.org)
 * Copyright (c) Cake Software Foundation, Inc. (http://cakefoundation.org)
 *
 * Licensed under The MIT License
 * For full copyright and license information, please see the LICENSE.txt
 * Redistributions of files must retain the above copyright notice.
 *
 * @copyright     Copyright (c) Cake Software Foundation, Inc. (http://cakefoundation.org)
 * @link          http://cakephp.org CakePHP(tm) Project
 * @since         3.0.0
 * @license       http://www.opensource.org/licenses/mit-license.php MIT License
 */
namespace Cake\Test\TestCase\Routing;

use Cake\Http\ServerRequest;
use Cake\Routing\Exception\MissingRouteException;
use Cake\Routing\RouteBuilder;
use Cake\Routing\RouteCollection;
use Cake\Routing\Route\Route;
use Cake\TestSuite\TestCase;

class RouteCollectionTest extends TestCase
{

    /**
     * Setup method
     *
     * @return void
     */
    public function setUp()
    {
        parent::setUp();
        $this->collection = new RouteCollection();
    }

    /**
     * Test parse() throws an error on unknown routes.
     *
     * @expectedException \Cake\Routing\Exception\MissingRouteException
     * @expectedExceptionMessage A route matching "/" could not be found
     */
    public function testParseMissingRoute()
    {
        $routes = new RouteBuilder($this->collection, '/b', ['key' => 'value']);
        $routes->connect('/', ['controller' => 'Articles']);
        $routes->connect('/:id', ['controller' => 'Articles', 'action' => 'view']);

        $result = $this->collection->parse('/');
        $this->assertEquals([], $result, 'Should not match, missing /b');
    }

    /**
     * Test parse() throws an error on known routes called with unknown methods.
     *
     * @expectedException \Cake\Routing\Exception\MissingRouteException
     * @expectedExceptionMessage A "POST" route matching "/b" could not be found
     */
    public function testParseMissingRouteMethod()
    {
        $routes = new RouteBuilder($this->collection, '/b', ['key' => 'value']);
        $routes->connect('/', ['controller' => 'Articles', '_method' => ['GET']]);

        $result = $this->collection->parse('/b', 'GET');
        $this->assertNotEmpty($result, 'Route should be found');
        $result = $this->collection->parse('/b', 'POST');
        $this->assertEquals([], $result, 'Should not match with missing method');
    }

    /**
     * Test parsing routes.
     *
     * @return void
     */
    public function testParse()
    {
        $routes = new RouteBuilder($this->collection, '/b', ['key' => 'value']);
        $routes->connect('/', ['controller' => 'Articles']);
        $routes->connect('/:id', ['controller' => 'Articles', 'action' => 'view']);
        $routes->connect('/media/search/*', ['controller' => 'Media', 'action' => 'search']);

        $result = $this->collection->parse('/b/');
        $expected = [
            'controller' => 'Articles',
            'action' => 'index',
            'pass' => [],
            'plugin' => null,
            'key' => 'value',
            '_matchedRoute' => '/b',
        ];
        $this->assertEquals($expected, $result);

        $result = $this->collection->parse('/b/the-thing?one=two');
        $expected = [
            'controller' => 'Articles',
            'action' => 'view',
            'id' => 'the-thing',
            'pass' => [],
            'plugin' => null,
            'key' => 'value',
            '?' => ['one' => 'two'],
            '_matchedRoute' => '/b/:id',
        ];
        $this->assertEquals($expected, $result);

        $result = $this->collection->parse('/b/media/search');
        $expected = [
            'key' => 'value',
            'pass' => [],
            'plugin' => null,
            'controller' => 'Media',
            'action' => 'search',
            '_matchedRoute' => '/b/media/search/*',
        ];
        $this->assertEquals($expected, $result);

        $result = $this->collection->parse('/b/media/search/thing');
        $expected = [
            'key' => 'value',
            'pass' => ['thing'],
            'plugin' => null,
            'controller' => 'Media',
            'action' => 'search',
            '_matchedRoute' => '/b/media/search/*',
        ];
        $this->assertEquals($expected, $result);
    }

    /**
     * Test that parse decodes URL data before matching.
     * This is important for multibyte URLs that pass through URL rewriting.
     *
     * @return void
     */
    public function testParseEncodedBytesInFixedSegment()
    {
        $routes = new RouteBuilder($this->collection, '/');
        $routes->connect('/ден/:day-:month', ['controller' => 'Events', 'action' => 'index']);
        $url = '/%D0%B4%D0%B5%D0%BD/15-%D0%BE%D0%BA%D1%82%D0%BE%D0%BC%D0%B2%D1%80%D0%B8?test=foo';
        $result = $this->collection->parse($url);
        $expected = [
            'pass' => [],
            'plugin' => null,
            'controller' => 'Events',
            'action' => 'index',
            'day' => '15',
            'month' => 'октомври',
            '?' => ['test' => 'foo'],
            '_matchedRoute' => '/ден/:day-:month',
        ];
        $this->assertEquals($expected, $result);

        $request = new ServerRequest(['url' => $url]);
        $result = $this->collection->parseRequest($request);
        $this->assertEquals($expected, $result);
    }

    /**
     * Test that parsing checks all the related path scopes.
     *
     * @return void
     */
    public function testParseFallback()
    {
        $routes = new RouteBuilder($this->collection, '/', []);

        $routes->resources('Articles');
        $routes->connect('/:controller', ['action' => 'index'], ['routeClass' => 'InflectedRoute']);
        $routes->connect('/:controller/:action', [], ['routeClass' => 'InflectedRoute']);

        $result = $this->collection->parse('/articles/add');
        $expected = [
            'controller' => 'Articles',
            'action' => 'add',
            'plugin' => null,
            'pass' => [],
            '_matchedRoute' => '/:controller/:action',

        ];
        $this->assertEquals($expected, $result);
    }

    /**
     * Test parseRequest() throws an error on unknown routes.
     *
     * @expectedException \Cake\Routing\Exception\MissingRouteException
     * @expectedExceptionMessage A route matching "/" could not be found
     */
    public function testParseRequestMissingRoute()
    {
        $routes = new RouteBuilder($this->collection, '/b', ['key' => 'value']);
        $routes->connect('/', ['controller' => 'Articles']);
        $routes->connect('/:id', ['controller' => 'Articles', 'action' => 'view']);

        $request = new ServerRequest(['url' => '/']);
        $result = $this->collection->parseRequest($request);
        $this->assertEquals([], $result, 'Should not match, missing /b');
    }

    /**
     * Test parseRequest() checks host conditions
     *
     * @return void
     */
    public function testParseRequestCheckHostCondition()
    {
        $routes = new RouteBuilder($this->collection, '/');
        $routes->connect(
            '/fallback',
            ['controller' => 'Articles', 'action' => 'index'],
            ['_host' => '*.example.com']
        );

        $request = new ServerRequest([
            'environment' => [
                'HTTP_HOST' => 'a.example.com',
                'PATH_INFO' => '/fallback'
            ]
        ]);
        $result = $this->collection->parseRequest($request);
        $expected = [
            'controller' => 'Articles',
            'action' => 'index',
            'pass' => [],
            'plugin' => null,
            '_matchedRoute' => '/fallback'
        ];
        $this->assertEquals($expected, $result, 'Should match, domain is correct');

        $request = new ServerRequest([
            'environment' => [
                'HTTP_HOST' => 'foo.bar.example.com',
                'PATH_INFO' => '/fallback'
            ]
        ]);
        $result = $this->collection->parseRequest($request);
        $this->assertEquals($expected, $result, 'Should match, domain is a matching subdomain');

        $request = new ServerRequest([
            'environment' => [
                'HTTP_HOST' => 'example.test.com',
                'PATH_INFO' => '/fallback'
            ]
        ]);
        try {
            $this->collection->parseRequest($request);
            $this->fail('No exception raised');
        } catch (MissingRouteException $e) {
            $this->assertContains('/fallback', $e->getMessage());
        }
    }

    /**
     * Get a list of hostnames
     *
     * @return array
     */
    public static function hostProvider()
    {
        return [
            ['wrong.example'],
            ['example.com'],
            ['aexample.com'],
        ];
    }

    /**
     * Test parseRequest() checks host conditions
     *
     * @dataProvider hostProvider
     * @expectedException \Cake\Routing\Exception\MissingRouteException
     * @expectedExceptionMessage A route matching "/fallback" could not be found
     */
    public function testParseRequestCheckHostConditionFail($host)
    {
        $routes = new RouteBuilder($this->collection, '/');
        $routes->connect(
            '/fallback',
            ['controller' => 'Articles', 'action' => 'index'],
            ['_host' => '*.example.com']
        );

        $request = new ServerRequest([
            'environment' => [
                'HTTP_HOST' => $host,
                'PATH_INFO' => '/fallback'
            ]
        ]);
        $this->collection->parseRequest($request);
    }

    /**
     * Test parsing routes.
     *
     * @return void
     */
    public function testParseRequest()
    {
        $routes = new RouteBuilder($this->collection, '/b', ['key' => 'value']);
        $routes->connect('/', ['controller' => 'Articles']);
        $routes->connect('/:id', ['controller' => 'Articles', 'action' => 'view']);
        $routes->connect('/media/search/*', ['controller' => 'Media', 'action' => 'search']);

        $request = new ServerRequest(['url' => '/b/']);
        $result = $this->collection->parseRequest($request);
        $expected = [
            'controller' => 'Articles',
            'action' => 'index',
            'pass' => [],
            'plugin' => null,
            'key' => 'value',
            '_matchedRoute' => '/b',
        ];
        $this->assertEquals($expected, $result);

        $request = new ServerRequest(['url' => '/b/media/search']);
        $result = $this->collection->parseRequest($request);
        $expected = [
            'key' => 'value',
            'pass' => [],
            'plugin' => null,
            'controller' => 'Media',
            'action' => 'search',
            '_matchedRoute' => '/b/media/search/*',
        ];
        $this->assertEquals($expected, $result);

        $request = new ServerRequest(['url' => '/b/media/search/thing']);
        $result = $this->collection->parseRequest($request);
        $expected = [
            'key' => 'value',
            'pass' => ['thing'],
            'plugin' => null,
            'controller' => 'Media',
            'action' => 'search',
            '_matchedRoute' => '/b/media/search/*',
        ];
        $this->assertEquals($expected, $result);

        $request = new ServerRequest(['url' => '/b/the-thing?one=two']);
        $result = $this->collection->parseRequest($request);
        $expected = [
            'controller' => 'Articles',
            'action' => 'view',
            'id' => 'the-thing',
            'pass' => [],
            'plugin' => null,
            'key' => 'value',
            '?' => ['one' => 'two'],
            '_matchedRoute' => '/b/:id',
        ];
        $this->assertEquals($expected, $result);
    }

    /**
<<<<<<< HEAD
     * Test parsing routes that match non-ascii urls
     *
     * @return void
     */
    public function testParseRequestUnicode()
    {
        $routes = new RouteBuilder($this->collection, '/b', []);
        $routes->connect('/alta/confirmación', ['controller' => 'Media', 'action' => 'confirm']);

        $request = new ServerRequest(['url' => '/b/alta/confirmaci%C3%B3n']);
        $result = $this->collection->parseRequest($request);
        $expected = [
            'controller' => 'Media',
            'action' => 'confirm',
            'pass' => [],
            'plugin' => null,
            '_matchedRoute' => '/b/alta/confirmación',
        ];
        $this->assertEquals($expected, $result);

        $request = new ServerRequest(['url' => '/b/alta/confirmación']);
        $result = $this->collection->parseRequest($request);
        $this->assertEquals($expected, $result);
    }

    /**
=======
>>>>>>> 41807501
     * Test match() throws an error on unknown routes.
     *
     * @expectedException \Cake\Routing\Exception\MissingRouteException
     * @expectedExceptionMessage A route matching "array (
     */
    public function testMatchError()
    {
        $context = [
            '_base' => '/',
            '_scheme' => 'http',
            '_host' => 'example.org',
        ];
        $routes = new RouteBuilder($this->collection, '/b');
        $routes->connect('/', ['controller' => 'Articles']);

        $this->collection->match(['plugin' => null, 'controller' => 'Articles', 'action' => 'add'], $context);
    }

    /**
     * Test matching routes.
     *
     * @return void
     */
    public function testMatch()
    {
        $context = [
            '_base' => '/',
            '_scheme' => 'http',
            '_host' => 'example.org',
        ];
        $routes = new RouteBuilder($this->collection, '/b');
        $routes->connect('/', ['controller' => 'Articles']);
        $routes->connect('/:id', ['controller' => 'Articles', 'action' => 'view']);

        $result = $this->collection->match(['plugin' => null, 'controller' => 'Articles', 'action' => 'index'], $context);
        $this->assertEquals('b', $result);

        $result = $this->collection->match(
            ['id' => 'thing', 'plugin' => null, 'controller' => 'Articles', 'action' => 'view'],
            $context
        );
        $this->assertEquals('b/thing', $result);
    }

    /**
     * Test matching routes with names
     *
     * @return void
     */
    public function testMatchNamed()
    {
        $context = [
            '_base' => '/',
            '_scheme' => 'http',
            '_host' => 'example.org',
        ];
        $routes = new RouteBuilder($this->collection, '/b');
        $routes->connect('/', ['controller' => 'Articles']);
        $routes->connect('/:id', ['controller' => 'Articles', 'action' => 'view'], ['_name' => 'article:view']);

        $result = $this->collection->match(['_name' => 'article:view', 'id' => '2'], $context);
        $this->assertEquals('/b/2', $result);

        $result = $this->collection->match(['plugin' => null, 'controller' => 'Articles', 'action' => 'view', 'id' => '2'], $context);
        $this->assertEquals('b/2', $result);
    }

    /**
     * Test match() throws an error on named routes that fail to match
     *
     * @expectedException \Cake\Routing\Exception\MissingRouteException
     * @expectedExceptionMessage A named route was found for "fail", but matching failed
     */
    public function testMatchNamedError()
    {
        $context = [
            '_base' => '/',
            '_scheme' => 'http',
            '_host' => 'example.org',
        ];
        $routes = new RouteBuilder($this->collection, '/b');
        $routes->connect('/:lang/articles', ['controller' => 'Articles'], ['_name' => 'fail']);

        $this->collection->match(['_name' => 'fail'], $context);
    }

    /**
     * Test matching routes with names and failing
     *
     * @expectedException \Cake\Routing\Exception\MissingRouteException
     * @return void
     */
    public function testMatchNamedMissingError()
    {
        $context = [
            '_base' => '/',
            '_scheme' => 'http',
            '_host' => 'example.org',
        ];
        $routes = new RouteBuilder($this->collection, '/b');
        $routes->connect('/:id', ['controller' => 'Articles', 'action' => 'view'], ['_name' => 'article:view']);

        $this->collection->match(['_name' => 'derp'], $context);
    }

    /**
     * Test matching plugin routes.
     *
     * @return void
     */
    public function testMatchPlugin()
    {
        $context = [
            '_base' => '/',
            '_scheme' => 'http',
            '_host' => 'example.org',
        ];
        $routes = new RouteBuilder($this->collection, '/contacts', ['plugin' => 'Contacts']);
        $routes->connect('/', ['controller' => 'Contacts']);

        $result = $this->collection->match(['plugin' => 'Contacts', 'controller' => 'Contacts', 'action' => 'index'], $context);
        $this->assertEquals('contacts', $result);
    }

    /**
     * Test that prefixes increase the specificity of a route match.
     *
     * Connect the admin route after the non prefixed version, this means
     * the non-prefix route would have a more specific name (users:index)
     *
     * @return void
     */
    public function testMatchPrefixSpecificity()
    {
        $context = [
            '_base' => '/',
            '_scheme' => 'http',
            '_host' => 'example.org',
        ];
        $routes = new RouteBuilder($this->collection, '/');
        $routes->connect('/:action/*', ['controller' => 'Users']);
        $routes->connect('/admin/:controller', ['prefix' => 'admin', 'action' => 'index']);

        $url = [
            'plugin' => null,
            'prefix' => 'admin',
            'controller' => 'Users',
            'action' => 'index'
        ];
        $result = $this->collection->match($url, $context);
        $this->assertEquals('admin/Users', $result);

        $url = [
            'plugin' => null,
            'controller' => 'Users',
            'action' => 'index'
        ];
        $result = $this->collection->match($url, $context);
        $this->assertEquals('index', $result);
    }

    /**
     * Test getting named routes.
     *
     * @return void
     */
    public function testNamed()
    {
        $routes = new RouteBuilder($this->collection, '/l');
        $routes->connect('/:controller', ['action' => 'index'], ['_name' => 'cntrl']);
        $routes->connect('/:controller/:action/*');

        $all = $this->collection->named();
        $this->assertCount(1, $all);
        $this->assertInstanceOf('Cake\Routing\Route\Route', $all['cntrl']);
        $this->assertEquals('/l/:controller', $all['cntrl']->template);
    }

    /**
     * Test the add() and routes() method.
     *
     * @return void
     */
    public function testAddingRoutes()
    {
        $one = new Route('/pages/*', ['controller' => 'Pages', 'action' => 'display']);
        $two = new Route('/', ['controller' => 'Dashboards', 'action' => 'display']);
        $this->collection->add($one);
        $this->collection->add($two);

        $routes = $this->collection->routes();
        $this->assertCount(2, $routes);
        $this->assertSame($one, $routes[0]);
        $this->assertSame($two, $routes[1]);
    }

    /**
     * Test the add() with some _name.
     *
     * @expectedException \Cake\Routing\Exception\DuplicateNamedRouteException
     *
     * @return void
     */
    public function testAddingDuplicateNamedRoutes()
    {
        $one = new Route('/pages/*', ['controller' => 'Pages', 'action' => 'display']);
        $two = new Route('/', ['controller' => 'Dashboards', 'action' => 'display']);
        $this->collection->add($one, ['_name' => 'test']);
        $this->collection->add($two, ['_name' => 'test']);
    }

    /**
     * Test basic get/set of extensions.
     *
     * @return void
     */
    public function testExtensions()
    {
        $this->assertEquals([], $this->collection->extensions());

        $this->collection->extensions('json');
        $this->assertEquals(['json'], $this->collection->extensions());

        $this->collection->extensions(['rss', 'xml']);
        $this->assertEquals(['json', 'rss', 'xml'], $this->collection->extensions());

        $this->collection->extensions(['csv'], false);
        $this->assertEquals(['csv'], $this->collection->extensions());
    }
}<|MERGE_RESOLUTION|>--- conflicted
+++ resolved
@@ -354,7 +354,6 @@
     }
 
     /**
-<<<<<<< HEAD
      * Test parsing routes that match non-ascii urls
      *
      * @return void
@@ -381,8 +380,6 @@
     }
 
     /**
-=======
->>>>>>> 41807501
      * Test match() throws an error on unknown routes.
      *
      * @expectedException \Cake\Routing\Exception\MissingRouteException
