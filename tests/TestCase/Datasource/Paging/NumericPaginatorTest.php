--- conflicted
+++ resolved
@@ -100,32 +100,6 @@
      */
     public function testPaginateCustomFindFieldsArray(): void
     {
-<<<<<<< HEAD
-        $table = $this->getTableLocator()->get('PaginatorPosts');
-        $data = ['author_id' => 3, 'title' => 'Fourth Article', 'body' => 'Article Body, unpublished', 'published' => 'N'];
-        $table->save(new Entity($data));
-
-        $settings = [
-            'finder' => 'list',
-            'conditions' => ['PaginatorPosts.published' => 'Y'],
-            'limit' => 2,
-        ];
-        $results = $this->Paginator->paginate($table, [], $settings);
-
-        $result = $results->toArray();
-        $expected = [
-            1 => 'First Post',
-            2 => 'Second Post',
-        ];
-        $this->assertEquals($expected, $result);
-
-        $result = $results->pagingParams();
-        $this->assertSame(2, $result['count']);
-        $this->assertSame(3, $result['totalCount']);
-        $this->assertSame(2, $result['pageCount']);
-        $this->assertTrue($result['hasNextPage']);
-        $this->assertFalse($result['hasPrevPage']);
-=======
         $this->deprecated(function () {
             $table = $this->getTableLocator()->get('PaginatorPosts');
             $data = ['author_id' => 3, 'title' => 'Fourth Article', 'body' => 'Article Body, unpublished', 'published' => 'N'];
@@ -145,14 +119,13 @@
             ];
             $this->assertEquals($expected, $result);
 
-            $result = $this->Paginator->getPagingParams()['PaginatorPosts'];
-            $this->assertSame(2, $result['current']);
-            $this->assertSame(3, $result['count']);
+            $result = $results->pagingParams();
+            $this->assertSame(2, $result['count']);
+            $this->assertSame(3, $result['totalCount']);
             $this->assertSame(2, $result['pageCount']);
-            $this->assertTrue($result['nextPage']);
-            $this->assertFalse($result['prevPage']);
+            $this->assertTrue($result['hasNextPage']);
+            $this->assertFalse($result['hasPrevPage']);
         });
->>>>>>> 7a32d4f0
     }
 
     /**
