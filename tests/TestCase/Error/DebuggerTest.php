<?php
declare(strict_types=1);

/**
 * CakePHP(tm) : Rapid Development Framework (https://cakephp.org)
 * Copyright (c) Cake Software Foundation, Inc. (https://cakefoundation.org)
 *
 * Licensed under The MIT License
 * For full copyright and license information, please see the LICENSE.txt
 * Redistributions of files must retain the above copyright notice.
 *
 * @copyright     Copyright (c) Cake Software Foundation, Inc. (https://cakefoundation.org)
 * @link          https://cakephp.org CakePHP Project
 * @since         1.2.0
 * @license       https://opensource.org/licenses/mit-license.php MIT License
 */
namespace Cake\Test\TestCase\Error;

use Cake\Controller\Controller;
use Cake\Core\Configure;
use Cake\Error\Debug\TextFormatter;
use Cake\Error\Debugger;
use Cake\Log\Log;
use Cake\TestSuite\TestCase;
use RuntimeException;
use stdClass;
use TestApp\Error\TestDebugger;
use TestApp\Error\Thing\DebuggableThing;
use TestApp\Error\Thing\SecurityThing;

/**
 * DebuggerTest class
 *
 * !!! Be careful with changing code below as it may
 * !!! change line numbers which are used in the tests
 */
class DebuggerTest extends TestCase
{
    /**
     * @var bool
     */
    protected $restoreError = false;

    /**
     * setUp method
     *
     * @return void
     */
    public function setUp(): void
    {
        parent::setUp();
        Configure::write('debug', true);
        Log::drop('stderr');
        Log::drop('stdout');
        Debugger::configInstance('exportFormatter', TextFormatter::class);
    }

    /**
     * tearDown method
     *
     * @return void
     */
    public function tearDown(): void
    {
        parent::tearDown();
        if ($this->restoreError) {
            restore_error_handler();
        }
    }

    /**
     * testDocRef method
     *
     * @return void
     */
    public function testDocRef()
    {
        ini_set('docref_root', '');
        $this->assertEquals(ini_get('docref_root'), '');
        // Force a new instance.
        Debugger::getInstance(TestDebugger::class);
        Debugger::getInstance(Debugger::class);

        $this->assertEquals(ini_get('docref_root'), 'https://secure.php.net/');
    }

    /**
     * test Excerpt writing
     *
     * @return void
     */
    public function testExcerpt()
    {
        $result = Debugger::excerpt(__FILE__, __LINE__ - 1, 2);
        $this->assertIsArray($result);
        $this->assertCount(5, $result);
        $this->assertRegExp('/function(.+)testExcerpt/', $result[1]);

        $result = Debugger::excerpt(__FILE__, 2, 2);
        $this->assertIsArray($result);
        $this->assertCount(4, $result);

        $this->skipIf(defined('HHVM_VERSION'), 'HHVM does not highlight php code');
        $pattern = '/<code>.*?<span style\="color\: \#\d+">.*?&lt;\?php/';
        $this->assertRegExp($pattern, $result[0]);

        $result = Debugger::excerpt(__FILE__, 11, 2);
        $this->assertCount(5, $result);

        $pattern = '/<span style\="color\: \#\d{6}">.*?<\/span>/';
        $this->assertRegExp($pattern, $result[0]);

        $return = Debugger::excerpt('[internal]', 2, 2);
        $this->assertEmpty($return);

        $result = Debugger::excerpt(__FILE__, __LINE__, 5);
        $this->assertCount(11, $result);
        $this->assertStringContainsString('Debugger', $result[5]);
        $this->assertStringContainsString('excerpt', $result[5]);
        $this->assertStringContainsString('__FILE__', $result[5]);

        $result = Debugger::excerpt(__FILE__, 1, 2);
        $this->assertCount(3, $result);

        $lastLine = count(explode("\n", file_get_contents(__FILE__)));
        $result = Debugger::excerpt(__FILE__, $lastLine, 2);
        $this->assertCount(3, $result);
    }

    /**
     * Test that setOutputFormat works.
     *
     * @return void
     */
    public function testSetOutputFormat()
    {
        Debugger::setOutputFormat('html');
        $this->assertSame('html', Debugger::getOutputFormat());
    }

    /**
     * Test that getOutputFormat/setOutputFormat works.
     *
     * @return void
     */
    public function testGetSetOutputFormat()
    {
        Debugger::setOutputFormat('html');
        $this->assertSame('html', Debugger::getOutputFormat());
    }

    /**
     * Test that choosing a non-existent format causes an exception
     *
     * @return void
     */
    public function testSetOutputAsException()
    {
        $this->expectException(\InvalidArgumentException::class);
        Debugger::setOutputFormat('Invalid junk');
    }

    /**
     * Test outputError with description encoding
     *
     * @return void
     */
    public function testOutputErrorDescriptionEncoding()
    {
        Debugger::setOutputFormat('html');

        ob_start();
        $debugger = Debugger::getInstance();
        $debugger->outputError([
            'error' => 'Notice',
            'code' => E_NOTICE,
            'level' => E_NOTICE,
            'description' => 'Undefined index <script>alert(1)</script>',
            'file' => __FILE__,
            'line' => __LINE__,
        ]);
        $result = ob_get_clean();
        $this->assertStringContainsString('&lt;script&gt;', $result);
        $this->assertStringNotContainsString('<script>', $result);
    }

    /**
     * Tests that the correct line is being highlighted.
     *
     * @return void
     */
    public function testOutputErrorLineHighlight()
    {
        Debugger::setOutputFormat('js');

        ob_start();
        $debugger = Debugger::getInstance();
        $data = [
            'level' => E_NOTICE,
            'code' => E_NOTICE,
            'file' => __FILE__,
            'line' => __LINE__,
            'description' => 'Error description',
            'start' => 1,
        ];
        $debugger->outputError($data);
        $result = ob_get_clean();

        $this->assertRegExp('#^\<span class\="code\-highlight"\>.*outputError.*\</span\>$#m', $result);
    }

    /**
     * Tests that changes in output formats using Debugger::output() change the templates used.
     *
     * @return void
     */
    public function testAddFormat()
    {
        Debugger::addFormat('js', [
            'traceLine' => '{:reference} - <a href="txmt://open?url=file://{:file}' .
                '&line={:line}">{:path}</a>, line {:line}',
        ]);
        Debugger::setOutputFormat('js');

        $result = Debugger::trace();
        $this->assertRegExp('/' . preg_quote('txmt://open?url=file://', '/') . '(\/|[A-Z]:\\\\)' . '/', $result);

        Debugger::addFormat('xml', [
            'error' => '<error><code>{:code}</code><file>{:file}</file><line>{:line}</line>' .
                '{:description}</error>',
        ]);
        Debugger::setOutputFormat('xml');

        ob_start();
        $debugger = Debugger::getInstance();
        $debugger->outputError([
            'level' => E_NOTICE,
            'code' => E_NOTICE,
            'file' => __FILE__,
            'line' => __LINE__,
            'description' => 'Undefined variable: foo',
        ]);
        $result = ob_get_clean();

        $expected = [
            '<error',
            '<code', '8', '/code',
            '<file', 'preg:/[^<]+/', '/file',
            '<line', '' . ((int)__LINE__ - 9), '/line',
            'preg:/Undefined variable:\s+foo/',
            '/error',
        ];
        $this->assertHtml($expected, $result, true);
    }

    /**
     * Test adding a format that is handled by a callback.
     *
     * @return void
     */
    public function testAddFormatCallback()
    {
        Debugger::addFormat('callback', ['callback' => [$this, 'customFormat']]);
        Debugger::setOutputFormat('callback');

        ob_start();
        $debugger = Debugger::getInstance();
        $debugger->outputError([
            'error' => 'Notice',
            'code' => E_NOTICE,
            'level' => E_NOTICE,
            'description' => 'Undefined variable $foo',
            'file' => __FILE__,
            'line' => __LINE__,
        ]);
        $result = ob_get_clean();
        $this->assertStringContainsString('Notice: I eated an error', $result);
        $this->assertStringContainsString('DebuggerTest.php', $result);

        Debugger::setOutputFormat('js');
    }

    /**
     * Test method for testing addFormat with callbacks.
     *
     * @return void
     */
    public function customFormat($error, $strings)
    {
        echo $error['error'] . ': I eated an error ' . $error['file'];
    }

    /**
     * testTrimPath method
     *
     * @return void
     */
    public function testTrimPath()
    {
        $this->assertSame('APP/', Debugger::trimPath(APP));
        $this->assertSame('CORE' . DS . 'src' . DS, Debugger::trimPath(CAKE));
        $this->assertSame('Some/Other/Path', Debugger::trimPath('Some/Other/Path'));
    }

    /**
     * testExportVar method
     *
     * @return void
     */
    public function testExportVar()
    {
        $Controller = new Controller();
        $Controller->viewBuilder()->setHelpers(['Html', 'Form']);
        $View = $Controller->createView();
        $View->int = 2;
        $View->float = 1.333;
        $View->string = '  ';

        $result = Debugger::exportVar($View);
        $expected = <<<TEXT
object(Cake\View\View) id:0 {
  Html => object(Cake\View\Helper\HtmlHelper) id:1 {}
  Form => object(Cake\View\Helper\FormHelper) id:2 {}
  int => (int) 2
  float => (float) 1.333
  string => '  '
  [protected] _helpers => object(Cake\View\HelperRegistry) id:3 {}
  [protected] Blocks => object(Cake\View\ViewBlock) id:4 {}
  [protected] plugin => null
  [protected] name => ''
  [protected] helpers => [
    (int) 0 => 'Html',
    (int) 1 => 'Form'
  ]
  [protected] templatePath => null
  [protected] template => null
  [protected] layout => 'default'
  [protected] layoutPath => ''
  [protected] autoLayout => true
  [protected] viewVars => []
  [protected] _ext => '.php'
  [protected] subDir => ''
  [protected] theme => null
  [protected] request => object(Cake\Http\ServerRequest) id:5 {}
  [protected] response => object(Cake\Http\Response) id:6 {}
  [protected] elementCache => 'default'
  [protected] _passedVars => [
    (int) 0 => 'viewVars',
    (int) 1 => 'autoLayout',
    (int) 2 => 'helpers',
    (int) 3 => 'template',
    (int) 4 => 'layout',
    (int) 5 => 'name',
    (int) 6 => 'theme',
    (int) 7 => 'layoutPath',
    (int) 8 => 'templatePath',
    (int) 9 => 'plugin'
  ]
  [protected] _defaultConfig => []
  [protected] _paths => []
  [protected] _pathsForPlugin => []
  [protected] _parents => []
  [protected] _current => null
  [protected] _currentType => ''
  [protected] _stack => []
  [protected] _viewBlockClass => 'Cake\View\ViewBlock'
  [protected] _eventManager => object(Cake\Event\EventManager) id:7 {}
  [protected] _eventClass => 'Cake\Event\Event'
  [protected] _config => []
  [protected] _configInitialized => true
}
TEXT;
        $this->assertTextEquals($expected, $result);

        $data = [
            1 => 'Index one',
            5 => 'Index five',
        ];
        $result = Debugger::exportVar($data);
        $expected = <<<TEXT
[
  (int) 1 => 'Index one',
  (int) 5 => 'Index five'
]
TEXT;
        $this->assertTextEquals($expected, $result);

        $data = [
            'key' => [
                'value',
            ],
        ];
        $result = Debugger::exportVar($data, 1);
        $expected = <<<TEXT
[
  'key' => [
    '' => [maximum depth reached]
  ]
]
TEXT;
        $this->assertTextEquals($expected, $result);

        $data = false;
        $result = Debugger::exportVar($data);
        $expected = <<<TEXT
false
TEXT;
        $this->assertTextEquals($expected, $result);

        $file = fopen('php://output', 'w');
        fclose($file);
        $result = Debugger::exportVar($file);
        $this->assertTextEquals('(unknown)', $result);
    }

    /**
     * Test exporting various kinds of false.
     *
     * @return void
     */
    public function testExportVarZero()
    {
        $data = [
            'nothing' => '',
            'null' => null,
            'false' => false,
            'szero' => '0',
            'zero' => 0,
        ];
        $result = Debugger::exportVar($data);
        $expected = <<<TEXT
[
  'nothing' => '',
  'null' => null,
  'false' => false,
  'szero' => '0',
  'zero' => (int) 0
]
TEXT;
        $this->assertTextEquals($expected, $result);
    }

    /**
     * test exportVar with cyclic objects.
     *
     * @return void
     */
    public function testExportVarCyclicRef()
    {
        $parent = new stdClass();
        $parent->name = 'cake';
        $middle = new stdClass();
        $parent->child = $middle;

        $middle->name = 'php';
        $middle->child = $parent;

        $result = Debugger::exportVar($parent, 6);
        $expected = <<<TEXT
object(stdClass) id:0 {
  name => 'cake'
  child => object(stdClass) id:1 {
    name => 'php'
    child => object(stdClass) id:0 {}
  }
}
TEXT;
        $this->assertTextEquals($expected, $result);
    }

    /**
     * testLog method
     *
     * @return void
     */
    public function testLog()
    {
        Log::setConfig('test', [
            'className' => 'Array',
        ]);
        Debugger::log('cool');
        Debugger::log(['whatever', 'here']);

        $messages = Log::engine('test')->read();
        $this->assertCount(2, $messages);
        $this->assertStringContainsString('DebuggerTest::testLog', $messages[0]);
        $this->assertStringContainsString('cool', $messages[0]);

        $this->assertStringContainsString('DebuggerTest::testLog', $messages[1]);
        $this->assertStringContainsString('[main]', $messages[1]);
        $this->assertStringContainsString("'whatever'", $messages[1]);
        $this->assertStringContainsString("'here'", $messages[1]);

        Log::drop('test');
    }

    /**
     * test log() depth
     *
     * @return void
     */
    public function testLogDepth()
    {
        Log::setConfig('test', [
            'className' => 'Array',
        ]);
        $val = [
            'test' => ['key' => 'val'],
        ];
        Debugger::log($val, 'debug', 0);

        $messages = Log::engine('test')->read();
        $this->assertStringContainsString('DebuggerTest::testLogDepth', $messages[0]);
        $this->assertStringContainsString('test', $messages[0]);
        $this->assertStringNotContainsString('val', $messages[0]);
    }

    /**
     * testDump method
     *
     * @return void
     */
    public function testDump()
    {
        $var = ['People' => [
            [
                'name' => 'joeseph',
                'coat' => 'technicolor',
                'hair_color' => 'brown',
            ],
            [
                'name' => 'Shaft',
                'coat' => 'black',
                'hair' => 'black',
            ],
        ]];
        ob_start();
        Debugger::dump($var);
        $result = ob_get_clean();

        $open = "\n";
        $close = "\n\n";
        $expected = <<<TEXT
{$open}[
  'People' => [
    (int) 0 => [
      'name' => 'joeseph',
      'coat' => 'technicolor',
      'hair_color' => 'brown'
    ],
    (int) 1 => [
      'name' => 'Shaft',
      'coat' => 'black',
      'hair' => 'black'
    ]
  ]
]{$close}
TEXT;
        $this->assertTextEquals($expected, $result);

        ob_start();
        Debugger::dump($var, 1);
        $result = ob_get_clean();

        $expected = <<<TEXT
{$open}[
  'People' => [
    '' => [maximum depth reached]
  ]
]{$close}
TEXT;
        $this->assertTextEquals($expected, $result);
    }

    /**
     * test getInstance.
     *
     * @return void
     */
    public function testGetInstance()
    {
        $result = Debugger::getInstance();
        $exporter = $result->getConfig('exportFormatter');

        $this->assertInstanceOf(Debugger::class, $result);

        $result = Debugger::getInstance(TestDebugger::class);
        $this->assertInstanceOf(TestDebugger::class, $result);

        $result = Debugger::getInstance();
        $this->assertInstanceOf(TestDebugger::class, $result);

        $result = Debugger::getInstance(Debugger::class);
        $this->assertInstanceOf(Debugger::class, $result);
        $result->setConfig('exportFormatter', $exporter);
    }

    /**
     * Test that exportVar() will stop traversing recursive arrays like GLOBALS.
     *
     * @return void
     */
    public function testExportVarRecursion()
    {
        $output = Debugger::exportVar($GLOBALS);
        $this->assertRegExp("/'GLOBALS' => \[\s+'' \=\> \[maximum depth reached\]/", $output);
    }

    /**
     * test trace exclude
     *
     * @return void
     */
    public function testTraceExclude()
    {
        $result = Debugger::trace();
        $this->assertRegExp('/^Cake\\\Test\\\TestCase\\\Error\\\DebuggerTest::testTraceExclude/', $result);

        $result = Debugger::trace([
            'exclude' => ['Cake\Test\TestCase\Error\DebuggerTest::testTraceExclude'],
        ]);
        $this->assertNotRegExp('/^Cake\\\Test\\\TestCase\\\Error\\\DebuggerTest::testTraceExclude/', $result);
    }

    /**
     * Tests that __debugInfo is used when available
     *
     * @return void
     */
    public function testDebugInfo()
    {
        $object = new DebuggableThing();
        $result = Debugger::exportVar($object, 2);
        $expected = <<<eos
object(TestApp\Error\Thing\DebuggableThing) id:0 {
  'foo' => 'bar'
  'inner' => object(TestApp\Error\Thing\DebuggableThing) id:1 {}
}
eos;
        $this->assertEquals($expected, $result);
    }

    /**
     * Tests reading the output mask settings.
     *
     * @return void
     */
    public function testSetOutputMask()
    {
        Debugger::setOutputMask(['password' => '[**********]']);
        $this->assertEquals(['password' => '[**********]'], Debugger::outputMask());
        Debugger::setOutputMask(['serial' => 'XXXXXX']);
        $this->assertEquals(['password' => '[**********]', 'serial' => 'XXXXXX'], Debugger::outputMask());
        Debugger::setOutputMask([], false);
        $this->assertEquals([], Debugger::outputMask());
    }

    /**
     * Test configure based output mask configuration
     *
     * @return void
     */
    public function testConfigureOutputMask()
    {
        Configure::write('Debugger.outputMask', ['wow' => 'xxx']);
        Debugger::getInstance(TestDebugger::class);
        Debugger::getInstance(Debugger::class);

        $result = Debugger::exportVar(['wow' => 'pass1234']);
        $this->assertStringContainsString('xxx', $result);
        $this->assertStringNotContainsString('pass1234', $result);
    }

    /**
     * Tests the masking of an array key.
     *
     * @return void
     */
    public function testMaskArray()
    {
        Debugger::setOutputMask(['password' => '[**********]']);
        $result = Debugger::exportVar(['password' => 'pass1234']);
        $expected = "['password'=>'[**********]']";
        $this->assertEquals($expected, preg_replace('/\s+/', '', $result));
    }

    /**
     * Tests the masking of an array key.
     *
     * @return void
     */
    public function testMaskObject()
    {
        Debugger::setOutputMask(['password' => '[**********]']);
        $object = new SecurityThing();
        $result = Debugger::exportVar($object);
        $expected = "object(TestApp\\Error\\Thing\\SecurityThing)id:0{password=>'[**********]'}";
        $this->assertEquals($expected, preg_replace('/\s+/', '', $result));
    }

    /**
     * test testPrintVar()
     *
     * @return void
     */
    public function testPrintVar()
    {
        ob_start();
        Debugger::printVar('this-is-a-test', ['file' => __FILE__, 'line' => __LINE__], false);
        $result = ob_get_clean();
        $expectedText = <<<EXPECTED
%s (line %d)
########## DEBUG ##########
'this-is-a-test'
###########################

EXPECTED;
        $expected = sprintf($expectedText, Debugger::trimPath(__FILE__), __LINE__ - 9);

        $this->assertEquals($expected, $result);

        ob_start();
        $value = '<div>this-is-a-test</div>';
        Debugger::printVar($value, ['file' => __FILE__, 'line' => __LINE__], true);
        $result = ob_get_clean();
<<<<<<< HEAD
        $expectedHtml = <<<EXPECTED
<div class="cake-debug-output cake-debug" style="direction:ltr">
<span><strong>%s</strong> (line <strong>%d</strong>)</span>
<div class="cake-dbg"><span class="cake-dbg-string">&#039;&lt;div&gt;this-is-a-test&lt;/div&gt;&#039;</span></div>
</div>
EXPECTED;
        $expected = sprintf($expectedHtml, Debugger::trimPath(__FILE__), __LINE__ - 8);
        $this->assertEquals($expected, $result);
=======
        $this->assertStringContainsString('&#039;&lt;div&gt;this-is-a-test&lt;/div&gt;&#039;', $result);
>>>>>>> ca9bc969

        ob_start();
        Debugger::printVar('<div>this-is-a-test</div>', ['file' => __FILE__, 'line' => __LINE__], true);
        $result = ob_get_clean();
        $expected = <<<EXPECTED
<div class="cake-debug-output cake-debug" style="direction:ltr">
<span><strong>%s</strong> (line <strong>%d</strong>)</span>
<div class="cake-dbg"><span class="cake-dbg-string">&#039;&lt;div&gt;this-is-a-test&lt;/div&gt;&#039;</span></div>
</div>
EXPECTED;
        $expected = sprintf($expected, Debugger::trimPath(__FILE__), __LINE__ - 8);
        $this->assertEquals($expected, $result);

        ob_start();
        Debugger::printVar('<div>this-is-a-test</div>', [], true);
        $result = ob_get_clean();
        $expected = <<<EXPECTED
<div class="cake-debug-output cake-debug" style="direction:ltr">

<div class="cake-dbg"><span class="cake-dbg-string">&#039;&lt;div&gt;this-is-a-test&lt;/div&gt;&#039;</span></div>
</div>
EXPECTED;
        $expected = sprintf($expected, Debugger::trimPath(__FILE__), __LINE__ - 8);
        $this->assertEquals($expected, $result);

        ob_start();
        Debugger::printVar('<div>this-is-a-test</div>', ['file' => __FILE__, 'line' => __LINE__], false);
        $result = ob_get_clean();
        $expected = <<<EXPECTED
%s (line %d)
########## DEBUG ##########
'<div>this-is-a-test</div>'
###########################

EXPECTED;
        $expected = sprintf($expected, Debugger::trimPath(__FILE__), __LINE__ - 9);
        $this->assertEquals($expected, $result);

        ob_start();
        Debugger::printVar('<div>this-is-a-test</div>');
        $result = ob_get_clean();
        $expected = <<<EXPECTED

########## DEBUG ##########
'<div>this-is-a-test</div>'
###########################

EXPECTED;
        $expected = sprintf($expected, Debugger::trimPath(__FILE__), __LINE__ - 8);
        $this->assertEquals($expected, $result);
    }

    /**
     * test formatHtmlMessage
     *
     * @return void
     */
    public function testFormatHtmlMessage()
    {
        $output = Debugger::formatHtmlMessage('Some `code` to `replace`');
        $this->assertSame('Some <code>code</code> to <code>replace</code>', $output);

        $output = Debugger::formatHtmlMessage("Some `co\nde` to `replace`\nmore");
        $this->assertSame("Some <code>co<br />\nde</code> to <code>replace</code><br />\nmore", $output);

        $output = Debugger::formatHtmlMessage("Some `code` to <script>alert(\"test\")</script>\nmore");
        $this->assertSame(
            "Some <code>code</code> to &lt;script&gt;alert(&quot;test&quot;)&lt;/script&gt;<br />\nmore",
            $output
        );
    }

    /**
     * test adding invalid editor
     *
     * @return void
     */
    public function testAddEditorInvalid()
    {
        $this->expectException(RuntimeException::class);
        Debugger::addEditor('nope', ['invalid']);
    }

    /**
     * test choosing an unknown editor
     *
     * @return void
     */
    public function testSetEditorInvalid()
    {
        $this->expectException(RuntimeException::class);
        Debugger::setEditor('nope');
    }

    /**
     * test choosing a default editor
     *
     * @return void
     */
    public function testSetEditorPredefined()
    {
        Debugger::setEditor('phpstorm');
        Debugger::setEditor('macvim');
        Debugger::setEditor('sublime');
        Debugger::setEditor('emacs');
        // No exceptions raised.
        $this->assertTrue(true);
    }

    /**
     * Test configure based editor setup
     *
     * @return void
     */
    public function testConfigureEditor()
    {
        Configure::write('Debugger.editor', 'emacs');
        Debugger::getInstance(TestDebugger::class);
        Debugger::getInstance(Debugger::class);

        $result = Debugger::editorUrl('file.php', 123);
        $this->assertStringContainsString('emacs://', $result);
    }

    /**
     * test using a valid editor.
     *
     * @return void
     */
    public function testEditorUrlValid()
    {
        Debugger::addEditor('open', 'open://{file}:{line}');
        Debugger::setEditor('open');
        $this->assertSame('open://test.php:123', Debugger::editorUrl('test.php', 123));
    }

    /**
     * test using a valid editor.
     *
     * @return void
     */
    public function testEditorUrlClosure()
    {
        Debugger::addEditor('open', function (string $file, int $line) {
            return "${file}/${line}";
        });
        Debugger::setEditor('open');
        $this->assertSame('test.php/123', Debugger::editorUrl('test.php', 123));
    }
}<|MERGE_RESOLUTION|>--- conflicted
+++ resolved
@@ -723,18 +723,7 @@
         $value = '<div>this-is-a-test</div>';
         Debugger::printVar($value, ['file' => __FILE__, 'line' => __LINE__], true);
         $result = ob_get_clean();
-<<<<<<< HEAD
-        $expectedHtml = <<<EXPECTED
-<div class="cake-debug-output cake-debug" style="direction:ltr">
-<span><strong>%s</strong> (line <strong>%d</strong>)</span>
-<div class="cake-dbg"><span class="cake-dbg-string">&#039;&lt;div&gt;this-is-a-test&lt;/div&gt;&#039;</span></div>
-</div>
-EXPECTED;
-        $expected = sprintf($expectedHtml, Debugger::trimPath(__FILE__), __LINE__ - 8);
-        $this->assertEquals($expected, $result);
-=======
         $this->assertStringContainsString('&#039;&lt;div&gt;this-is-a-test&lt;/div&gt;&#039;', $result);
->>>>>>> ca9bc969
 
         ob_start();
         Debugger::printVar('<div>this-is-a-test</div>', ['file' => __FILE__, 'line' => __LINE__], true);
