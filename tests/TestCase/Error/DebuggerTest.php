--- conflicted
+++ resolved
@@ -587,9 +587,7 @@
     }
 
     /**
-<<<<<<< HEAD
      * test testPrintVar()
-=======
      * Tests reading the output mask settings.
      *
      * @return void
@@ -606,7 +604,6 @@
 
     /**
      * Tests the masking of an array key.
->>>>>>> 41807501
      *
      * @return void
      */
