<?php
/**
 * CakePHP(tm) : Rapid Development Framework (https://cakephp.org)
 * Copyright (c) Cake Software Foundation, Inc. (https://cakefoundation.org)
 *
 * Licensed under The MIT License
 * For full copyright and license information, please see the LICENSE.txt
 * Redistributions of files must retain the above copyright notice.
 *
 * @copyright     Copyright (c) Cake Software Foundation, Inc. (https://cakefoundation.org)
 * @link          https://cakephp.org CakePHP Project
 * @since         1.2.0
 * @license       https://opensource.org/licenses/mit-license.php MIT License
 */
namespace Cake\Test\TestCase\Error;

use Cake\Controller\Controller;
use Cake\Core\Configure;
use Cake\Error\Debugger;
use Cake\Log\Log;
use Cake\TestSuite\TestCase;

/**
 * DebuggerTestCaseDebugger class
 */
class DebuggerTestCaseDebugger extends Debugger
{
}

class DebuggableThing
{

    public function __debugInfo()
    {
        return ['foo' => 'bar', 'inner' => new self()];
    }
}

class SecurityThing
{
    public $password = 'pass1234';
}

/**
 * DebuggerTest class
 *
 * !!! Be careful with changing code below as it may
 * !!! change line numbers which are used in the tests
 */
class DebuggerTest extends TestCase
{

    protected $_restoreError = false;

    /**
     * setUp method
     *
     * @return void
     */
    public function setUp()
    {
        parent::setUp();
        Configure::write('debug', true);
        Log::drop('stderr');
        Log::drop('stdout');
    }

    /**
     * tearDown method
     *
     * @return void
     */
    public function tearDown()
    {
        parent::tearDown();
        if ($this->_restoreError) {
            restore_error_handler();
        }
    }

    /**
     * testDocRef method
     *
     * @return void
     */
    public function testDocRef()
    {
        $this->skipIf(
            defined('HHVM_VERSION'),
            'HHVM does not output doc references'
        );
        ini_set('docref_root', '');
        $this->assertEquals(ini_get('docref_root'), '');
        new Debugger();
        $this->assertEquals(ini_get('docref_root'), 'https://secure.php.net/');
    }

    /**
     * test Excerpt writing
     *
     * @return void
     */
    public function testExcerpt()
    {
        $result = Debugger::excerpt(__FILE__, __LINE__ - 1, 2);
        $this->assertInternalType('array', $result);
        $this->assertCount(5, $result);
        $this->assertRegExp('/function(.+)testExcerpt/', $result[1]);

        $result = Debugger::excerpt(__FILE__, 2, 2);
        $this->assertInternalType('array', $result);
        $this->assertCount(4, $result);

        $this->skipIf(defined('HHVM_VERSION'), 'HHVM does not highlight php code');
        $pattern = '/<code>.*?<span style\="color\: \#\d+">.*?&lt;\?php/';
        $this->assertRegExp($pattern, $result[0]);

        $result = Debugger::excerpt(__FILE__, 11, 2);
        $this->assertCount(5, $result);

        $pattern = '/<span style\="color\: \#\d{6}">\*<\/span>/';
        $this->assertRegExp($pattern, $result[0]);

        $return = Debugger::excerpt('[internal]', 2, 2);
        $this->assertEmpty($return);

        $result = Debugger::excerpt(__FILE__, __LINE__, 5);
        $this->assertCount(11, $result);
        $this->assertContains('Debugger', $result[5]);
        $this->assertContains('excerpt', $result[5]);
        $this->assertContains('__FILE__', $result[5]);

        $result = Debugger::excerpt(__FILE__, 1, 2);
        $this->assertCount(3, $result);

        $lastLine = count(explode("\n", file_get_contents(__FILE__)));
        $result = Debugger::excerpt(__FILE__, $lastLine, 2);
        $this->assertCount(3, $result);
    }

    /**
     * Test that outputAs works.
     *
     * @group deprecated
     * @return void
     */
    public function testOutputAs()
    {
        $this->deprecated(function () {
            Debugger::outputAs('html');
            $this->assertEquals('html', Debugger::outputAs());
        });
    }

    /**
     * Test that setOutputFormat works.
     *
     * @return void
     */
    public function testSetOutputFormat()
    {
        Debugger::setOutputFormat('html');
        $this->assertEquals('html', Debugger::getOutputFormat());
    }

    /**
     * Test that choosing a non-existent format causes an exception
     *
<<<<<<< HEAD
     * @group deprecated
     * @expectedException \InvalidArgumentException
=======
>>>>>>> 600e90dc
     * @return void
     */
    public function testOutputAsException()
    {
<<<<<<< HEAD
        $this->deprecated(function () {
            Debugger::outputAs('Invalid junk');
        });
=======
        $this->expectException(\InvalidArgumentException::class);
        Debugger::outputAs('Invalid junk');
>>>>>>> 600e90dc
    }

    /**
     * Test that getOutputFormat/setOutputFormat works.
     *
     * @return void
     */
    public function testGetSetOutputFormat()
    {
        Debugger::setOutputFormat('html');
        $this->assertEquals('html', Debugger::getOutputFormat());
    }

    /**
     * Test that choosing a non-existent format causes an exception
     *
     * @return void
     */
    public function testSetOutputAsException()
    {
        $this->expectException(\InvalidArgumentException::class);
        Debugger::setOutputFormat('Invalid junk');
    }

    /**
     * Test outputError with description encoding
     *
     * @return void
     */
    public function testOutputErrorDescriptionEncoding()
    {
        Debugger::setOutputFormat('html');

        ob_start();
        $debugger = Debugger::getInstance();
        $debugger->outputError([
            'error' => 'Notice',
            'code' => E_NOTICE,
            'level' => E_NOTICE,
            'description' => 'Undefined index <script>alert(1)</script>',
            'file' => __FILE__,
            'line' => __LINE__,
        ]);
        $result = ob_get_clean();
        $this->assertContains('&lt;script&gt;', $result);
        $this->assertNotContains('<script>', $result);
    }

    /**
     * Tests that the correct line is being highlighted.
     *
     * @return void
     */
    public function testOutputErrorLineHighlight()
    {
        Debugger::setOutputFormat('js');

        ob_start();
        $debugger = Debugger::getInstance();
        $data = [
            'level' => E_NOTICE,
            'code' => E_NOTICE,
            'file' => __FILE__,
            'line' => __LINE__,
            'description' => 'Error description',
            'start' => 1
        ];
        $debugger->outputError($data);
        $result = ob_get_clean();

        $this->assertRegExp('#^\<span class\="code\-highlight"\>.*outputError.*\</span\>$#m', $result);
    }

    /**
     * Tests that changes in output formats using Debugger::output() change the templates used.
     *
     * @return void
     */
    public function testAddFormat()
    {
        Debugger::addFormat('js', [
            'traceLine' => '{:reference} - <a href="txmt://open?url=file://{:file}' .
                '&line={:line}">{:path}</a>, line {:line}'
        ]);
        Debugger::setOutputFormat('js');

        $result = Debugger::trace();
        $this->assertRegExp('/' . preg_quote('txmt://open?url=file://', '/') . '(\/|[A-Z]:\\\\)' . '/', $result);

        Debugger::addFormat('xml', [
            'error' => '<error><code>{:code}</code><file>{:file}</file><line>{:line}</line>' .
                '{:description}</error>',
        ]);
        Debugger::setOutputFormat('xml');

        ob_start();
        $debugger = Debugger::getInstance();
        $debugger->outputError([
            'level' => E_NOTICE,
            'code' => E_NOTICE,
            'file' => __FILE__,
            'line' => __LINE__,
            'description' => 'Undefined variable: foo',
        ]);
        $result = ob_get_clean();

        $expected = [
            '<error',
            '<code', '8', '/code',
            '<file', 'preg:/[^<]+/', '/file',
            '<line', '' . ((int)__LINE__ - 9), '/line',
            'preg:/Undefined variable:\s+foo/',
            '/error'
        ];
        $this->assertHtml($expected, $result, true);
    }

    /**
     * Test adding a format that is handled by a callback.
     *
     * @return void
     */
    public function testAddFormatCallback()
    {
        Debugger::addFormat('callback', ['callback' => [$this, 'customFormat']]);
        Debugger::setOutputFormat('callback');

        ob_start();
        $debugger = Debugger::getInstance();
        $debugger->outputError([
            'error' => 'Notice',
            'code' => E_NOTICE,
            'level' => E_NOTICE,
            'description' => 'Undefined variable $foo',
            'file' => __FILE__,
            'line' => __LINE__,
        ]);
        $result = ob_get_clean();
        $this->assertContains('Notice: I eated an error', $result);
        $this->assertContains('DebuggerTest.php', $result);
    }

    /**
     * Test method for testing addFormat with callbacks.
     *
     * @return void
     */
    public function customFormat($error, $strings)
    {
        echo $error['error'] . ': I eated an error ' . $error['file'];
    }

    /**
     * testTrimPath method
     *
     * @return void
     */
    public function testTrimPath()
    {
        $this->assertEquals('APP/', Debugger::trimPath(APP));
        $this->assertEquals('CORE' . DS . 'src' . DS, Debugger::trimPath(CAKE));
        $this->assertEquals('Some/Other/Path', Debugger::trimPath('Some/Other/Path'));
    }

    /**
     * testExportVar method
     *
     * @return void
     */
    public function testExportVar()
    {
        $Controller = new Controller();
        $Controller->helpers = ['Html', 'Form'];
        $View = $Controller->createView();
        $View->int = 2;
        $View->float = 1.333;
        $View->string = '  ';

        $result = Debugger::exportVar($View);
        $expected = <<<TEXT
object(Cake\View\View) {
	Blocks => object(Cake\View\ViewBlock) {}
	plugin => null
	name => ''
	passedArgs => []
	helpers => [
		(int) 0 => 'Html',
		(int) 1 => 'Form'
	]
	templatePath => null
	template => null
	layout => 'default'
	layoutPath => null
	autoLayout => true
	subDir => null
	theme => null
	hasRendered => false
	uuids => []
	request => object(Cake\Http\ServerRequest) {}
	response => object(Cake\Http\Response) {}
	elementCache => 'default'
	viewClass => null
	viewVars => []
	Html => object(Cake\View\Helper\HtmlHelper) {}
	Form => object(Cake\View\Helper\FormHelper) {}
	int => (int) 2
	float => (float) 1.333
	string => '  '
	[protected] _helpers => object(Cake\View\HelperRegistry) {}
	[protected] _ext => '.ctp'
	[protected] _passedVars => [
		(int) 0 => 'viewVars',
		(int) 1 => 'autoLayout',
		(int) 2 => 'helpers',
		(int) 3 => 'template',
		(int) 4 => 'layout',
		(int) 5 => 'name',
		(int) 6 => 'theme',
		(int) 7 => 'layoutPath',
		(int) 8 => 'templatePath',
		(int) 9 => 'plugin',
		(int) 10 => 'passedArgs'
	]
	[protected] _paths => []
	[protected] _pathsForPlugin => []
	[protected] _parents => []
	[protected] _current => null
	[protected] _currentType => ''
	[protected] _stack => []
	[protected] _eventManager => object(Cake\Event\EventManager) {}
	[protected] _eventClass => '\Cake\Event\Event'
	[protected] _viewBuilder => null
}
TEXT;

        $this->assertTextEquals($expected, $result);

        $data = [
            1 => 'Index one',
            5 => 'Index five'
        ];
        $result = Debugger::exportVar($data);
        $expected = <<<TEXT
[
	(int) 1 => 'Index one',
	(int) 5 => 'Index five'
]
TEXT;
        $this->assertTextEquals($expected, $result);

        $data = [
            'key' => [
                'value'
            ]
        ];
        $result = Debugger::exportVar($data, 1);
        $expected = <<<TEXT
[
	'key' => [
		[maximum depth reached]
	]
]
TEXT;
        $this->assertTextEquals($expected, $result);

        $data = false;
        $result = Debugger::exportVar($data);
        $expected = <<<TEXT
false
TEXT;
        $this->assertTextEquals($expected, $result);

        $file = fopen('php://output', 'w');
        fclose($file);
        $result = Debugger::exportVar($file);
        $this->assertTextEquals('unknown', $result);
    }

    /**
     * Test exporting various kinds of false.
     *
     * @return void
     */
    public function testExportVarZero()
    {
        $data = [
            'nothing' => '',
            'null' => null,
            'false' => false,
            'szero' => '0',
            'zero' => 0
        ];
        $result = Debugger::exportVar($data);
        $expected = <<<TEXT
[
	'nothing' => '',
	'null' => null,
	'false' => false,
	'szero' => '0',
	'zero' => (int) 0
]
TEXT;
        $this->assertTextEquals($expected, $result);
    }

    /**
     * testLog method
     *
     * @return void
     */
    public function testLog()
    {
        $mock = $this->getMockBuilder('Cake\Log\Engine\BaseLog')
            ->setMethods(['log'])
            ->getMock();
        Log::setConfig('test', ['engine' => $mock]);

        $mock->expects($this->at(0))
            ->method('log')
            ->with('debug', $this->logicalAnd(
                $this->stringContains('DebuggerTest::testLog'),
                $this->stringContains('cool')
            ));

        $mock->expects($this->at(1))
            ->method('log')
            ->with('debug', $this->logicalAnd(
                $this->stringContains('DebuggerTest::testLog'),
                $this->stringContains('[main]'),
                $this->stringContains("'whatever',"),
                $this->stringContains("'here'")
            ));

        Debugger::log('cool');
        Debugger::log(['whatever', 'here']);

        Log::drop('test');
    }

    /**
     * test log() depth
     *
     * @return void
     */
    public function testLogDepth()
    {
        $mock = $this->getMockBuilder('Cake\Log\Engine\BaseLog')
            ->setMethods(['log'])
            ->getMock();
        Log::setConfig('test', ['engine' => $mock]);

        $mock->expects($this->at(0))
            ->method('log')
            ->with('debug', $this->logicalAnd(
                $this->stringContains('DebuggerTest::testLog'),
                $this->stringContains('test'),
                $this->logicalNot($this->stringContains('val'))
            ));

        $val = [
            'test' => ['key' => 'val']
        ];
        Debugger::log($val, 'debug', 0);
    }

    /**
     * testDump method
     *
     * @return void
     */
    public function testDump()
    {
        $var = ['People' => [
            [
                'name' => 'joeseph',
                'coat' => 'technicolor',
                'hair_color' => 'brown'
            ],
            [
                'name' => 'Shaft',
                'coat' => 'black',
                'hair' => 'black'
            ]
        ]];
        ob_start();
        Debugger::dump($var);
        $result = ob_get_clean();

        $open = "\n";
        $close = "\n\n";
        $expected = <<<TEXT
{$open}[
	'People' => [
		(int) 0 => [
			'name' => 'joeseph',
			'coat' => 'technicolor',
			'hair_color' => 'brown'
		],
		(int) 1 => [
			'name' => 'Shaft',
			'coat' => 'black',
			'hair' => 'black'
		]
	]
]{$close}
TEXT;
        $this->assertTextEquals($expected, $result);

        ob_start();
        Debugger::dump($var, 1);
        $result = ob_get_clean();

        $expected = <<<TEXT
{$open}[
	'People' => [
		[maximum depth reached]
	]
]{$close}
TEXT;
        $this->assertTextEquals($expected, $result);
    }

    /**
     * test getInstance.
     *
     * @return void
     */
    public function testGetInstance()
    {
        $result = Debugger::getInstance();
        $this->assertInstanceOf('Cake\Error\Debugger', $result);

        $result = Debugger::getInstance(__NAMESPACE__ . '\DebuggerTestCaseDebugger');
        $this->assertInstanceOf(__NAMESPACE__ . '\DebuggerTestCaseDebugger', $result);

        $result = Debugger::getInstance();
        $this->assertInstanceOf(__NAMESPACE__ . '\DebuggerTestCaseDebugger', $result);

        $result = Debugger::getInstance('Cake\Error\Debugger');
        $this->assertInstanceOf('Cake\Error\Debugger', $result);
    }

    /**
     * Test that exportVar() doesn't loop through recursive structures.
     *
     * @return void
     */
    public function testExportVarRecursion()
    {
        $output = Debugger::exportVar($GLOBALS);
        $this->assertContains("'GLOBALS' => [recursion]", $output);
    }

    /**
     * test trace exclude
     *
     * @return void
     */
    public function testTraceExclude()
    {
        $result = Debugger::trace();
        $this->assertRegExp('/^Cake\\\Test\\\TestCase\\\Error\\\DebuggerTest::testTraceExclude/', $result);

        $result = Debugger::trace([
            'exclude' => ['Cake\Test\TestCase\Error\DebuggerTest::testTraceExclude']
        ]);
        $this->assertNotRegExp('/^Cake\\\Test\\\TestCase\\\Error\\\DebuggerTest::testTraceExclude/', $result);
    }

    /**
     * Tests that __debugInfo is used when available
     *
     * @return void
     */
    public function testDebugInfo()
    {
        $object = new DebuggableThing();
        $result = Debugger::exportVar($object, 2);
        $expected = <<<eos
object(Cake\Test\TestCase\Error\DebuggableThing) {

	'foo' => 'bar',
	'inner' => object(Cake\Test\TestCase\Error\DebuggableThing) {}

}
eos;
        $this->assertEquals($expected, $result);
    }

    /**
     * Tests reading the output mask settings.
     *
     * @return void
     */
    public function testSetOutputMask()
    {
        Debugger::setOutputMask(['password' => '[**********]']);
        $this->assertEquals(['password' => '[**********]'], Debugger::outputMask());
        Debugger::setOutputMask(['serial' => 'XXXXXX']);
        $this->assertEquals(['password' => '[**********]', 'serial' => 'XXXXXX'], Debugger::outputMask());
        Debugger::setOutputMask([], false);
        $this->assertEquals([], Debugger::outputMask());
    }

    /**
     * Tests the masking of an array key.
     *
     * @return void
     */
    public function testMaskArray()
    {
        Debugger::setOutputMask(['password' => '[**********]']);
        $result = Debugger::exportVar(['password' => 'pass1234']);
        $expected = "['password'=>[**********]]";
        $this->assertEquals($expected, preg_replace('/\s+/', '', $result));
    }

    /**
     * Tests the masking of an array key.
     *
     * @return void
     */
    public function testMaskObject()
    {
        Debugger::setOutputMask(['password' => '[**********]']);
        $object = new SecurityThing();
        $result = Debugger::exportVar($object);
        $expected = 'object(Cake\\Test\\TestCase\\Error\\SecurityThing){password=>[**********]}';
        $this->assertEquals($expected, preg_replace('/\s+/', '', $result));
    }

    /**
     * test testPrintVar()
     *
     * @return void
     */
    public function testPrintVar()
    {
        ob_start();
        Debugger::printVar('this-is-a-test', ['file' => __FILE__, 'line' => __LINE__], false);
        $result = ob_get_clean();
        $expectedText = <<<EXPECTED
%s (line %d)
########## DEBUG ##########
'this-is-a-test'
###########################

EXPECTED;
        $expected = sprintf($expectedText, str_replace(CAKE_CORE_INCLUDE_PATH, '', __FILE__), __LINE__ - 9);

        $this->assertEquals($expected, $result);

        ob_start();
        $value = '<div>this-is-a-test</div>';
        Debugger::printVar($value, ['file' => __FILE__, 'line' => __LINE__], true);
        $result = ob_get_clean();
        $expectedHtml = <<<EXPECTED
<div class="cake-debug-output">
<span><strong>%s</strong> (line <strong>%d</strong>)</span>
<pre class="cake-debug">
&#039;&lt;div&gt;this-is-a-test&lt;/div&gt;&#039;
</pre>
</div>
EXPECTED;
        $expected = sprintf($expectedHtml, str_replace(CAKE_CORE_INCLUDE_PATH, '', __FILE__), __LINE__ - 10);
        $this->assertEquals($expected, $result);

        ob_start();
        Debugger::printVar('<div>this-is-a-test</div>', ['file' => __FILE__, 'line' => __LINE__], true);
        $result = ob_get_clean();
        $expected = <<<EXPECTED
<div class="cake-debug-output">
<span><strong>%s</strong> (line <strong>%d</strong>)</span>
<pre class="cake-debug">
&#039;&lt;div&gt;this-is-a-test&lt;/div&gt;&#039;
</pre>
</div>
EXPECTED;
        $expected = sprintf($expected, str_replace(CAKE_CORE_INCLUDE_PATH, '', __FILE__), __LINE__ - 10);
        $this->assertEquals($expected, $result);

        ob_start();
        Debugger::printVar('<div>this-is-a-test</div>', [], true);
        $result = ob_get_clean();
        $expected = <<<EXPECTED
<div class="cake-debug-output">

<pre class="cake-debug">
&#039;&lt;div&gt;this-is-a-test&lt;/div&gt;&#039;
</pre>
</div>
EXPECTED;
        $expected = sprintf($expected, str_replace(CAKE_CORE_INCLUDE_PATH, '', __FILE__), __LINE__ - 10);
        $this->assertEquals($expected, $result);

        ob_start();
        Debugger::printVar('<div>this-is-a-test</div>', ['file' => __FILE__, 'line' => __LINE__]);
        $result = ob_get_clean();
        $expectedHtml = <<<EXPECTED
<div class="cake-debug-output">
<span><strong>%s</strong> (line <strong>%d</strong>)</span>
<pre class="cake-debug">
&#039;&lt;div&gt;this-is-a-test&lt;/div&gt;&#039;
</pre>
</div>
EXPECTED;
        $expectedText = <<<EXPECTED
%s (line %d)
########## DEBUG ##########
'<div>this-is-a-test</div>'
###########################

EXPECTED;
        if ((PHP_SAPI === 'cli' || PHP_SAPI === 'phpdbg')) {
            $expected = sprintf($expectedText, str_replace(CAKE_CORE_INCLUDE_PATH, '', __FILE__), __LINE__ - 18);
        } else {
            $expected = sprintf($expectedHtml, str_replace(CAKE_CORE_INCLUDE_PATH, '', __FILE__), __LINE__ - 19);
        }
        $this->assertEquals($expected, $result);

        ob_start();
        Debugger::printVar('<div>this-is-a-test</div>');
        $result = ob_get_clean();
        $expectedHtml = <<<EXPECTED
<div class="cake-debug-output">

<pre class="cake-debug">
&#039;&lt;div&gt;this-is-a-test&lt;/div&gt;&#039;
</pre>
</div>
EXPECTED;
        $expectedText = <<<EXPECTED

########## DEBUG ##########
'<div>this-is-a-test</div>'
###########################

EXPECTED;
        if ((PHP_SAPI === 'cli' || PHP_SAPI === 'phpdbg')) {
            $expected = sprintf($expectedText, str_replace(CAKE_CORE_INCLUDE_PATH, '', __FILE__), __LINE__ - 18);
        } else {
            $expected = sprintf($expectedHtml, str_replace(CAKE_CORE_INCLUDE_PATH, '', __FILE__), __LINE__ - 19);
        }
        $this->assertEquals($expected, $result);

        ob_start();
        Debugger::printVar('<div>this-is-a-test</div>', ['file' => __FILE__, 'line' => __LINE__], false);
        $result = ob_get_clean();
        $expected = <<<EXPECTED
%s (line %d)
########## DEBUG ##########
'<div>this-is-a-test</div>'
###########################

EXPECTED;
        $expected = sprintf($expected, str_replace(CAKE_CORE_INCLUDE_PATH, '', __FILE__), __LINE__ - 9);
        $this->assertEquals($expected, $result);

        ob_start();
        Debugger::printVar('<div>this-is-a-test</div>', ['file' => __FILE__, 'line' => __LINE__], false);
        $result = ob_get_clean();
        $expected = <<<EXPECTED
%s (line %d)
########## DEBUG ##########
'<div>this-is-a-test</div>'
###########################

EXPECTED;
        $expected = sprintf($expected, str_replace(CAKE_CORE_INCLUDE_PATH, '', __FILE__), __LINE__ - 9);
        $this->assertEquals($expected, $result);

        ob_start();
        Debugger::printVar('<div>this-is-a-test</div>', [], false);
        $result = ob_get_clean();
        $expected = <<<EXPECTED

########## DEBUG ##########
'<div>this-is-a-test</div>'
###########################

EXPECTED;
        $expected = sprintf($expected, str_replace(CAKE_CORE_INCLUDE_PATH, '', __FILE__), __LINE__ - 9);
        $this->assertEquals($expected, $result);

        ob_start();
        Debugger::printVar(false, [], false);
        $result = ob_get_clean();
        $expected = <<<EXPECTED

########## DEBUG ##########
false
###########################

EXPECTED;
        $expected = sprintf($expected, str_replace(CAKE_CORE_INCLUDE_PATH, '', __FILE__), __LINE__ - 9);
        $this->assertEquals($expected, $result);
    }
}<|MERGE_RESOLUTION|>--- conflicted
+++ resolved
@@ -166,23 +166,15 @@
     /**
      * Test that choosing a non-existent format causes an exception
      *
-<<<<<<< HEAD
      * @group deprecated
-     * @expectedException \InvalidArgumentException
-=======
->>>>>>> 600e90dc
      * @return void
      */
     public function testOutputAsException()
     {
-<<<<<<< HEAD
+        $this->expectException(\InvalidArgumentException::class);
         $this->deprecated(function () {
             Debugger::outputAs('Invalid junk');
         });
-=======
-        $this->expectException(\InvalidArgumentException::class);
-        Debugger::outputAs('Invalid junk');
->>>>>>> 600e90dc
     }
 
     /**
