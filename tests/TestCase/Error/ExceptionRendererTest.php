<?php
declare(strict_types=1);
/**
 * CakePHP(tm) : Rapid Development Framework (https://cakephp.org)
 * Copyright (c) Cake Software Foundation, Inc. (https://cakefoundation.org)
 *
 * Licensed under The MIT License
 * For full copyright and license information, please see the LICENSE.txt
 * Redistributions of files must retain the above copyright notice
 *
 * @copyright     Copyright (c) Cake Software Foundation, Inc. (https://cakefoundation.org)
 * @link          https://cakephp.org CakePHP(tm) Project
 * @since         2.0.0
 * @license       https://opensource.org/licenses/mit-license.php MIT License
 */
namespace Cake\Test\TestCase\Error;

use Cake\Controller\Component;
use Cake\Controller\Controller;
use Cake\Controller\Exception\MissingActionException;
use Cake\Controller\Exception\MissingComponentException;
use Cake\Core\Configure;
use Cake\Core\Exception\Exception as CakeException;
use Cake\Core\Exception\MissingPluginException;
use Cake\Core\Plugin;
use Cake\Datasource\Exception\MissingDatasourceConfigException;
use Cake\Datasource\Exception\MissingDatasourceException;
use Cake\Error\ExceptionRenderer;
use Cake\Event\EventInterface;
use Cake\Event\EventManager;
use Cake\Http\Exception\HttpException;
use Cake\Http\Exception\InternalErrorException;
use Cake\Http\Exception\MethodNotAllowedException;
use Cake\Http\Exception\NotFoundException;
use Cake\Http\Response;
use Cake\Http\ServerRequest;
use Cake\Mailer\Exception\MissingActionException as MissingMailerActionException;
use Cake\Network\Exception\SocketException;
use Cake\ORM\Exception\MissingBehaviorException;
use Cake\Routing\Exception\MissingControllerException;
use Cake\Routing\Router;
use Cake\TestSuite\TestCase;
use Cake\View\Exception\MissingHelperException;
use Cake\View\Exception\MissingLayoutException;
use Cake\View\Exception\MissingTemplateException;
use Exception;
use RuntimeException;
use TestApp\Controller\Admin\ErrorController;

/**
 * BlueberryComponent class
 */
class BlueberryComponent extends Component
{
    /**
     * testName property
     *
     * @return void
     */
    public $testName = null;

    /**
     * initialize method
     *
     * @param array $config
     * @return void
     */
    public function initialize(array $config): void
    {
        $this->testName = 'BlueberryComponent';
    }
}

/**
 * TestErrorController class
 */
class TestErrorController extends Controller
{
    /**
     * uses property
     *
     * @var array
     */
    public $uses = [];

    /**
     * components property
     *
     * @return void
     */
    public $components = ['Blueberry'];

    /**
     * beforeRender method
     *
     * @return \Cake\Http\Response|null
     */
    public function beforeRender(EventInterface $event): ?Response
    {
        echo $this->Blueberry->testName;

        return null;
    }

    /**
     * index method
     *
     * @return array
     */
    public function index()
    {
        $this->autoRender = false;

        return 'what up';
    }
}

/**
 * MyCustomExceptionRenderer class
 */
class MyCustomExceptionRenderer extends ExceptionRenderer
{
    public function setController($controller)
    {
        $this->controller = $controller;
    }

    /**
     * custom error message type.
     *
     * @return string
     */
    public function missingWidgetThing()
    {
        return 'widget thing is missing';
    }
}

/**
 * Exception class for testing app error handlers and custom errors.
 */
class MissingWidgetThingException extends NotFoundException
{
}

/**
 * Exception class for testing app error handlers and custom errors.
 */
class MissingWidgetThing extends \Exception
{
}

/**
 * ExceptionRendererTest class
 */
class ExceptionRendererTest extends TestCase
{
    /**
     * @var bool
     */
    protected $_restoreError = false;

    /**
     * setup create a request object to get out of router later.
     *
     * @return void
     */
    public function setUp()
    {
        parent::setUp();
        Configure::write('Config.language', 'eng');
        Router::reload();

        $request = new ServerRequest(['base' => '']);
        Router::setRequestInfo($request);
        Configure::write('debug', true);
    }

    /**
     * tearDown
     *
     * @return void
     */
    public function tearDown()
    {
        parent::tearDown();
        Plugin::unload();
        if ($this->_restoreError) {
            restore_error_handler();
        }
    }

    public function testControllerInstanceForPrefixedRequest()
    {
        $namespace = Configure::read('App.namespace');
        Configure::write('App.namespace', 'TestApp');

        $exception = new NotFoundException('Page not found');
        $request = new ServerRequest();
        $request = $request->withParam('prefix', 'admin');

        $ExceptionRenderer = new MyCustomExceptionRenderer($exception, $request);

        $this->assertInstanceOf(
            ErrorController::class,
            $ExceptionRenderer->__debugInfo()['controller']
        );

        Configure::write('App.namespace', $namespace);
    }

    /**
     * test that methods declared in an ExceptionRenderer subclass are not converted
     * into error400 when debug > 0
     *
     * @return void
     */
    public function testSubclassMethodsNotBeingConvertedToError()
    {
        $exception = new MissingWidgetThingException('Widget not found');
        $ExceptionRenderer = new MyCustomExceptionRenderer($exception);

        $result = $ExceptionRenderer->render();

        $this->assertEquals('widget thing is missing', (string)$result->getBody());
    }

    /**
     * test that subclass methods are not converted when debug = 0
     *
     * @return void
     */
    public function testSubclassMethodsNotBeingConvertedDebug0()
    {
        Configure::write('debug', false);
        $exception = new MissingWidgetThingException('Widget not found');
        $ExceptionRenderer = new MyCustomExceptionRenderer($exception);

        $result = $ExceptionRenderer->render();

        $this->assertEquals(
            'missingWidgetThing',
            $ExceptionRenderer->__debugInfo()['method']
        );
        $this->assertEquals(
            'widget thing is missing',
            (string)$result->getBody(),
            'Method declared in subclass converted to error400'
        );
    }

    /**
     * test that ExceptionRenderer subclasses properly convert framework errors.
     *
     * @return void
     */
    public function testSubclassConvertingFrameworkErrors()
    {
        Configure::write('debug', false);

        $exception = new MissingControllerException('PostsController');
        $ExceptionRenderer = new MyCustomExceptionRenderer($exception);

        $result = $ExceptionRenderer->render();

        $this->assertRegExp(
            '/Not Found/',
            (string)$result->getBody(),
            'Method declared in error handler not converted to error400. %s'
        );
    }

    /**
     * test things in the constructor.
     *
     * @return void
     */
    public function testConstruction()
    {
        $exception = new NotFoundException('Page not found');
        $ExceptionRenderer = new ExceptionRenderer($exception);

        $this->assertInstanceOf(
            'Cake\Controller\ErrorController',
            $ExceptionRenderer->__debugInfo()['controller']
        );
        $this->assertEquals($exception, $ExceptionRenderer->__debugInfo()['error']);
    }

    /**
     * test that exception message gets coerced when debug = 0
     *
     * @return void
     */
    public function testExceptionMessageCoercion()
    {
        Configure::write('debug', false);
        $exception = new MissingActionException('Secret info not to be leaked');
        $ExceptionRenderer = new ExceptionRenderer($exception);

        $this->assertInstanceOf(
            'Cake\Controller\ErrorController',
            $ExceptionRenderer->__debugInfo()['controller']
        );
        $this->assertEquals($exception, $ExceptionRenderer->__debugInfo()['error']);

        $result = (string)$ExceptionRenderer->render()->getBody();

        $this->assertEquals('error400', $ExceptionRenderer->__debugInfo()['template']);
        $this->assertContains('Not Found', $result);
        $this->assertNotContains('Secret info not to be leaked', $result);
    }

    /**
     * test that helpers in custom CakeErrorController are not lost
     *
     * @return void
     */
    public function testCakeErrorHelpersNotLost()
    {
        static::setAppNamespace();
        $exception = new SocketException('socket exception');
        $renderer = new \TestApp\Error\TestAppsExceptionRenderer($exception);

        $result = $renderer->render();
        $this->assertContains('<b>peeled</b>', (string)$result->getBody());
    }

    /**
     * test that unknown exception types with valid status codes are treated correctly.
     *
     * @return void
     */
    public function testUnknownExceptionTypeWithExceptionThatHasA400Code()
    {
        $exception = new MissingWidgetThingException('coding fail.');
        $ExceptionRenderer = new ExceptionRenderer($exception);
        $response = $ExceptionRenderer->render();

        $this->assertEquals(404, $response->getStatusCode());
        $this->assertFalse(method_exists($ExceptionRenderer, 'missingWidgetThing'), 'no method should exist.');
        $this->assertContains('coding fail', (string)$response->getBody(), 'Text should show up.');
    }

    /**
     * test that unknown exception types with valid status codes are treated correctly.
     *
     * @return void
     */
    public function testUnknownExceptionTypeWithNoCodeIsA500()
    {
        $exception = new \OutOfBoundsException('foul ball.');
        $ExceptionRenderer = new ExceptionRenderer($exception);
        $result = $ExceptionRenderer->render();

        $this->assertEquals(500, $result->getStatusCode());
        $this->assertContains('foul ball.', (string)$result->getBody(), 'Text should show up as its debug mode.');
    }

    /**
     * test that unknown exceptions have messages ignored.
     *
     * @return void
     */
    public function testUnknownExceptionInProduction()
    {
        Configure::write('debug', false);

        $exception = new \OutOfBoundsException('foul ball.');
        $ExceptionRenderer = new ExceptionRenderer($exception);

        $response = $ExceptionRenderer->render();
        $result = (string)$response->getBody();

        $this->assertEquals(500, $response->getStatusCode());
        $this->assertNotContains('foul ball.', $result, 'Text should no show up.');
        $this->assertContains('Internal Error', $result, 'Generic message only.');
    }

    /**
     * test that unknown exception types with valid status codes are treated correctly.
     *
     * @return void
     */
    public function testUnknownExceptionTypeWithCodeHigherThan500()
    {
        $exception = new \OutOfBoundsException('foul ball.', 501);
        $ExceptionRenderer = new ExceptionRenderer($exception);
        $response = $ExceptionRenderer->render();
        $result = (string)$response->getBody();

        $this->assertEquals(501, $response->getStatusCode());
        $this->assertContains('foul ball.', $result, 'Text should show up as its debug mode.');
    }

    /**
     * testerror400 method
     *
     * @return void
     */
    public function testError400()
    {
        Router::reload();

        $request = new ServerRequest(['url' => 'posts/view/1000']);
        Router::setRequestInfo($request);

        $exception = new NotFoundException('Custom message');
        $ExceptionRenderer = new ExceptionRenderer($exception);

        $response = $ExceptionRenderer->render();
        $result = (string)$response->getBody();

        $this->assertEquals(404, $response->getStatusCode());
        $this->assertContains('<h2>Custom message</h2>', $result);
        $this->assertRegExp("/<strong>'.*?\/posts\/view\/1000'<\/strong>/", $result);
    }

    /**
     * testerror400 method when returning as json
     *
     * @return void
     */
    public function testError400AsJson()
    {
        Router::reload();

        $request = new ServerRequest(['url' => 'posts/view/1000?sort=title&direction=desc']);
        $request = $request->withHeader('Accept', 'application/json');
        $request = $request->withHeader('Content-Type', 'application/json');
        Router::setRequestInfo($request);

        $exception = new NotFoundException('Custom message');
        $exceptionLine = __LINE__ - 1;
        $ExceptionRenderer = new ExceptionRenderer($exception);

        $response = $ExceptionRenderer->render();
        $result = (string)$response->getBody();
        $expected = [
            'message' => 'Custom message',
            'url' => '/posts/view/1000?sort=title&amp;direction=desc',
            'code' => 404,
            'file' => __FILE__,
            'line' => $exceptionLine,
        ];
        $this->assertEquals($expected, json_decode($result, true));
        $this->assertEquals(404, $response->getStatusCode());
    }

    /**
     * test that error400 only modifies the messages on Cake Exceptions.
     *
     * @return void
     */
    public function testerror400OnlyChangingCakeException()
    {
        Configure::write('debug', false);

        $exception = new NotFoundException('Custom message');
        $ExceptionRenderer = new ExceptionRenderer($exception);

        $result = $ExceptionRenderer->render();
        $this->assertContains('Custom message', (string)$result->getBody());

        $exception = new MissingActionException(['controller' => 'PostsController', 'action' => 'index']);
        $ExceptionRenderer = new ExceptionRenderer($exception);

        $result = $ExceptionRenderer->render();
        $this->assertContains('Not Found', (string)$result->getBody());
    }

    /**
     * test that error400 doesn't expose XSS
     *
     * @return void
     */
    public function testError400NoInjection()
    {
        Router::reload();

        $request = new ServerRequest(['url' => 'pages/<span id=333>pink</span></id><script>document.body.style.background = t=document.getElementById(333).innerHTML;window.alert(t);</script>']);
        Router::setRequestInfo($request);

        $exception = new NotFoundException('Custom message');
        $ExceptionRenderer = new ExceptionRenderer($exception);

        $result = (string)$ExceptionRenderer->render()->getBody();

        $this->assertNotContains('<script>document', $result);
        $this->assertNotContains('alert(t);</script>', $result);
    }

    /**
     * testError500 method
     *
     * @return void
     */
    public function testError500Message()
    {
        $exception = new InternalErrorException('An Internal Error Has Occurred.');
        $ExceptionRenderer = new ExceptionRenderer($exception);

        $response = $ExceptionRenderer->render();
        $result = (string)$response->getBody();
        $this->assertEquals(500, $response->getStatusCode());
        $this->assertContains('<h2>An Internal Error Has Occurred.</h2>', $result);
        $this->assertContains('An Internal Error Has Occurred.</p>', $result);
    }

    /**
     * testExceptionResponseHeader method
     *
     * @return void
     */
    public function testExceptionResponseHeader()
    {
        $exception = new MethodNotAllowedException('Only allowing POST and DELETE');
        $exception->responseHeader(['Allow' => 'POST, DELETE']);
        $ExceptionRenderer = new ExceptionRenderer($exception);

        $result = $ExceptionRenderer->render();
        $this->assertTrue($result->hasHeader('Allow'));
        $this->assertEquals('POST, DELETE', $result->getHeaderLine('Allow'));
    }

    /**
     * testMissingController method
     *
     * @return void
     */
    public function testMissingController()
    {
        $exception = new MissingControllerException([
            'class' => 'Posts',
            'prefix' => '',
            'plugin' => '',
        ]);
        $ExceptionRenderer = new MyCustomExceptionRenderer($exception);

        $result = (string)$ExceptionRenderer->render()->getBody();

        $this->assertEquals(
            'missingController',
            $ExceptionRenderer->__debugInfo()['template']
        );
        $this->assertContains('Missing Controller', $result);
        $this->assertContains('<em>PostsController</em>', $result);
    }

    /**
     * test missingController method
     *
     * @return void
     */
    public function testMissingControllerLowerCase()
    {
        $exception = new MissingControllerException([
            'class' => 'posts',
            'prefix' => '',
            'plugin' => '',
        ]);
        $ExceptionRenderer = new MyCustomExceptionRenderer($exception);

        $result = (string)$ExceptionRenderer->render()->getBody();

        $this->assertEquals(
            'missingController',
            $ExceptionRenderer->__debugInfo()['template']
        );
        $this->assertContains('Missing Controller', $result);
        $this->assertContains('<em>PostsController</em>', $result);
    }

    /**
     * Returns an array of tests to run for the various Cake Exception classes.
     *
     * @return array
     */
    public static function exceptionProvider()
    {
        return [
            [
                new MissingActionException([
                    'controller' => 'postsController',
                    'action' => 'index',
                    'prefix' => '',
                    'plugin' => '',
                ]),
                [
                    '/Missing Method in PostsController/',
                    '/<em>PostsController::index\(\)<\/em>/',
                ],
                404,
            ],
            [
                new MissingActionException([
                    'controller' => 'PostsController',
                    'action' => 'index',
                    'prefix' => '',
                    'plugin' => '',
                ]),
                [
                    '/Missing Method in PostsController/',
                    '/<em>PostsController::index\(\)<\/em>/',
                ],
                404,
            ],
            [
                new MissingTemplateException(['file' => '/posts/about.ctp']),
                [
                    "/posts\/about.ctp/",
                ],
                500,
            ],
            [
                new MissingLayoutException(['file' => 'layouts/my_layout.ctp']),
                [
                    '/Missing Layout/',
                    "/layouts\/my_layout.ctp/",
                ],
                500,
            ],
            [
                new MissingHelperException(['class' => 'MyCustomHelper']),
                [
                    '/Missing Helper/',
                    '/<em>MyCustomHelper<\/em> could not be found./',
                    '/Create the class <em>MyCustomHelper<\/em> below in file:/',
                    '/(\/|\\\)MyCustomHelper.php/',
                ],
                500,
            ],
            [
                new MissingBehaviorException(['class' => 'MyCustomBehavior']),
                [
                    '/Missing Behavior/',
                    '/Create the class <em>MyCustomBehavior<\/em> below in file:/',
                    '/(\/|\\\)MyCustomBehavior.php/',
                ],
                500,
            ],
            [
                new MissingComponentException(['class' => 'SideboxComponent']),
                [
                    '/Missing Component/',
                    '/Create the class <em>SideboxComponent<\/em> below in file:/',
                    '/(\/|\\\)SideboxComponent.php/',
                ],
                500,
            ],
            [
                new MissingDatasourceConfigException(['name' => 'MyDatasourceConfig']),
                [
                    '/Missing Datasource Configuration/',
                    '/<em>MyDatasourceConfig<\/em> was not found/',
                ],
                500,
            ],
            [
                new MissingDatasourceException(['class' => 'MyDatasource', 'plugin' => 'MyPlugin']),
                [
                    '/Missing Datasource/',
                    '/<em>MyPlugin.MyDatasource<\/em> could not be found./',
                ],
                500,
            ],
            [
                new MissingMailerActionException([
                    'mailer' => 'UserMailer',
                    'action' => 'welcome',
                    'prefix' => '',
                    'plugin' => '',
                ]),
                [
                    '/Missing Method in UserMailer/',
                    '/<em>UserMailer::welcome\(\)<\/em>/',
                ],
                404,
            ],
            [
                new Exception('boom'),
                [
                    '/Internal Error/',
                ],
                500,
            ],
            [
                new RuntimeException('another boom'),
                [
                    '/Internal Error/',
                ],
                500,
            ],
            [
                new CakeException('base class'),
                ['/Internal Error/'],
<<<<<<< HEAD
                500,
=======
                500
            ],
            [
                new HttpException('Network Authentication Required', 511),
                ['/Network Authentication Required/'],
                511
>>>>>>> 6d4e2152
            ],
        ];
    }

    /**
     * Test the various Cake Exception sub classes
     *
     * @dataProvider exceptionProvider
     * @return void
     */
    public function testCakeExceptionHandling($exception, $patterns, $code)
    {
        $exceptionRenderer = new ExceptionRenderer($exception);
        $response = $exceptionRenderer->render();

        $this->assertEquals($code, $response->getStatusCode());
        $body = (string)$response->getBody();
        foreach ($patterns as $pattern) {
            $this->assertRegExp($pattern, $body);
        }
    }

    /**
     * Test that class names not ending in Exception are not mangled.
     *
     * @return void
     */
    public function testExceptionNameMangling()
    {
        $exceptionRenderer = new MyCustomExceptionRenderer(new MissingWidgetThing());

        $result = (string)$exceptionRenderer->render()->getBody();
        $this->assertContains('widget thing is missing', $result);

        // Custom method should be called even when debug is off.
        Configure::write('debug', false);
        $exceptionRenderer = new MyCustomExceptionRenderer(new MissingWidgetThing());

        $result = (string)$exceptionRenderer->render()->getBody();
        $this->assertContains('widget thing is missing', $result);
    }

    /**
     * Test exceptions being raised when helpers are missing.
     *
     * @return void
     */
    public function testMissingRenderSafe()
    {
        $exception = new MissingHelperException(['class' => 'Fail']);
        $ExceptionRenderer = new MyCustomExceptionRenderer($exception);

        $controller = $this->getMockBuilder('Cake\Controller\Controller')
            ->setMethods(['render'])
            ->getMock();
        $controller->viewBuilder()->setHelpers(['Fail', 'Boom']);
        $controller->request = new ServerRequest();
        $controller->expects($this->at(0))
            ->method('render')
            ->with('missingHelper')
            ->will($this->throwException($exception));

        $ExceptionRenderer->setController($controller);

        $response = $ExceptionRenderer->render();
        $helpers = $controller->viewBuilder()->getHelpers();
        sort($helpers);
        $this->assertEquals(['Form', 'Html'], $helpers);
        $this->assertContains('Helper class Fail', (string)$response->getBody());
    }

    /**
     * Test that exceptions in beforeRender() are handled by outputMessageSafe
     *
     * @return void
     */
    public function testRenderExceptionInBeforeRender()
    {
        $exception = new NotFoundException('Not there, sorry');
        $ExceptionRenderer = new MyCustomExceptionRenderer($exception);

        $controller = $this->getMockBuilder('Cake\Controller\Controller')
            ->setMethods(['beforeRender'])
            ->getMock();
        $controller->request = new ServerRequest();
        $controller->expects($this->any())
            ->method('beforeRender')
            ->will($this->throwException($exception));

        $ExceptionRenderer->setController($controller);

        $response = $ExceptionRenderer->render();
        $this->assertContains('Not there, sorry', (string)$response->getBody());
    }

    /**
     * Test that missing layoutPath don't cause other fatal errors.
     *
     * @return void
     */
    public function testMissingLayoutPathRenderSafe()
    {
        $this->called = false;
        $exception = new NotFoundException();
        $ExceptionRenderer = new MyCustomExceptionRenderer($exception);

        $controller = new Controller();
        $controller->viewBuilder()->setHelpers(['Fail', 'Boom']);
        $controller->getEventManager()->on(
            'Controller.beforeRender',
            function (EventInterface $event) {
                $this->called = true;
                $event->getSubject()->viewBuilder()->setLayoutPath('boom');
            }
        );
        $controller->setRequest(new ServerRequest());
        $ExceptionRenderer->setController($controller);

        $response = $ExceptionRenderer->render();
        $this->assertEquals('text/html', $response->getType());
        $this->assertContains('Not Found', (string)$response->getBody());
        $this->assertTrue($this->called, 'Listener added was not triggered.');
        $this->assertEquals('', $controller->viewBuilder()->getLayoutPath());
        $this->assertEquals('Error', $controller->viewBuilder()->getTemplatePath());
    }

    /**
     * Test that missing plugin disables Controller::$plugin if the two are the same plugin.
     *
     * @return void
     */
    public function testMissingPluginRenderSafe()
    {
        $exception = new NotFoundException();
        $ExceptionRenderer = new MyCustomExceptionRenderer($exception);

        $controller = $this->getMockBuilder('Cake\Controller\Controller')
            ->setMethods(['render'])
            ->getMock();
        $controller->setPlugin('TestPlugin');
        $controller->request = $this->getMockBuilder('Cake\Http\ServerRequest')->getMock();

        $exception = new MissingPluginException(['plugin' => 'TestPlugin']);
        $controller->expects($this->once())
            ->method('render')
            ->with('error400')
            ->will($this->throwException($exception));

        $ExceptionRenderer->setController($controller);

        $response = $ExceptionRenderer->render();
        $body = (string)$response->getBody();
        $this->assertNotContains('test plugin error500', $body);
        $this->assertContains('Not Found', $body);
    }

    /**
     * Test that missing plugin doesn't disable Controller::$plugin if the two aren't the same plugin.
     *
     * @return void
     */
    public function testMissingPluginRenderSafeWithPlugin()
    {
        $this->loadPlugins(['TestPlugin']);
        $exception = new NotFoundException();
        $ExceptionRenderer = new MyCustomExceptionRenderer($exception);

        $controller = $this->getMockBuilder('Cake\Controller\Controller')
            ->setMethods(['render'])
            ->getMock();
        $controller->setPlugin('TestPlugin');
        $controller->request = $this->getMockBuilder('Cake\Http\ServerRequest')->getMock();

        $exception = new MissingPluginException(['plugin' => 'TestPluginTwo']);
        $controller->expects($this->once())
            ->method('render')
            ->with('error400')
            ->will($this->throwException($exception));

        $ExceptionRenderer->setController($controller);

        $response = $ExceptionRenderer->render();
        $body = (string)$response->getBody();
        $this->assertContains('test plugin error500', $body);
        $this->assertContains('Not Found', $body);
        Plugin::unload();
    }

    /**
     * Test that exceptions can be rendered when a request hasn't been registered
     * with Router
     *
     * @return void
     */
    public function testRenderWithNoRequest()
    {
        Router::reload();
        $this->assertNull(Router::getRequest(false));

        $exception = new Exception('Terrible');
        $ExceptionRenderer = new ExceptionRenderer($exception);
        $result = $ExceptionRenderer->render();

        $this->assertContains('Internal Error', (string)$result->getBody());
        $this->assertEquals(500, $result->getStatusCode());
    }

    /**
     * Test that rendering exceptions triggers shutdown events.
     *
     * @return void
     */
    public function testRenderShutdownEvents()
    {
        $fired = [];
        $listener = function (EventInterface $event) use (&$fired) {
            $fired[] = $event->getName();
        };
        $events = EventManager::instance();
        $events->on('Controller.shutdown', $listener);

        $exception = new Exception('Terrible');
        $renderer = new ExceptionRenderer($exception);
        $renderer->render();

        $expected = ['Controller.shutdown'];
        $this->assertEquals($expected, $fired);
    }

    /**
     * test that subclass methods fire shutdown events.
     *
     * @return void
     */
    public function testSubclassTriggerShutdownEvents()
    {
        $fired = [];
        $listener = function (EventInterface $event) use (&$fired) {
            $fired[] = $event->getName();
        };
        $events = EventManager::instance();
        $events->on('Controller.shutdown', $listener);

        $exception = new MissingWidgetThingException('Widget not found');
        $renderer = new MyCustomExceptionRenderer($exception);
        $renderer->render();

        $expected = ['Controller.shutdown'];
        $this->assertEquals($expected, $fired);
    }

    /**
     * Tests the output of rendering a PDOException
     *
     * @return void
     */
    public function testPDOException()
    {
        $exception = new \PDOException('There was an error in the SQL query');
        $exception->queryString = 'SELECT * from poo_query < 5 and :seven';
        $exception->params = ['seven' => 7];
        $ExceptionRenderer = new ExceptionRenderer($exception);
        $response = $ExceptionRenderer->render();

        $this->assertEquals(500, $response->getStatusCode());
        $result = (string)$response->getBody();
        $this->assertContains('Database Error', $result);
        $this->assertContains('There was an error in the SQL query', $result);
        $this->assertContains(h('SELECT * from poo_query < 5 and :seven'), $result);
        $this->assertContains("'seven' => (int) 7", $result);
    }
}<|MERGE_RESOLUTION|>--- conflicted
+++ resolved
@@ -694,16 +694,12 @@
             [
                 new CakeException('base class'),
                 ['/Internal Error/'],
-<<<<<<< HEAD
                 500,
-=======
-                500
             ],
             [
                 new HttpException('Network Authentication Required', 511),
                 ['/Network Authentication Required/'],
-                511
->>>>>>> 6d4e2152
+                511,
             ],
         ];
     }
