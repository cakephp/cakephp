--- conflicted
+++ resolved
@@ -692,12 +692,8 @@
         $controller = $this->getMockBuilder('Cake\Controller\Controller')
             ->setMethods(['render'])
             ->getMock();
-<<<<<<< HEAD
         $controller->viewBuilder()->setHelpers(['Fail', 'Boom']);
-=======
-        $controller->helpers = ['Fail', 'Boom'];
->>>>>>> 565e040b
-        $controller->request = new ServerRequest();
+        $controller->setRequest(new ServerRequest());
         $controller->expects($this->at(0))
             ->method('render')
             ->with('missingHelper')
@@ -758,7 +754,6 @@
             }
         );
         $controller->setRequest(new ServerRequest());
-<<<<<<< HEAD
         $ExceptionRenderer->setController($controller);
 
         $response = $ExceptionRenderer->render();
@@ -768,8 +763,6 @@
         $this->assertSame('', $controller->viewBuilder()->getLayoutPath());
         $this->assertSame('Error', $controller->viewBuilder()->getTemplatePath());
     }
-=======
->>>>>>> 565e040b
 
     /**
      * Test that missing layout don't cause other fatal errors.
