<?php
declare(strict_types=1);

/**
 * CakePHP(tm) : Rapid Development Framework (https://cakephp.org)
 * Copyright (c) Cake Software Foundation, Inc. (https://cakefoundation.org)
 *
 * Licensed under The MIT License
 * For full copyright and license information, please see the LICENSE.txt
 * Redistributions of files must retain the above copyright notice
 *
 * @copyright     Copyright (c) Cake Software Foundation, Inc. (https://cakefoundation.org)
 * @link          https://cakephp.org CakePHP(tm) Project
 * @since         1.2.0
 * @license       https://opensource.org/licenses/mit-license.php MIT License
 */
namespace Cake\Test\TestCase\Error;

use Cake\Core\Configure;
use Cake\Datasource\Exception\RecordNotFoundException;
use Cake\Error\ErrorHandler;
use Cake\Error\ErrorLoggerInterface;
use Cake\Http\Exception\ForbiddenException;
use Cake\Http\Exception\MissingControllerException;
use Cake\Http\Exception\NotFoundException;
use Cake\Http\ServerRequest;
use Cake\Log\Log;
use Cake\Routing\Router;
use Cake\TestSuite\TestCase;
use Exception;
use RuntimeException;
use stdClass;
use TestApp\Error\TestErrorHandler;

/**
 * ErrorHandlerTest class
 */
class ErrorHandlerTest extends TestCase
{
    /**
     * @var \Cake\Log\Engine\ArrayLog
     */
    protected $logger;

    /**
     * error level property
     */
    private static $errorLevel;

    /**
     * setup create a request object to get out of router later.
     */
    public function setUp(): void
    {
        parent::setUp();
        Router::reload();

        $request = new ServerRequest([
            'base' => '',
            'environment' => [
                'HTTP_REFERER' => '/referer',
            ],
        ]);

        Router::setRequest($request);
        Configure::write('debug', true);

        Log::reset();
        Log::setConfig('error_test', ['className' => 'Array']);
        $this->logger = Log::engine('error_test');
    }

    /**
     * tearDown
     */
    public function tearDown(): void
    {
        parent::tearDown();
        Log::reset();
        $this->clearPlugins();
        error_reporting(self::$errorLevel);
    }

    /**
     * setUpBeforeClass
     */
    public static function setUpBeforeClass(): void
    {
        parent::setUpBeforeClass();
        self::$errorLevel = error_reporting();
    }

    /**
     * Test an invalid rendering class.
     */
    public function testInvalidRenderer(): void
    {
        $this->expectException(RuntimeException::class);
        $this->expectExceptionMessage('The \'TotallyInvalid\' renderer class could not be found');

        $errorHandler = new ErrorHandler(['exceptionRenderer' => 'TotallyInvalid']);
        $errorHandler->getRenderer(new Exception('Something bad'));
    }

    /**
     * test error handling when debug is on, an error should be printed from Debugger.
     *
     * @runInSeparateProcess
     * @preserveGlobalState disabled
     */
    public function testHandleErrorDebugOn(): void
    {
        Configure::write('debug', true);
        $errorHandler = new ErrorHandler();

        $result = '';
        $this->deprecated(function () use ($errorHandler, &$result) {
            $errorHandler->register();

            ob_start();
            $wrong = $wrong + 1;
            $result = ob_get_clean();
        });

        $this->assertMatchesRegularExpression('/<div class="cake-error">/', $result);
        if (version_compare(PHP_VERSION, '8.0.0-dev', '<')) {
            $this->assertMatchesRegularExpression('/<b>Notice<\/b>/', $result);
            $this->assertMatchesRegularExpression('/variable:\s+wrong/', $result);
        } else {
            $this->assertMatchesRegularExpression('/<b>Warning<\/b>/', $result);
            $this->assertMatchesRegularExpression('/variable \$wrong/', $result);
        }
        $this->assertStringContainsString(
            'ErrorHandlerTest.php, line ' . (__LINE__ - 13),
            $result,
            'Should contain file and line reference'
        );
    }

    /**
     * test error handling with the _trace_offset context variable
     */
    public function testHandleErrorTraceOffset(): void
    {
        set_error_handler(function ($code, $message, $file, $line, $context = null): void {
            $errorHandler = new ErrorHandler();
            $context['_trace_frame_offset'] = 3;
            $errorHandler->handleError($code, $message, $file, $line, $context);
        });

        ob_start();
        $wrong = $wrong + 1;
        $result = ob_get_clean();

        restore_error_handler();

        $this->assertStringNotContainsString(
            'ErrorHandlerTest.php, line ' . (__LINE__ - 4),
            $result,
            'Should not contain file and line reference'
        );
        $this->assertStringNotContainsString('_trace_frame_offset', $result);
    }

    /**
     * provides errors for mapping tests.
     *
     * @return array
     */
    public static function errorProvider(): array
    {
        return [
            [E_USER_NOTICE, 'Notice'],
            [E_USER_WARNING, 'Warning'],
        ];
    }

    /**
     * test error mappings
     *
     * @runInSeparateProcess
     * @preserveGlobalState disabled
     * @dataProvider errorProvider
     */
    public function testErrorMapping(int $error, string $expected): void
    {
        $errorHandler = new ErrorHandler();
        $this->deprecated(function () use ($errorHandler, $error, $expected) {
            $errorHandler->register();

            ob_start();
            trigger_error('Test error', $error);

            $this->assertStringContainsString('<b>' . $expected . '</b>', ob_get_clean());
        });
    }

    /**
<<<<<<< HEAD
=======
     * test error prepended by @
     *
     * @runInSeparateProcess
     * @preserveGlobalState disabled
     */
    public function testErrorSuppressed(): void
    {
        $errorHandler = new ErrorHandler();
        $this->deprecated(function () use ($errorHandler) {
            $errorHandler->register();

            ob_start();
            // phpcs:disable
            @include 'invalid.file';
            // phpcs:enable
            $this->assertEmpty(ob_get_clean());
        });
    }

    /**
>>>>>>> d24a075d
     * Test that errors go into Cake Log when debug = 0.
     *
     * @runInSeparateProcess
     * @preserveGlobalState disabled
     */
    public function testHandleErrorDebugOff(): void
    {
        Configure::write('debug', false);
        $errorHandler = new ErrorHandler();
        $this->deprecated(function () use ($errorHandler) {
            $errorHandler->register();
            $out = $out + 1;
        });

        $messages = $this->logger->read();
        $this->assertMatchesRegularExpression('/^(notice|debug|warning)/', $messages[0]);

<<<<<<< HEAD
        $this->assertStringContainsString(
            'Warning (2): Undefined variable $out in [' . __FILE__ . ', line ' . (__LINE__ - 6) . ']',
            $messages[0]
        );
=======
        if (version_compare(PHP_VERSION, '8.0.0-dev', '<')) {
            $this->assertStringContainsString(
                'Notice (8): Undefined variable: out in [' . __FILE__ . ', line ' . (__LINE__ - 8) . ']',
                $messages[0]
            );
        } else {
            $this->assertStringContainsString(
                'Warning (2): Undefined variable $out in [' . __FILE__ . ', line ' . (__LINE__ - 13) . ']',
                $messages[0]
            );
        }
>>>>>>> d24a075d
    }

    /**
     * Test that errors going into Cake Log include traces.
     *
     * @runInSeparateProcess
     * @preserveGlobalState disabled
     */
    public function testHandleErrorLoggingTrace(): void
    {
        Configure::write('debug', false);
        $errorHandler = new ErrorHandler(['trace' => true]);
        $this->deprecated(function () use ($errorHandler) {
            $errorHandler->register();
            $out = $out + 1;
        });

        $messages = $this->logger->read();
        $this->assertMatchesRegularExpression('/^(notice|debug|warning)/', $messages[0]);
<<<<<<< HEAD
        $this->assertStringContainsString(
            'Warning (2): Undefined variable $out in [' . __FILE__ . ', line ' . (__LINE__ - 5) . ']',
            $messages[0]
        );
=======
        $this->assertMatchesRegularExpression('/Undefined variable\:? \$?out in/', $messages[0]);
        $this->assertStringContainsString('[' . __FILE__ . ', line ' . (__LINE__ - 6) . ']', $messages[0]);
>>>>>>> d24a075d
        $this->assertStringContainsString('Trace:', $messages[0]);
        $this->assertStringContainsString(__NAMESPACE__ . '\ErrorHandlerTest::testHandleErrorLoggingTrace()', $messages[0]);
        $this->assertStringContainsString('Request URL:', $messages[0]);
        $this->assertStringContainsString('Referer URL:', $messages[0]);
    }

    /**
     * test handleException generating a page.
     */
    public function testHandleException(): void
    {
        $error = new NotFoundException('Kaboom!');
        $errorHandler = new TestErrorHandler();

        $errorHandler->handleException($error);
        $this->assertStringContainsString('Kaboom!', (string)$errorHandler->response->getBody(), 'message missing.');
    }

    /**
     * test handleException generating log.
     */
    public function testHandleExceptionLog(): void
    {
        $errorHandler = new TestErrorHandler([
            'log' => true,
            'trace' => true,
        ]);

        $error = new NotFoundException('Kaboom!');
        $errorHandler->handleException($error);
        $this->assertStringContainsString('Kaboom!', (string)$errorHandler->response->getBody(), 'message missing.');

        $messages = $this->logger->read();
        $this->assertMatchesRegularExpression('/^error/', $messages[0]);
        $this->assertStringContainsString('[Cake\Http\Exception\NotFoundException] Kaboom!', $messages[0]);
        $this->assertStringContainsString(
            str_replace('/', DS, 'vendor/phpunit/phpunit/src/Framework/TestCase.php'),
            $messages[0]
        );

        $errorHandler = new TestErrorHandler([
            'log' => true,
            'trace' => false,
        ]);
        $errorHandler->handleException($error);

        $messages = $this->logger->read();
        $this->assertMatchesRegularExpression('/^error/', $messages[1]);
        $this->assertStringContainsString('[Cake\Http\Exception\NotFoundException] Kaboom!', $messages[1]);
        $this->assertStringNotContainsString(
            str_replace('/', DS, 'vendor/phpunit/phpunit/src/Framework/TestCase.php'),
            $messages[1]
        );
    }

    /**
     * test logging attributes with/without debug
     */
    public function testHandleExceptionLogAttributes(): void
    {
        $errorHandler = new TestErrorHandler([
            'log' => true,
            'trace' => true,
        ]);

        $error = new MissingControllerException(['class' => 'Derp']);
        $errorHandler->handleException($error);

        Configure::write('debug', false);
        $errorHandler->handleException($error);

        $messages = $this->logger->read();
        $this->assertMatchesRegularExpression('/^error/', $messages[0]);
        $this->assertStringContainsString(
            '[Cake\Http\Exception\MissingControllerException] Controller class Derp could not be found.',
            $messages[0]
        );
        $this->assertStringContainsString('Exception Attributes:', $messages[0]);
        $this->assertStringContainsString('Request URL:', $messages[0]);
        $this->assertStringContainsString('Referer URL:', $messages[0]);

        $this->assertStringContainsString(
            '[Cake\Http\Exception\MissingControllerException] Controller class Derp could not be found.',
            $messages[1]
        );
        $this->assertStringNotContainsString('Exception Attributes:', $messages[1]);
    }

    /**
     * test logging attributes with previous exception
     */
    public function testHandleExceptionLogPrevious(): void
    {
        $errorHandler = new TestErrorHandler([
            'log' => true,
            'trace' => true,
        ]);

        $previous = new RecordNotFoundException('Previous logged');
        $error = new NotFoundException('Kaboom!', null, $previous);
        $errorHandler->handleException($error);

        $messages = $this->logger->read();
        $this->assertStringContainsString('[Cake\Http\Exception\NotFoundException] Kaboom!', $messages[0]);
        $this->assertStringContainsString(
            'Caused by: [Cake\Datasource\Exception\RecordNotFoundException] Previous logged',
            $messages[0]
        );
        $this->assertStringContainsString(
            str_replace('/', DS, 'vendor/phpunit/phpunit/src/Framework/TestCase.php'),
            $messages[0]
        );
    }

    /**
     * test handleException generating log.
     */
    public function testHandleExceptionLogSkipping(): void
    {
        $notFound = new NotFoundException('Kaboom!');
        $forbidden = new ForbiddenException('Fooled you!');
        $errorHandler = new TestErrorHandler([
            'log' => true,
            'skipLog' => ['Cake\Http\Exception\NotFoundException'],
        ]);

        $errorHandler->handleException($notFound);
        $this->assertStringContainsString('Kaboom!', (string)$errorHandler->response->getBody(), 'message missing.');

        $errorHandler->handleException($forbidden);
        $this->assertStringContainsString('Fooled you!', (string)$errorHandler->response->getBody(), 'message missing.');

        $messages = $this->logger->read();
        $this->assertCount(1, $messages);
        $this->assertMatchesRegularExpression('/^error/', $messages[0]);
        $this->assertStringContainsString(
            '[Cake\Http\Exception\ForbiddenException] Fooled you!',
            $messages[0]
        );
    }

    /**
     * tests it is possible to load a plugin exception renderer
     */
    public function testLoadPluginHandler(): void
    {
        $this->loadPlugins(['TestPlugin']);
        $errorHandler = new TestErrorHandler([
            'exceptionRenderer' => 'TestPlugin.TestPluginExceptionRenderer',
        ]);

        $error = new NotFoundException('Kaboom!');
        $errorHandler->handleException($error);

        $result = $errorHandler->response;
        $this->assertSame('Rendered by test plugin', (string)$result);
    }

    /**
     * test handleFatalError generating a page.
     *
     * These tests start two buffers as handleFatalError blows the outer one up.
     */
    public function testHandleFatalErrorPage(): void
    {
        $line = __LINE__;
        $errorHandler = new TestErrorHandler();
        Configure::write('debug', true);

        $errorHandler->handleFatalError(E_ERROR, 'Something wrong', __FILE__, $line);
        $result = (string)$errorHandler->response->getBody();
        $this->assertStringContainsString('Something wrong', $result, 'message missing.');
        $this->assertStringContainsString(__FILE__, $result, 'filename missing.');
        $this->assertStringContainsString((string)$line, $result, 'line missing.');

        Configure::write('debug', false);
        $errorHandler->handleFatalError(E_ERROR, 'Something wrong', __FILE__, $line);
        $result = (string)$errorHandler->response->getBody();
        $this->assertStringNotContainsString('Something wrong', $result, 'message must not appear.');
        $this->assertStringNotContainsString(__FILE__, $result, 'filename must not appear.');
        $this->assertStringContainsString('An Internal Error Has Occurred.', $result);
    }

    /**
     * test handleFatalError generating log.
     */
    public function testHandleFatalErrorLog(): void
    {
        $errorHandler = new TestErrorHandler(['log' => true]);
        $errorHandler->handleFatalError(E_ERROR, 'Something wrong', __FILE__, __LINE__);

        $messages = $this->logger->read();
        $this->assertCount(2, $messages);
        $this->assertStringContainsString(__FILE__ . ', line ' . (__LINE__ - 4), $messages[0]);
        $this->assertStringContainsString('Fatal Error (1)', $messages[0]);
        $this->assertStringContainsString('Something wrong', $messages[0]);
        $this->assertStringContainsString('[Cake\Error\FatalErrorException] Something wrong', $messages[1]);
    }

    /**
     * Data provider for memory limit changing.
     *
     * @return array
     */
    public function memoryLimitProvider(): array
    {
        return [
            // start, adjust, expected
            ['256M', 4, '262148K'],
            ['262144K', 4, '262148K'],
            ['1G', 128, '1048704K'],
        ];
    }

    /**
     * Test increasing the memory limit.
     *
     * @dataProvider memoryLimitProvider
     */
    public function testIncreaseMemoryLimit(string $start, int $adjust, string $expected): void
    {
        $initial = ini_get('memory_limit');
        $this->skipIf(strlen($initial) === 0, 'Cannot read memory limit, and cannot test increasing it.');

        // phpunit.xml often has -1 as memory limit
        ini_set('memory_limit', $start);

        $errorHandler = new TestErrorHandler();
        $errorHandler->increaseMemoryLimit($adjust);
        $new = ini_get('memory_limit');
        $this->assertEquals($expected, $new, 'memory limit did not get increased.');

        ini_set('memory_limit', $initial);
    }

    /**
     * Test getting a logger
     */
    public function testGetLogger(): void
    {
        $errorHandler = new TestErrorHandler(['key' => 'value', 'log' => true]);
        $logger = $errorHandler->getLogger();

        $this->assertInstanceOf(ErrorLoggerInterface::class, $logger);
        $this->assertSame('value', $logger->getConfig('key'), 'config should be forwarded.');
        $this->assertSame($logger, $errorHandler->getLogger());
    }

    /**
     * Test getting a logger
     */
    public function testGetLoggerInvalid(): void
    {
        $errorHandler = new TestErrorHandler(['errorLogger' => stdClass::class]);
        $this->expectException(RuntimeException::class);
        $this->expectExceptionMessage('Cannot create logger');
        $errorHandler->getLogger();
    }
}<|MERGE_RESOLUTION|>--- conflicted
+++ resolved
@@ -196,29 +196,6 @@
     }
 
     /**
-<<<<<<< HEAD
-=======
-     * test error prepended by @
-     *
-     * @runInSeparateProcess
-     * @preserveGlobalState disabled
-     */
-    public function testErrorSuppressed(): void
-    {
-        $errorHandler = new ErrorHandler();
-        $this->deprecated(function () use ($errorHandler) {
-            $errorHandler->register();
-
-            ob_start();
-            // phpcs:disable
-            @include 'invalid.file';
-            // phpcs:enable
-            $this->assertEmpty(ob_get_clean());
-        });
-    }
-
-    /**
->>>>>>> d24a075d
      * Test that errors go into Cake Log when debug = 0.
      *
      * @runInSeparateProcess
@@ -236,24 +213,10 @@
         $messages = $this->logger->read();
         $this->assertMatchesRegularExpression('/^(notice|debug|warning)/', $messages[0]);
 
-<<<<<<< HEAD
         $this->assertStringContainsString(
             'Warning (2): Undefined variable $out in [' . __FILE__ . ', line ' . (__LINE__ - 6) . ']',
             $messages[0]
         );
-=======
-        if (version_compare(PHP_VERSION, '8.0.0-dev', '<')) {
-            $this->assertStringContainsString(
-                'Notice (8): Undefined variable: out in [' . __FILE__ . ', line ' . (__LINE__ - 8) . ']',
-                $messages[0]
-            );
-        } else {
-            $this->assertStringContainsString(
-                'Warning (2): Undefined variable $out in [' . __FILE__ . ', line ' . (__LINE__ - 13) . ']',
-                $messages[0]
-            );
-        }
->>>>>>> d24a075d
     }
 
     /**
@@ -273,15 +236,10 @@
 
         $messages = $this->logger->read();
         $this->assertMatchesRegularExpression('/^(notice|debug|warning)/', $messages[0]);
-<<<<<<< HEAD
         $this->assertStringContainsString(
             'Warning (2): Undefined variable $out in [' . __FILE__ . ', line ' . (__LINE__ - 5) . ']',
             $messages[0]
         );
-=======
-        $this->assertMatchesRegularExpression('/Undefined variable\:? \$?out in/', $messages[0]);
-        $this->assertStringContainsString('[' . __FILE__ . ', line ' . (__LINE__ - 6) . ']', $messages[0]);
->>>>>>> d24a075d
         $this->assertStringContainsString('Trace:', $messages[0]);
         $this->assertStringContainsString(__NAMESPACE__ . '\ErrorHandlerTest::testHandleErrorLoggingTrace()', $messages[0]);
         $this->assertStringContainsString('Request URL:', $messages[0]);
