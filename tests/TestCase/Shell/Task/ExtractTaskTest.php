--- conflicted
+++ resolved
@@ -366,7 +366,6 @@
     }
 
     /**
-<<<<<<< HEAD
      * Test when marker-error option is set
      * When marker-error is unset, it's already test
      * with other functions like testExecute that not detects error because err never called
@@ -394,7 +393,9 @@
     public function echoTest($val = '', $nbLines = 1)
     {
         echo $val . str_repeat(PHP_EOL, $nbLines);
-=======
+    }
+
+    /**
      * test relative-paths option
      *
      * @return void
@@ -417,6 +418,5 @@
 
         $expected = '#: ./tests/test_app/TestApp/Template/Pages/extract.ctp:';
         $this->assertContains($expected, $result);
->>>>>>> 63c65c26
     }
 }