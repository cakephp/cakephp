--- conflicted
+++ resolved
@@ -619,7 +619,6 @@
     }
 
     /**
-<<<<<<< HEAD
      * Test addSubcommand inherits options as no
      * parser is created.
      *
@@ -644,8 +643,6 @@
     }
 
     /**
-=======
->>>>>>> a188369b
      * test addSubcommand with an object.
      *
      * @return void
