<?php
declare(strict_types=1);

/**
 * CakePHP(tm) : Rapid Development Framework (http://cakephp.org)
 * Copyright (c) Cake Software Foundation, Inc. (http://cakefoundation.org)
 *
 * Licensed under The MIT License
 * For full copyright and license information, please see the LICENSE.txt
 * Redistributions of files must retain the above copyright notice.
 *
 * @copyright     Copyright (c) Cake Software Foundation, Inc. (http://cakefoundation.org)
 * @link          http://cakephp.org CakePHP(tm) Project
 * @since         3.5.0
 * @license       http://www.opensource.org/licenses/mit-license.php MIT License
 */
namespace Cake\Test\TestCase\Console;

use Cake\Command\Command;
use Cake\Console\CommandCollection;
use Cake\Console\CommandFactoryInterface;
use Cake\Console\CommandRunner;
use Cake\Console\ConsoleIo;
use Cake\Core\Configure;
use Cake\Core\ConsoleApplicationInterface;
use Cake\Event\EventManager;
use Cake\Http\BaseApplication;
use Cake\Routing\Router;
use Cake\TestSuite\Stub\ConsoleOutput;
use Cake\TestSuite\TestCase;
use InvalidArgumentException;
use TestApp\Command\AbortCommand;
use TestApp\Command\DemoCommand;
use TestApp\Command\DependencyCommand;
use TestApp\Command\SampleCommand;

/**
 * Test case for the CommandCollection
 */
class CommandRunnerTest extends TestCase
{
    /**
     * @var string
     */
    protected $config;

    /**
     * Tracking property for event triggering
     *
     * @var bool
     */
    protected $eventTriggered = false;

    /**
     * setup
     */
    public function setUp(): void
    {
        parent::setUp();
        Configure::write('App.namespace', 'TestApp');
        $this->config = dirname(dirname(__DIR__));
    }

    /**
     * test event manager proxies to the application.
     */
    public function testEventManagerProxies(): void
    {
        $app = $this->getMockForAbstractClass(
            BaseApplication::class,
            [$this->config]
        );

        $runner = new CommandRunner($app);
        $this->assertSame($app->getEventManager(), $runner->getEventManager());
    }

    /**
     * test event manager cannot be set on applications without events.
     */
    public function testGetEventManagerNonEventedApplication(): void
    {
        $app = $this->createMock(ConsoleApplicationInterface::class);

        $runner = new CommandRunner($app);
        $this->assertSame(EventManager::instance(), $runner->getEventManager());
    }

    /**
     * test event manager cannot be set on applications without events.
     */
    public function testSetEventManagerNonEventedApplication(): void
    {
        $this->expectException(InvalidArgumentException::class);
        $app = $this->createMock(ConsoleApplicationInterface::class);

        $events = new EventManager();
        $runner = new CommandRunner($app);
        $runner->setEventManager($events);
    }

    /**
     * Test that running with empty argv fails
     */
    public function testRunMissingRootCommand(): void
    {
        $this->expectException(\RuntimeException::class);
        $this->expectExceptionMessage('Cannot run any commands. No arguments received.');
        $app = $this->getMockBuilder(BaseApplication::class)
            ->onlyMethods(['middleware', 'bootstrap', 'routes'])
            ->setConstructorArgs([$this->config])
            ->getMock();

        $runner = new CommandRunner($app);
        $runner->run([]);
    }

    /**
     * Test that running an unknown command raises an error.
     */
    public function testRunInvalidCommand(): void
    {
        $app = $this->getMockBuilder(BaseApplication::class)
            ->onlyMethods(['middleware', 'bootstrap', 'routes'])
            ->setConstructorArgs([$this->config])
            ->getMock();

        $output = new ConsoleOutput();
        $runner = new CommandRunner($app);
        $runner->run(['cake', 'nope', 'nope', 'nope'], $this->getMockIo($output));

        $messages = implode("\n", $output->messages());
        $this->assertStringContainsString(
            'Unknown command `cake nope`. Run `cake --help` to get the list of commands.',
            $messages
        );
    }

    /**
     * Test that running an unknown command gives suggestions.
     */
    public function testRunInvalidCommandSuggestion(): void
    {
        $app = $this->getMockBuilder(BaseApplication::class)
            ->onlyMethods(['middleware', 'bootstrap', 'routes'])
            ->setConstructorArgs([$this->config])
            ->getMock();

        $output = new ConsoleOutput();
        $runner = new CommandRunner($app);
        $runner->run(['cake', 'cache'], $this->getMockIo($output));

        $messages = implode("\n", $output->messages());
        $this->assertStringContainsString(
            "Did you mean: `cache clear`?\n" .
            "\n" .
            "Other valid choices:\n" .
            "\n" .
            '- help',
            $messages
        );
    }

    /**
     * Test using `cake --help` invokes the help command
     */
    public function testRunHelpLongOption(): void
    {
        $app = $this->getMockBuilder(BaseApplication::class)
            ->onlyMethods(['middleware', 'bootstrap', 'routes'])
            ->setConstructorArgs([$this->config])
            ->getMock();

        $output = new ConsoleOutput();
        $runner = new CommandRunner($app, 'cake');
        $result = $runner->run(['cake', '--help'], $this->getMockIo($output));
        $this->assertSame(0, $result);
        $messages = implode("\n", $output->messages());
        $this->assertStringContainsString('Current Paths', $messages);
        $this->assertStringContainsString('- i18n', $messages);
        $this->assertStringContainsString('Available Commands', $messages);
    }

    /**
     * Test using `cake -h` invokes the help command
     */
    public function testRunHelpShortOption(): void
    {
        $app = $this->getMockBuilder(BaseApplication::class)
            ->onlyMethods(['middleware', 'bootstrap', 'routes'])
            ->setConstructorArgs([$this->config])
            ->getMock();

        $output = new ConsoleOutput();
        $runner = new CommandRunner($app, 'cake');
        $result = $runner->run(['cake', '-h'], $this->getMockIo($output));
        $this->assertSame(0, $result);
        $messages = implode("\n", $output->messages());
        $this->assertStringContainsString('- i18n', $messages);
        $this->assertStringContainsString('Available Commands', $messages);
    }

    /**
     * Test that no command outputs the command list
     */
    public function testRunNoCommand(): void
    {
        $app = $this->getMockBuilder(BaseApplication::class)
            ->onlyMethods(['middleware', 'bootstrap', 'routes'])
            ->setConstructorArgs([$this->config])
            ->getMock();

        $output = new ConsoleOutput();
        $runner = new CommandRunner($app);
        $result = $runner->run(['cake'], $this->getMockIo($output));

        $this->assertSame(0, $result, 'help output is success.');
        $messages = implode("\n", $output->messages());
        $this->assertStringContainsString('No command provided. Choose one of the available commands', $messages);
        $this->assertStringContainsString('- i18n', $messages);
        $this->assertStringContainsString('Available Commands', $messages);
    }

    /**
     * Test using `cake --version` invokes the version command
     */
    public function testRunVersionAlias(): void
    {
        $app = $this->getMockBuilder(BaseApplication::class)
            ->onlyMethods(['middleware', 'bootstrap', 'routes'])
            ->setConstructorArgs([$this->config])
            ->getMock();

        $output = new ConsoleOutput();
        $runner = new CommandRunner($app, 'cake');
        $result = $runner->run(['cake', '--version'], $this->getMockIo($output));
        $this->assertStringContainsString(Configure::version(), $output->messages()[0]);
    }

    /**
     * Test running a valid command
     */
    public function testRunValidCommand(): void
    {
        $app = $this->getMockBuilder(BaseApplication::class)
            ->onlyMethods(['middleware', 'bootstrap', 'routes'])
            ->setConstructorArgs([$this->config])
            ->getMock();

        $output = new ConsoleOutput();

        $runner = new CommandRunner($app, 'cake');
        $result = $runner->run(['cake', 'routes'], $this->getMockIo($output));
        $this->assertSame(Command::CODE_SUCCESS, $result);

        $contents = implode("\n", $output->messages());
        $this->assertStringContainsString('URI template', $contents);
    }

    /**
     * Test running a valid command and that backwards compatible
     * inflection is hooked up.
     */
    public function testRunValidCommandInflection(): void
    {
        $app = $this->getMockBuilder(BaseApplication::class)
            ->onlyMethods(['middleware', 'bootstrap', 'routes'])
            ->setConstructorArgs([$this->config])
            ->getMock();

        $output = new ConsoleOutput();

        $runner = new CommandRunner($app, 'cake');
        $result = $runner->run(['cake', 'schema_cache', 'build'], $this->getMockIo($output));
        $this->assertSame(Command::CODE_SUCCESS, $result);

        $contents = implode("\n", $output->messages());
        $this->assertStringContainsString('Cache', $contents);
    }

    /**
     * Test running a valid raising an error
     */
    public function testRunValidCommandWithAbort(): void
    {
        $app = $this->makeAppWithCommands(['failure' => AbortCommand::class]);
        $output = new ConsoleOutput();

        $runner = new CommandRunner($app, 'cake');
<<<<<<< HEAD
        $result = $runner->run(['cake', 'failure'], $this->getMockIo($output));
        $this->assertSame(127, $result);
=======
        $result = $runner->run(['cake', 'failure', 'with_abort'], $this->getMockIo($output));
        $this->assertSame(Shell::CODE_ERROR, $result);
    }

    /**
     * Test returning a non-zero value
     */
    public function testRunValidCommandReturnInteger(): void
    {
        $app = $this->makeAppWithCommands(['failure' => SampleShell::class]);
        $output = new ConsoleOutput();

        $runner = new CommandRunner($app, 'cake');
        $result = $runner->run(['cake', 'failure', 'returnValue'], $this->getMockIo($output));
        $this->assertSame(99, $result);
>>>>>>> 68d84d47
    }

    /**
     * Ensure that the root command name propagates to shell help
     */
    public function testRunRootNamePropagates(): void
    {
        $app = $this->makeAppWithCommands(['sample' => SampleCommand::class]);
        $output = new ConsoleOutput();

        $runner = new CommandRunner($app, 'widget');
        $runner->run(['widget', 'sample', '-h'], $this->getMockIo($output));
        $result = implode("\n", $output->messages());
        $this->assertStringContainsString('widget sample [-h]', $result);
        $this->assertStringNotContainsString('cake sample [-h]', $result);
    }

    /**
     * Test running a valid command
     */
    public function testRunValidCommandClass(): void
    {
        $app = $this->makeAppWithCommands(['ex' => DemoCommand::class]);
        $output = new ConsoleOutput();

        $runner = new CommandRunner($app, 'cake');
        $result = $runner->run(['cake', 'ex'], $this->getMockIo($output));
        $this->assertSame(Command::CODE_SUCCESS, $result);

        $messages = implode("\n", $output->messages());
        $this->assertStringContainsString('Demo Command!', $messages);
    }

    /**
     * Test running a valid command with spaces in the name
     */
    public function testRunValidCommandSubcommandName(): void
    {
        $app = $this->makeAppWithCommands([
            'tool build' => DemoCommand::class,
            'tool' => AbortCommand::class,
        ]);
        $output = new ConsoleOutput();

        $runner = new CommandRunner($app, 'cake');
        $result = $runner->run(['cake', 'tool', 'build'], $this->getMockIo($output));
        $this->assertSame(Command::CODE_SUCCESS, $result);

        $messages = implode("\n", $output->messages());
        $this->assertStringContainsString('Demo Command!', $messages);
    }

    /**
     * Test running a valid command with spaces in the name
     */
    public function testRunValidCommandNestedName(): void
    {
        $app = $this->makeAppWithCommands([
            'tool build assets' => DemoCommand::class,
            'tool' => AbortCommand::class,
        ]);
        $output = new ConsoleOutput();

        $runner = new CommandRunner($app, 'cake');
        $result = $runner->run(['cake', 'tool', 'build', 'assets'], $this->getMockIo($output));
        $this->assertSame(Command::CODE_SUCCESS, $result);

        $messages = implode("\n", $output->messages());
        $this->assertStringContainsString('Demo Command!', $messages);
    }

    /**
     * Test using a custom factory
     */
    public function testRunWithCustomFactory(): void
    {
        $output = new ConsoleOutput();
        $io = $this->getMockIo($output);
        $factory = $this->createMock(CommandFactoryInterface::class);
        $factory->expects($this->once())
            ->method('create')
            ->with(DemoCommand::class)
            ->willReturn(new DemoCommand());

        $app = $this->makeAppWithCommands(['ex' => DemoCommand::class]);

        $runner = new CommandRunner($app, 'cake', $factory);
        $result = $runner->run(['cake', 'ex'], $io);
        $this->assertSame(Command::CODE_SUCCESS, $result);

        $messages = implode("\n", $output->messages());
        $this->assertStringContainsString('Demo Command!', $messages);
    }

    public function testRunWithContainerDependencies(): void
    {
        $app = $this->makeAppWithCommands([
            'dependency' => DependencyCommand::class,
        ]);
        $container = $app->getContainer();
        $container->add(stdClass::class, json_decode('{"key":"value"}'));
        $container->add(DependencyCommand::class)
            ->addArgument(stdClass::class);

        $output = new ConsoleOutput();

        $runner = new CommandRunner($app, 'cake');
        $result = $runner->run(['cake', 'dependency'], $this->getMockIo($output));
        $this->assertSame(Command::CODE_SUCCESS, $result);

        $messages = implode("\n", $output->messages());
        $this->assertStringContainsString('Dependency Command', $messages);
        $this->assertStringContainsString('constructor inject: {"key":"value"}', $messages);
    }

    /**
     * Test running a command class' help
     */
    public function testRunValidCommandClassHelp(): void
    {
        $app = $this->makeAppWithCommands(['ex' => DemoCommand::class]);
        $output = new ConsoleOutput();

        $runner = new CommandRunner($app, 'cake');
        $result = $runner->run(['cake', 'ex', '-h'], $this->getMockIo($output));
        $this->assertSame(Command::CODE_SUCCESS, $result);

        $messages = implode("\n", $output->messages());
        $this->assertStringContainsString("\ncake ex [-h]", $messages);
        $this->assertStringNotContainsString('Demo Command!', $messages);
    }

    /**
     * Test that run() fires off the buildCommands event.
     */
    public function testRunTriggersBuildCommandsEvent(): void
    {
        $app = $this->getMockBuilder(BaseApplication::class)
            ->onlyMethods(['middleware', 'bootstrap', 'routes'])
            ->setConstructorArgs([$this->config])
            ->getMock();

        $output = new ConsoleOutput();
        $runner = new CommandRunner($app, 'cake');
        $runner->getEventManager()->on('Console.buildCommands', function ($event, $commands): void {
            $this->assertInstanceOf(CommandCollection::class, $commands);
            $this->eventTriggered = true;
        });
        $result = $runner->run(['cake', '--version'], $this->getMockIo($output));
        $this->assertTrue($this->eventTriggered, 'Should have triggered event.');
    }

    /**
     * Test that run calls plugin hook methods
     */
    public function testRunCallsPluginHookMethods(): void
    {
        $app = $this->getMockBuilder(BaseApplication::class)
            ->onlyMethods([
                'middleware', 'bootstrap', 'routes',
                'pluginBootstrap', 'pluginConsole', 'pluginRoutes',
            ])
            ->setConstructorArgs([$this->config])
            ->getMock();

        $app->expects($this->once())->method('bootstrap');
        $app->expects($this->once())->method('pluginBootstrap');

        $commands = new CommandCollection();
        $app->expects($this->once())
            ->method('pluginConsole')
            ->with($this->isinstanceOf(CommandCollection::class))
            ->will($this->returnCallback(function ($commands) {
                return $commands;
            }));
        $app->expects($this->once())->method('routes');
        $app->expects($this->once())->method('pluginRoutes');

        $output = new ConsoleOutput();
        $runner = new CommandRunner($app, 'cake');
        $result = $runner->run(['cake', '--version'], $this->getMockIo($output));
        $this->assertStringContainsString(Configure::version(), $output->messages()[0]);
    }

    /**
     * Test that run() loads routing.
     */
    public function testRunLoadsRoutes(): void
    {
        $app = $this->getMockBuilder(BaseApplication::class)
            ->onlyMethods(['middleware', 'bootstrap'])
            ->setConstructorArgs([TEST_APP . 'config' . DS])
            ->getMock();

        $output = new ConsoleOutput();
        $runner = new CommandRunner($app, 'cake');
        $runner->run(['cake', '--version'], $this->getMockIo($output));
        $this->assertGreaterThan(2, count(Router::getRouteCollection()->routes()));
    }

    protected function makeAppWithCommands(array $commands): BaseApplication
    {
        $app = $this->getMockBuilder(BaseApplication::class)
            ->onlyMethods(['middleware', 'bootstrap', 'console', 'routes'])
            ->setConstructorArgs([$this->config])
            ->getMock();
        $collection = new CommandCollection($commands);
        $app->method('console')->will($this->returnValue($collection));

        return $app;
    }

    protected function getMockIo(ConsoleOutput $output): ConsoleIo
    {
        $io = $this->getMockBuilder(ConsoleIo::class)
            ->setConstructorArgs([$output, $output, null, null])
            ->addMethods(['in'])
            ->getMock();

        return $io;
    }
}<|MERGE_RESOLUTION|>--- conflicted
+++ resolved
@@ -287,26 +287,8 @@
         $output = new ConsoleOutput();
 
         $runner = new CommandRunner($app, 'cake');
-<<<<<<< HEAD
         $result = $runner->run(['cake', 'failure'], $this->getMockIo($output));
         $this->assertSame(127, $result);
-=======
-        $result = $runner->run(['cake', 'failure', 'with_abort'], $this->getMockIo($output));
-        $this->assertSame(Shell::CODE_ERROR, $result);
-    }
-
-    /**
-     * Test returning a non-zero value
-     */
-    public function testRunValidCommandReturnInteger(): void
-    {
-        $app = $this->makeAppWithCommands(['failure' => SampleShell::class]);
-        $output = new ConsoleOutput();
-
-        $runner = new CommandRunner($app, 'cake');
-        $result = $runner->run(['cake', 'failure', 'returnValue'], $this->getMockIo($output));
-        $this->assertSame(99, $result);
->>>>>>> 68d84d47
     }
 
     /**
