<?php
/**
 * CakePHP(tm) : Rapid Development Framework (http://cakephp.org)
 * Copyright (c) Cake Software Foundation, Inc. (http://cakefoundation.org)
 *
 * Licensed under The MIT License
 * For full copyright and license information, please see the LICENSE.txt
 * Redistributions of files must retain the above copyright notice.
 *
 * @copyright     Copyright (c) Cake Software Foundation, Inc. (http://cakefoundation.org)
 * @link          http://cakephp.org CakePHP(tm) Project
 * @since         3.5.0
 * @license       http://www.opensource.org/licenses/mit-license.php MIT License
 */
namespace Cake\Test\Console;

use Cake\Console\CommandCollection;
use Cake\Console\CommandFactoryInterface;
use Cake\Console\CommandRunner;
use Cake\Console\ConsoleIo;
use Cake\Console\Shell;
use Cake\Core\Configure;
use Cake\Core\ConsoleApplicationInterface;
use Cake\Event\EventList;
use Cake\Event\EventManager;
use Cake\Http\BaseApplication;
use Cake\TestSuite\Stub\ConsoleOutput;
use Cake\TestSuite\TestCase;
use InvalidArgumentException;
use TestApp\Command\DemoCommand;
use TestApp\Http\EventApplication;
use TestApp\Shell\SampleShell;

/**
 * Test case for the CommandCollection
 */
class CommandRunnerTest extends TestCase
{
    /**
     * Tracking property for event triggering
     *
     * @var bool
     */
    protected $eventTriggered = false;

    /**
     * setup
     *
     * @return void
     */
    public function setUp()
    {
        parent::setUp();
        Configure::write('App.namespace', 'TestApp');
        $this->config = dirname(dirname(__DIR__));
    }

    /**
     * test event manager proxies to the application.
     *
     * @return void
     */
    public function testEventManagerProxies()
    {
        $app = $this->getMockForAbstractClass(
            BaseApplication::class,
            [$this->config]
        );

        $runner = new CommandRunner($app);
        $this->assertSame($app->getEventManager(), $runner->getEventManager());
    }

    /**
     * test event manager cannot be set on applications without events.
     *
     * @return void
     */
    public function testGetEventManagerNonEventedApplication()
    {
        $app = $this->createMock(ConsoleApplicationInterface::class);

        $runner = new CommandRunner($app);
        $this->assertSame(EventManager::instance(), $runner->getEventManager());
    }

    /**
     * test event manager cannot be set on applications without events.
     *
     * @return void
     */
    public function testSetEventManagerNonEventedApplication()
    {
        $this->expectException(InvalidArgumentException::class);
        $app = $this->createMock(ConsoleApplicationInterface::class);

        $events = new EventManager();
        $runner = new CommandRunner($app);
        $runner->setEventManager($events);
    }

    /**
     * test deprecated method defined in interface
     *
     * @return void
     */
    public function testEventManagerCompat()
    {
        $this->deprecated(function () {
            $app = $this->createMock(ConsoleApplicationInterface::class);

            $runner = new CommandRunner($app);
            $this->assertSame(EventManager::instance(), $runner->eventManager());
        });
    }

    /**
     * Test that the console hook not returning a command collection
     * raises an error.
     *
     * @return void
     */
    public function testRunConsoleHookFailure()
    {
        $this->expectException(\RuntimeException::class);
        $this->expectExceptionMessage('The application\'s `console` method did not return a CommandCollection.');
        $app = $this->getMockBuilder(BaseApplication::class)
            ->setMethods(['console', 'middleware', 'bootstrap'])
            ->setConstructorArgs([$this->config])
            ->getMock();
        $runner = new CommandRunner($app);
        $runner->run(['cake', '-h']);
    }

    /**
     * Test that running with empty argv fails
     *
     * @return void
     */
    public function testRunMissingRootCommand()
    {
        $this->expectException(\RuntimeException::class);
        $this->expectExceptionMessage('Cannot run any commands. No arguments received.');
        $app = $this->getMockBuilder(BaseApplication::class)
            ->setMethods(['middleware', 'bootstrap'])
            ->setConstructorArgs([$this->config])
            ->getMock();

        $runner = new CommandRunner($app);
        $runner->run([]);
    }

    /**
     * Test that running an unknown command raises an error.
     *
     * @return void
     */
    public function testRunInvalidCommand()
    {
        $this->expectException(\RuntimeException::class);
        $this->expectExceptionMessage('Unknown command `cake nope`. Run `cake --help` to get the list of valid commands.');
        $app = $this->getMockBuilder(BaseApplication::class)
            ->setMethods(['middleware', 'bootstrap'])
            ->setConstructorArgs([$this->config])
            ->getMock();

        $runner = new CommandRunner($app);
        $runner->run(['cake', 'nope', 'nope', 'nope']);
    }

    /**
     * Test using `cake --help` invokes the help command
     *
     * @return void
     */
    public function testRunHelpLongOption()
    {
        $app = $this->getMockBuilder(BaseApplication::class)
            ->setMethods(['middleware', 'bootstrap'])
            ->setConstructorArgs([$this->config])
            ->getMock();

        $output = new ConsoleOutput();
        $runner = new CommandRunner($app, 'cake');
        $result = $runner->run(['cake', '--help'], $this->getMockIo($output));
        $this->assertSame(0, $result);
        $messages = implode("\n", $output->messages());
        $this->assertContains('Current Paths', $messages);
        $this->assertContains('- i18n', $messages);
        $this->assertContains('Available Commands', $messages);
    }

    /**
     * Test using `cake -h` invokes the help command
     *
     * @return void
     */
    public function testRunHelpShortOption()
    {
        $app = $this->getMockBuilder(BaseApplication::class)
            ->setMethods(['middleware', 'bootstrap'])
            ->setConstructorArgs([$this->config])
            ->getMock();

        $output = new ConsoleOutput();
        $runner = new CommandRunner($app, 'cake');
        $result = $runner->run(['cake', '-h'], $this->getMockIo($output));
        $this->assertSame(0, $result);
        $messages = implode("\n", $output->messages());
        $this->assertContains('- i18n', $messages);
        $this->assertContains('Available Commands', $messages);
    }

    /**
     * Test that no command outputs the command list
     *
     * @return void
     */
    public function testRunNoCommand()
    {
        $app = $this->getMockBuilder(BaseApplication::class)
            ->setMethods(['middleware', 'bootstrap'])
            ->setConstructorArgs([$this->config])
            ->getMock();

        $output = new ConsoleOutput();
        $runner = new CommandRunner($app);
        $result = $runner->run(['cake'], $this->getMockIo($output));

        $this->assertSame(0, $result, 'help output is success.');
        $messages = implode("\n", $output->messages());
        $this->assertContains('No command provided. Choose one of the available commands', $messages);
        $this->assertContains('- i18n', $messages);
        $this->assertContains('Available Commands', $messages);
    }

    /**
     * Test using `cake --verson` invokes the version command
     *
     * @return void
     */
    public function testRunVersionAlias()
    {
        $app = $this->getMockBuilder(BaseApplication::class)
            ->setMethods(['middleware', 'bootstrap'])
            ->setConstructorArgs([$this->config])
            ->getMock();

        $output = new ConsoleOutput();
        $runner = new CommandRunner($app, 'cake');
        $result = $runner->run(['cake', '--version'], $this->getMockIo($output));
        $this->assertContains(Configure::version(), $output->messages()[0]);
    }

    /**
     * Test running a valid command
     *
     * @return void
     */
    public function testRunValidCommand()
    {
        $app = $this->getMockBuilder(BaseApplication::class)
            ->setMethods(['middleware', 'bootstrap'])
            ->setConstructorArgs([$this->config])
            ->getMock();

        $output = new ConsoleOutput();

        $runner = new CommandRunner($app, 'cake');
        $result = $runner->run(['cake', 'routes'], $this->getMockIo($output));
        $this->assertSame(Shell::CODE_SUCCESS, $result);

        $contents = implode("\n", $output->messages());
        $this->assertContains('URI template', $contents);
    }

    /**
     * Test running a valid command and that backwards compatible
     * inflection is hooked up.
     *
     * @return void
     */
    public function testRunValidCommandInflection()
    {
        $app = $this->getMockBuilder(BaseApplication::class)
            ->setMethods(['middleware', 'bootstrap'])
            ->setConstructorArgs([$this->config])
            ->getMock();

        $output = new ConsoleOutput();

        $runner = new CommandRunner($app, 'cake');
        $result = $runner->run(['cake', 'OrmCache', 'build'], $this->getMockIo($output));
        $this->assertSame(Shell::CODE_SUCCESS, $result);

        $contents = implode("\n", $output->messages());
        $this->assertContains('Cache', $contents);
    }

    /**
     * Test running a valid raising an error
     *
     * @return void
     */
    public function testRunValidCommandWithAbort()
    {
        $app = $this->makeAppWithCommands(['failure' => SampleShell::class]);
        $output = new ConsoleOutput();

        $runner = new CommandRunner($app, 'cake');
        $result = $runner->run(['cake', 'failure', 'with_abort'], $this->getMockIo($output));
        $this->assertSame(Shell::CODE_ERROR, $result);
    }

    /**
     * Test returning a non-zero value
     *
     * @return void
     */
    public function testRunValidCommandReturnInteger()
    {
        $app = $this->makeAppWithCommands(['failure' => SampleShell::class]);
        $output = new ConsoleOutput();

        $runner = new CommandRunner($app, 'cake');
        $result = $runner->run(['cake', 'failure', 'returnValue'], $this->getMockIo($output));
        $this->assertSame(99, $result);
    }

    /**
     * Ensure that the root command name propagates to shell help
     *
     * @return void
     */
    public function testRunRootNamePropagates()
    {
        $app = $this->makeAppWithCommands(['sample' => SampleShell::class]);
        $output = new ConsoleOutput();

        $runner = new CommandRunner($app, 'widget');
        $runner->run(['widget', 'sample', '-h'], $this->getMockIo($output));
        $result = implode("\n", $output->messages());
        $this->assertContains('widget sample [-h]', $result);
        $this->assertNotContains('cake sample [-h]', $result);
    }

    /**
     * Test running a valid command
     *
     * @return void
     */
    public function testRunValidCommandClass()
    {
        $app = $this->makeAppWithCommands(['ex' => DemoCommand::class]);
        $output = new ConsoleOutput();

        $runner = new CommandRunner($app, 'cake');
        $result = $runner->run(['cake', 'ex'], $this->getMockIo($output));
        $this->assertSame(Shell::CODE_SUCCESS, $result);

        $messages = implode("\n", $output->messages());
        $this->assertContains('Demo Command!', $messages);
    }

    /**
<<<<<<< HEAD
     * Test using a custom factory
     *
     * @return void
     */
    public function testRunWithCustomFactory()
    {
        $output = new ConsoleOutput();
        $io = $this->getMockIo($output);
        $factory = $this->createMock(CommandFactoryInterface::class);
        $factory->expects($this->once())
            ->method('create')
            ->with(DemoCommand::class)
            ->willReturn(new DemoCommand());

        $app = $this->makeAppWithCommands(['ex' => DemoCommand::class]);

        $runner = new CommandRunner($app, 'cake', $factory);
        $result = $runner->run(['cake', 'ex'], $io);
        $this->assertSame(Shell::CODE_SUCCESS, $result);

        $messages = implode("\n", $output->messages());
        $this->assertContains('Demo Command!', $messages);
    }

    /**
     * Test running a valid command
     *
     * @return void
     */
    public function testRunEvents()
    {
        $app = new EventApplication($this->config);
        $output = new ConsoleOutput();

        $manager = $app->getEventManager();
        $manager->setEventList(new EventList());

        $runner = new CommandRunner($app, 'cake');
        $this->assertSame($manager, $runner->getEventManager());

        $result = $runner->run(['cake', 'ex'], $this->getMockIo($output));
        $this->assertSame(Shell::CODE_SUCCESS, $result);

        $messages = implode("\n", $output->messages());
        $this->assertContains('Demo Command!', $messages);

        $this->assertCount(1, $manager->listeners('My.event'));
        $this->assertEventFired('Console.buildCommands', $manager);
    }

    /**
=======
>>>>>>> 1c04732b
     * Test running a command class' help
     *
     * @return void
     */
    public function testRunValidCommandClassHelp()
    {
        $app = $this->makeAppWithCommands(['ex' => DemoCommand::class]);
        $output = new ConsoleOutput();

        $runner = new CommandRunner($app, 'cake');
        $result = $runner->run(['cake', 'ex', '-h'], $this->getMockIo($output));
        $this->assertSame(Shell::CODE_SUCCESS, $result);

        $messages = implode("\n", $output->messages());
        $this->assertContains("\ncake ex [-h]", $messages);
        $this->assertNotContains('Demo Command!', $messages);
    }

    /**
     * Test that run() fires off the buildCommands event.
     *
     * @return void
     */
    public function testRunTriggersBuildCommandsEvent()
    {
        $app = $this->getMockBuilder(BaseApplication::class)
            ->setMethods(['middleware', 'bootstrap'])
            ->setConstructorArgs([$this->config])
            ->getMock();

        $output = new ConsoleOutput();
        $runner = new CommandRunner($app, 'cake');
        $runner->getEventManager()->on('Console.buildCommands', function ($event, $commands) {
            $this->assertInstanceOf(CommandCollection::class, $commands);
            $this->eventTriggered = true;
        });
        $result = $runner->run(['cake', '--version'], $this->getMockIo($output));
        $this->assertTrue($this->eventTriggered, 'Should have triggered event.');
    }

    /**
     * Test that run calls plugin hook methods
     *
     * @return void
     */
    public function testRunCallsPluginHookMethods()
    {
        $app = $this->getMockBuilder(BaseApplication::class)
            ->setMethods(['middleware', 'bootstrap', 'pluginBootstrap', 'pluginEvents', 'pluginConsole'])
            ->setConstructorArgs([$this->config])
            ->getMock();

        $app->expects($this->at(0))->method('bootstrap');
        $app->expects($this->at(1))->method('pluginBootstrap');

        $commands = new CommandCollection();
        $app->expects($this->at(2))
            ->method('pluginConsole')
            ->with($this->isinstanceOf(CommandCollection::class))
            ->will($this->returnCallback(function ($commands) {
                return $commands;
            }));

        $output = new ConsoleOutput();
        $runner = new CommandRunner($app, 'cake');
        $result = $runner->run(['cake', '--version'], $this->getMockIo($output));
        $this->assertContains(Configure::version(), $output->messages()[0]);
    }

    protected function makeAppWithCommands($commands)
    {
        $app = $this->getMockBuilder(BaseApplication::class)
            ->setMethods(['middleware', 'bootstrap', 'console'])
            ->setConstructorArgs([$this->config])
            ->getMock();
        $collection = new CommandCollection($commands);
        $app->method('console')->will($this->returnValue($collection));

        return $app;
    }

    protected function getMockIo($output)
    {
        $io = $this->getMockBuilder(ConsoleIo::class)
            ->setConstructorArgs([$output, $output, null, null])
            ->setMethods(['in'])
            ->getMock();

        return $io;
    }
}<|MERGE_RESOLUTION|>--- conflicted
+++ resolved
@@ -363,7 +363,6 @@
     }
 
     /**
-<<<<<<< HEAD
      * Test using a custom factory
      *
      * @return void
@@ -389,34 +388,6 @@
     }
 
     /**
-     * Test running a valid command
-     *
-     * @return void
-     */
-    public function testRunEvents()
-    {
-        $app = new EventApplication($this->config);
-        $output = new ConsoleOutput();
-
-        $manager = $app->getEventManager();
-        $manager->setEventList(new EventList());
-
-        $runner = new CommandRunner($app, 'cake');
-        $this->assertSame($manager, $runner->getEventManager());
-
-        $result = $runner->run(['cake', 'ex'], $this->getMockIo($output));
-        $this->assertSame(Shell::CODE_SUCCESS, $result);
-
-        $messages = implode("\n", $output->messages());
-        $this->assertContains('Demo Command!', $messages);
-
-        $this->assertCount(1, $manager->listeners('My.event'));
-        $this->assertEventFired('Console.buildCommands', $manager);
-    }
-
-    /**
-=======
->>>>>>> 1c04732b
      * Test running a command class' help
      *
      * @return void
