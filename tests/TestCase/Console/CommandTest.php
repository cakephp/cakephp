<?php
declare(strict_types=1);

/**
 * CakePHP :  Rapid Development Framework (https://cakephp.org)
 * Copyright (c) Cake Software Foundation, Inc. (https://cakefoundation.org)
 *
 * Licensed under The MIT License
 * For full copyright and license information, please see the LICENSE.txt
 * Redistributions of files must retain the above copyright notice.
 *
 * @copyright     Copyright (c) Cake Software Foundation, Inc. (https://cakefoundation.org)
 * @link          https://cakephp.org CakePHP Project
 * @since         3.6.0
 * @license       https://opensource.org/licenses/mit-license.php MIT License
 */
namespace Cake\Test\TestCase\Console;

use AssertionError;
use Cake\Command\Command;
use Cake\Console\CommandInterface;
use Cake\Console\ConsoleIo;
use Cake\Console\ConsoleOptionParser;
use Cake\Console\Exception\StopException;
use Cake\Console\TestSuite\StubConsoleOutput;
use Cake\ORM\Locator\TableLocator;
use Cake\ORM\Table;
use Cake\TestSuite\TestCase;
use TestApp\Command\AbortCommand;
use TestApp\Command\AutoLoadModelCommand;
use TestApp\Command\DemoCommand;
use TestApp\Command\NonInteractiveCommand;

/**
 * Test case for Console\Command
 */
class CommandTest extends TestCase
{
    /**
     * test orm locator is setup
     */
    public function testConstructorSetsLocator(): void
    {
        $command = new Command();
        $result = $command->getTableLocator();
        $this->assertInstanceOf(TableLocator::class, $result);
    }

    /**
     * test loadModel is configured properly
     */
<<<<<<< HEAD
=======
    public function testConstructorLoadModelDynamicProperty(): void
    {
        $this->deprecated(function () {
            $command = new Command();
            $command->loadModel('Comments');
            $this->assertInstanceOf(Table::class, $command->Comments);
        });
    }

    /**
     * test loadModel is configured properly
     */
>>>>>>> f1f6a23d
    public function testConstructorAutoLoadModel(): void
    {
        // No deprecation as AutoLoadModelCommand class defines Posts property
        $command = new AutoLoadModelCommand();
        $this->assertInstanceOf(Table::class, $command->fetchTable());
    }

    /**
     * Test name
     */
    public function testSetName(): void
    {
        $command = new Command();
        $this->assertSame($command, $command->setName('routes show'));
        $this->assertSame('routes show', $command->getName());
        $this->assertSame('routes', $command->getRootName());
    }

    /**
     * Test invalid name
     */
    public function testSetNameInvalid(): void
    {
        $this->expectException(AssertionError::class);
        $this->expectExceptionMessage('The name \'routes_show\' is missing a space. Names should look like `cake routes`');

        $command = new Command();
        $command->setName('routes_show');
    }

    /**
     * Test invalid name
     */
    public function testSetNameInvalidLeadingSpace(): void
    {
        $this->expectException(AssertionError::class);

        $command = new Command();
        $command->setName(' routes_show');
    }

    /**
     * Test option parser fetching
     */
    public function testGetOptionParser(): void
    {
        $command = new Command();
        $command->setName('cake routes show');
        $parser = $command->getOptionParser();
        $this->assertInstanceOf(ConsoleOptionParser::class, $parser);
        $this->assertSame('routes show', $parser->getCommand());
    }

    /**
     * Test that initialize is called.
     */
    public function testRunCallsInitialize(): void
    {
        /** @var \Cake\Console\Command|\PHPUnit\Framework\MockObject\MockObject $command */
        $command = $this->getMockBuilder(Command::class)
            ->onlyMethods(['initialize'])
            ->getMock();
        $command->setName('cake example');
        $command->expects($this->once())->method('initialize');
        $command->run([], $this->getMockIo(new StubConsoleOutput()));
    }

    /**
     * Test run() outputs help
     */
    public function testRunOutputHelp(): void
    {
        $command = new Command();
        $command->setName('cake demo');
        $output = new StubConsoleOutput();

        $this->assertSame(
            CommandInterface::CODE_SUCCESS,
            $command->run(['-h'], $this->getMockIo($output))
        );
        $messages = implode("\n", $output->messages());
        $this->assertStringNotContainsString('Demo', $messages);
        $this->assertStringContainsString('cake demo [-h]', $messages);
    }

    /**
     * Test run() outputs help
     */
    public function testRunOutputHelpLongOption(): void
    {
        $command = new Command();
        $command->setName('cake demo');
        $output = new StubConsoleOutput();

        $this->assertSame(
            CommandInterface::CODE_SUCCESS,
            $command->run(['--help'], $this->getMockIo($output))
        );
        $messages = implode("\n", $output->messages());
        $this->assertStringNotContainsString('Demo', $messages);
        $this->assertStringContainsString('cake demo [-h]', $messages);
    }

    /**
     * Test run() sets output level
     */
    public function testRunVerboseOption(): void
    {
        $command = new DemoCommand();
        $command->setName('cake demo');
        $output = new StubConsoleOutput();

        $this->assertNull($command->run(['--verbose'], $this->getMockIo($output)));
        $messages = implode("\n", $output->messages());
        $this->assertStringContainsString('Verbose!', $messages);
        $this->assertStringContainsString('Demo Command!', $messages);
        $this->assertStringContainsString('Quiet!', $messages);
        $this->assertStringNotContainsString('cake demo [-h]', $messages);
    }

    /**
     * Test run() sets output level
     */
    public function testRunQuietOption(): void
    {
        $command = new DemoCommand();
        $command->setName('cake demo');
        $output = new StubConsoleOutput();

        $this->assertNull($command->run(['--quiet'], $this->getMockIo($output)));
        $messages = implode("\n", $output->messages());
        $this->assertStringContainsString('Quiet!', $messages);
        $this->assertStringNotContainsString('Verbose!', $messages);
        $this->assertStringNotContainsString('Demo Command!', $messages);
    }

    /**
     * Test run() sets option parser failure
     */
    public function testRunOptionParserFailure(): void
    {
        /** @var \Cake\Console\Command|\PHPUnit\Framework\MockObject\MockObject $command */
        $command = $this->getMockBuilder(Command::class)
            ->onlyMethods(['getOptionParser'])
            ->getMock();
        $parser = new ConsoleOptionParser('cake example');
        $parser->addArgument('name', ['required' => true]);

        $command->method('getOptionParser')->will($this->returnValue($parser));

        $output = new StubConsoleOutput();
        $result = $command->run([], $this->getMockIo($output));
        $this->assertSame(CommandInterface::CODE_ERROR, $result);

        $messages = implode("\n", $output->messages());
        $this->assertStringContainsString(
            'Error: Missing required argument. The `name` argument is required',
            $messages
        );
    }

    /**
     * Test abort()
     */
    public function testAbort(): void
    {
        $this->expectException(StopException::class);
        $this->expectExceptionCode(1);

        $command = new Command();
        $command->abort();
    }

    /**
     * Test abort()
     */
    public function testAbortCustomCode(): void
    {
        $this->expectException(StopException::class);
        $this->expectExceptionCode(99);

        $command = new Command();
        $command->abort(99);
    }

    /**
     * test executeCommand with a string class
     */
    public function testExecuteCommandString(): void
    {
        $output = new StubConsoleOutput();
        $command = new Command();
        $result = $command->executeCommand(DemoCommand::class, [], $this->getMockIo($output));
        $this->assertNull($result);
        $this->assertEquals(['Quiet!', 'Demo Command!'], $output->messages());
    }

    /**
     * test executeCommand with arguments
     */
    public function testExecuteCommandArguments(): void
    {
        $output = new StubConsoleOutput();
        $command = new Command();
        $command->executeCommand(DemoCommand::class, ['Jane'], $this->getMockIo($output));
        $this->assertEquals(['Quiet!', 'Demo Command!', 'Jane'], $output->messages());
    }

    /**
     * test executeCommand with arguments
     */
    public function testExecuteCommandArgumentsOptions(): void
    {
        $output = new StubConsoleOutput();
        $command = new Command();
        $command->executeCommand(DemoCommand::class, ['--quiet', 'Jane'], $this->getMockIo($output));
        $this->assertEquals(['Quiet!'], $output->messages());
    }

    /**
     * test executeCommand with an instance
     */
    public function testExecuteCommandInstance(): void
    {
        $output = new StubConsoleOutput();
        $command = new Command();
        $result = $command->executeCommand(new DemoCommand(), [], $this->getMockIo($output));
        $this->assertNull($result);
        $this->assertEquals(['Quiet!', 'Demo Command!'], $output->messages());
    }

    /**
     * test executeCommand with an abort
     */
    public function testExecuteCommandAbort(): void
    {
        $output = new StubConsoleOutput();
        $command = new Command();
        $result = $command->executeCommand(AbortCommand::class, [], $this->getMockIo($output));
        $this->assertSame(127, $result);
        $this->assertEquals(['<error>Command aborted</error>'], $output->messages());
    }

    /**
     * Test that noninteractive commands use defaults where applicable.
     */
    public function testExecuteCommandNonInteractive(): void
    {
        $output = new StubConsoleOutput();
        $command = new Command();
        $command->executeCommand(NonInteractiveCommand::class, ['--quiet'], $this->getMockIo($output));
        $this->assertEquals(['Result: Default!'], $output->messages());
    }

    /**
     * @param \Cake\Console\ConsoleOutput $output
     * @return \Cake\Console\ConsoleIo|\PHPUnit\Framework\MockObject\MockObject
     */
    protected function getMockIo($output)
    {
        $io = $this->getMockBuilder(ConsoleIo::class)
            ->setConstructorArgs([$output, $output, null, null])
            ->addMethods(['in'])
            ->getMock();

        return $io;
    }
}<|MERGE_RESOLUTION|>--- conflicted
+++ resolved
@@ -49,21 +49,6 @@
     /**
      * test loadModel is configured properly
      */
-<<<<<<< HEAD
-=======
-    public function testConstructorLoadModelDynamicProperty(): void
-    {
-        $this->deprecated(function () {
-            $command = new Command();
-            $command->loadModel('Comments');
-            $this->assertInstanceOf(Table::class, $command->Comments);
-        });
-    }
-
-    /**
-     * test loadModel is configured properly
-     */
->>>>>>> f1f6a23d
     public function testConstructorAutoLoadModel(): void
     {
         // No deprecation as AutoLoadModelCommand class defines Posts property
