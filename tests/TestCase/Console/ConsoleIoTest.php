<?php
declare(strict_types=1);

/**
 * CakePHP :  Rapid Development Framework (https://cakephp.org)
 * Copyright (c) Cake Software Foundation, Inc. (https://cakefoundation.org)
 *
 * Licensed under The MIT License
 * For full copyright and license information, please see the LICENSE.txt
 * Redistributions of files must retain the above copyright notice.
 *
 * @copyright     Copyright (c) Cake Software Foundation, Inc. (https://cakefoundation.org)
 * @link          https://cakephp.org CakePHP Project
 * @since         3.0.0
 * @license       https://opensource.org/licenses/mit-license.php MIT License
 */
namespace Cake\Test\TestCase\Console;

use Cake\Console\ConsoleIo;
use Cake\Console\Exception\StopException;
use Cake\Filesystem\Folder;
use Cake\Log\Log;
use Cake\TestSuite\TestCase;

/**
 * ConsoleIo test.
 */
class ConsoleIoTest extends TestCase
{
    /**
     * @var \Cake\Console\ConsoleIo
     */
    protected $io;

    /**
     * @var \Cake\Console\ConsoleOutput|\PHPUnit\Framework\MockObject\MockObject
     */
    protected $out;

    /**
     * @var \Cake\Console\ConsoleOutput|\PHPUnit\Framework\MockObject\MockObject
     */
    protected $err;

    /**
     * @var \Cake\Console\ConsoleInput|\PHPUnit\Framework\MockObject\MockObject
     */
    protected $in;

    /**
     * setUp method
     *
     * @return void
     */
    public function setUp(): void
    {
        parent::setUp();
        static::setAppNamespace();

        $this->out = $this->getMockBuilder('Cake\Console\ConsoleOutput')
            ->disableOriginalConstructor()
            ->getMock();
        $this->err = $this->getMockBuilder('Cake\Console\ConsoleOutput')
            ->disableOriginalConstructor()
            ->getMock();
        $this->in = $this->getMockBuilder('Cake\Console\ConsoleInput')
            ->disableOriginalConstructor()
            ->getMock();
        $this->io = new ConsoleIo($this->out, $this->err, $this->in);
    }

    /**
     * teardown method
     *
     * @return void
     */
    public function tearDown(): void
    {
        parent::tearDown();
        if (is_dir(TMP . 'shell_test')) {
            $folder = new Folder(TMP . 'shell_test');
            $folder->delete();
        }
    }

    /**
     * Provider for testing choice types.
     *
     * @return array
     */
    public function choiceProvider()
    {
        return [
            [['y', 'n']],
            ['y,n'],
            ['y/n'],
            ['y'],
        ];
    }

    /**
     * test ask choices method
     *
     * @dataProvider choiceProvider
     * @return void
     */
    public function testAskChoices($choices)
    {
        $this->in->expects($this->at(0))
            ->method('read')
            ->will($this->returnValue('y'));

        $result = $this->io->askChoice('Just a test?', $choices);
        $this->assertSame('y', $result);
    }

    /**
     * test ask choices method
     *
     * @dataProvider choiceProvider
     * @return void
     */
    public function testAskChoicesInsensitive($choices)
    {
        $this->in->expects($this->at(0))
            ->method('read')
            ->will($this->returnValue('Y'));

        $result = $this->io->askChoice('Just a test?', $choices);
        $this->assertSame('Y', $result);
    }

    /**
     * Test ask method
     *
     * @return void
     */
    public function testAsk()
    {
        $this->out->expects($this->at(0))
            ->method('write')
            ->with("<question>Just a test?</question>\n> ");

        $this->in->expects($this->at(0))
            ->method('read')
            ->will($this->returnValue('y'));

        $result = $this->io->ask('Just a test?');
        $this->assertSame('y', $result);
    }

    /**
     * Test ask method
     *
     * @return void
     */
    public function testAskDefaultValue()
    {
        $this->out->expects($this->at(0))
            ->method('write')
            ->with("<question>Just a test?</question>\n[n] > ");

        $this->in->expects($this->at(0))
            ->method('read')
            ->will($this->returnValue(''));

        $result = $this->io->ask('Just a test?', 'n');
        $this->assertSame('n', $result);
    }

    /**
     * testOut method
     *
     * @return void
     */
    public function testOut()
    {
        $this->out->expects($this->at(0))
            ->method('write')
            ->with('Just a test', 1);

        $this->out->expects($this->at(1))
            ->method('write')
            ->with(['Just', 'a', 'test'], 1);

        $this->out->expects($this->at(2))
            ->method('write')
            ->with(['Just', 'a', 'test'], 2);

        $this->out->expects($this->at(3))
            ->method('write')
            ->with('', 1);

        $this->io->out('Just a test');
        $this->io->out(['Just', 'a', 'test']);
        $this->io->out(['Just', 'a', 'test'], 2);
        $this->io->out();
    }

    /**
     * test that verbose and quiet output levels work
     *
     * @return void
     */
    public function testVerboseOut()
    {
        $this->out->expects($this->at(0))
            ->method('write')
            ->with('Verbose', 1);
        $this->out->expects($this->at(1))
            ->method('write')
            ->with('Normal', 1);
        $this->out->expects($this->at(2))
            ->method('write')
            ->with('Quiet', 1);

        $this->io->level(ConsoleIo::VERBOSE);

        $this->io->out('Verbose', 1, ConsoleIo::VERBOSE);
        $this->io->out('Normal', 1, ConsoleIo::NORMAL);
        $this->io->out('Quiet', 1, ConsoleIo::QUIET);
    }

    /**
     * test that verbose and quiet output levels work
     *
     * @return void
     */
    public function testVerboseOutput()
    {
        $this->out->expects($this->at(0))
            ->method('write')
            ->with('Verbose', 1);
        $this->out->expects($this->at(1))
            ->method('write')
            ->with('Normal', 1);
        $this->out->expects($this->at(2))
            ->method('write')
            ->with('Quiet', 1);

        $this->io->level(ConsoleIo::VERBOSE);

        $this->io->verbose('Verbose');
        $this->io->out('Normal');
        $this->io->quiet('Quiet');
    }

    /**
     * test that verbose and quiet output levels work
     *
     * @return void
     */
    public function testQuietOutput()
    {
        $this->out->expects($this->exactly(2))
            ->method('write')
            ->with('Quiet', 1);

        $this->io->level(ConsoleIo::QUIET);

        $this->io->out('Verbose', 1, ConsoleIo::VERBOSE);
        $this->io->out('Normal', 1, ConsoleIo::NORMAL);
        $this->io->out('Quiet', 1, ConsoleIo::QUIET);
        $this->io->verbose('Verbose');
        $this->io->quiet('Quiet');
    }

    /**
     * testErr method
     *
     * @return void
     */
    public function testErr()
    {
        $this->err->expects($this->at(0))
            ->method('write')
            ->with('Just a test', 1);

        $this->err->expects($this->at(1))
            ->method('write')
            ->with(['Just', 'a', 'test'], 1);

        $this->err->expects($this->at(2))
            ->method('write')
            ->with(['Just', 'a', 'test'], 2);

        $this->err->expects($this->at(3))
            ->method('write')
            ->with('', 1);

        $this->io->err('Just a test');
        $this->io->err(['Just', 'a', 'test']);
        $this->io->err(['Just', 'a', 'test'], 2);
        $this->io->err();
    }

    /**
     * Tests abort() wrapper.
     *
     * @return void
     */
    public function testAbort()
    {
        $this->expectException(StopException::class);
        $this->expectExceptionMessage('Some error');
        $this->expectExceptionCode(1);

        $this->err->expects($this->at(0))
            ->method('write')
            ->with('<error>Some error</error>', 1);

        $this->expectException(StopException::class);
        $this->expectExceptionCode(1);
        $this->expectExceptionMessage('Some error');

        $this->io->abort('Some error');
    }

    /**
     * Tests abort() wrapper.
<<<<<<< HEAD

=======
     *
>>>>>>> 33433b50
     * @return void
     */
    public function testAbortCustomCode()
    {
        $this->expectException(StopException::class);
        $this->expectExceptionMessage('Some error');
        $this->expectExceptionCode(99);

        $this->err->expects($this->at(0))
            ->method('write')
            ->with('<error>Some error</error>', 1);

        $this->expectException(StopException::class);
        $this->expectExceptionCode(99);
        $this->expectExceptionMessage('Some error');

        $this->io->abort('Some error', 99);
    }

    /**
     * testNl
     *
     * @return void
     */
    public function testNl()
    {
        $newLine = "\n";
        if (DS === '\\') {
            $newLine = "\r\n";
        }
        $this->assertEquals($this->io->nl(), $newLine);
        $this->assertEquals($this->io->nl(2), $newLine . $newLine);
        $this->assertEquals($this->io->nl(1), $newLine);
    }

    /**
     * testHr
     *
     * @return void
     */
    public function testHr()
    {
        $bar = str_repeat('-', 79);

        $this->out->expects($this->at(0))->method('write')->with('', 0);
        $this->out->expects($this->at(1))->method('write')->with($bar, 1);
        $this->out->expects($this->at(2))->method('write')->with('', 0);

        $this->out->expects($this->at(3))->method('write')->with('', true);
        $this->out->expects($this->at(4))->method('write')->with($bar, 1);
        $this->out->expects($this->at(5))->method('write')->with('', true);

        $this->io->hr();
        $this->io->hr(2);
    }

    /**
     * Test overwriting.
     *
     * @return void
     */
    public function testOverwrite()
    {
        $number = strlen('Some text I want to overwrite');

        $this->out->expects($this->at(0))
            ->method('write')
            ->with('Some <info>text</info> I want to overwrite', 0)
            ->will($this->returnValue($number));

        $this->out->expects($this->at(1))
            ->method('write')
            ->with(str_repeat("\x08", $number), 0);

        $this->out->expects($this->at(2))
            ->method('write')
            ->with('Less text', 0)
            ->will($this->returnValue(9));

        $this->out->expects($this->at(3))
            ->method('write')
            ->with(str_repeat(' ', $number - 9), 0);

        $this->io->out('Some <info>text</info> I want to overwrite', 0);
        $this->io->overwrite('Less text');
    }

    /**
     * Test overwriting content with shorter content
     *
     * @return void
     */
    public function testOverwriteWithShorterContent()
    {
        $length = strlen('12345');

        $this->out->expects($this->at(0))
            ->method('write')
            ->with('12345')
            ->will($this->returnValue($length));

        // Backspaces
        $this->out->expects($this->at(1))
            ->method('write')
            ->with(str_repeat("\x08", $length), 0)
            ->will($this->returnValue($length));

        $this->out->expects($this->at(2))
            ->method('write')
            ->with('123', 0)
            ->will($this->returnValue(3));

        // 2 spaces output to pad up to 5 bytes
        $this->out->expects($this->at(3))
            ->method('write')
            ->with(str_repeat(' ', $length - 3), 0)
            ->will($this->returnValue($length - 3));

        // Backspaces
        $this->out->expects($this->at(4))
            ->method('write')
            ->with(str_repeat("\x08", $length), 0)
            ->will($this->returnValue($length));

        $this->out->expects($this->at(5))
            ->method('write')
            ->with('12', 0)
            ->will($this->returnValue(2));

        $this->out->expects($this->at(6))
            ->method('write')
            ->with(str_repeat(' ', $length - 2), 0);

        $this->io->out('12345');
        $this->io->overwrite('123', 0);
        $this->io->overwrite('12', 0);
    }

    /**
     * Test overwriting content with longer content
     *
     * @return void
     */
    public function testOverwriteWithLongerContent()
    {
        $this->out->expects($this->at(0))
            ->method('write')
            ->with('1')
            ->will($this->returnValue(1));

        // Backspaces
        $this->out->expects($this->at(1))
            ->method('write')
            ->with(str_repeat("\x08", 1), 0)
            ->will($this->returnValue(1));

        $this->out->expects($this->at(2))
            ->method('write')
            ->with('123', 0)
            ->will($this->returnValue(3));

        // Backspaces
        $this->out->expects($this->at(3))
            ->method('write')
            ->with(str_repeat("\x08", 3), 0)
            ->will($this->returnValue(3));

        $this->out->expects($this->at(4))
            ->method('write')
            ->with('12345', 0)
            ->will($this->returnValue(5));

        $this->io->out('1');
        $this->io->overwrite('123', 0);
        $this->io->overwrite('12345', 0);
    }

    /**
     * Tests that setLoggers works properly
     *
     * @return void
     */
    public function testSetLoggers()
    {
        Log::drop('stdout');
        Log::drop('stderr');
        $this->io->setLoggers(true);
        $this->assertNotEmpty(Log::engine('stdout'));
        $this->assertNotEmpty(Log::engine('stderr'));

        $this->io->setLoggers(false);
        $this->assertNull(Log::engine('stdout'));
        $this->assertNull(Log::engine('stderr'));
    }

    /**
     * Tests that setLoggers works properly with quiet
     *
     * @return void
     */
    public function testSetLoggersQuiet()
    {
        Log::drop('stdout');
        Log::drop('stderr');
        $this->io->setLoggers(ConsoleIo::QUIET);
        $this->assertEmpty(Log::engine('stdout'));
        $this->assertNotEmpty(Log::engine('stderr'));
    }

    /**
     * Tests that setLoggers works properly with verbose
     *
     * @return void
     */
    public function testSetLoggersVerbose()
    {
        Log::drop('stdout');
        Log::drop('stderr');
        $this->io->setLoggers(ConsoleIo::VERBOSE);

        $this->assertNotEmpty(Log::engine('stderr'));
        $engine = Log::engine('stdout');
        $this->assertEquals(['notice', 'info', 'debug'], $engine->getConfig('levels'));
    }

    /**
     * Ensure that styles() just proxies to stdout.
     *
     * @return void
     */
    public function testStyles()
    {
        $this->out->expects($this->once())
            ->method('styles')
            ->with('name', 'props');
        $this->io->styles('name', 'props');
    }

    /**
     * Test the helper method.
     *
     * @return void
     */
    public function testHelper()
    {
        $this->out->expects($this->once())
            ->method('write')
            ->with('It works!well ish');
        $helper = $this->io->helper('simple');
        $this->assertInstanceOf('Cake\Console\Helper', $helper);
        $helper->output(['well', 'ish']);
    }

    /**
     * Provider for output helpers
     *
     * @return array
     */
    public function outHelperProvider()
    {
        return [['info'], ['success']];
    }

    /**
     * Provider for err helpers
     *
     * @return array
     */
    public function errHelperProvider()
    {
        return [['warning'], ['error']];
    }

    /**
     * test out helper methods
     *
     * @dataProvider outHelperProvider
     * @return void
     */
    public function testOutHelpers($method)
    {
        $this->out->expects($this->at(0))
            ->method('write')
            ->with("<{$method}>Just a test</{$method}>", 1);

        $this->out->expects($this->at(1))
            ->method('write')
            ->with(["<{$method}>Just</{$method}>", "<{$method}>a test</{$method}>"], 1);

        $this->io->{$method}('Just a test');
        $this->io->{$method}(['Just', 'a test']);
    }

    /**
     * test err helper methods
     *
     * @dataProvider errHelperProvider
     * @return void
     */
    public function testErrHelpers($method)
    {
        $this->err->expects($this->at(0))
            ->method('write')
            ->with("<{$method}>Just a test</{$method}>", 1);

        $this->err->expects($this->at(1))
            ->method('write')
            ->with(["<{$method}>Just</{$method}>", "<{$method}>a test</{$method}>"], 1);

        $this->io->{$method}('Just a test');
        $this->io->{$method}(['Just', 'a test']);
    }

    /**
     * Test that createFile
     *
     * @return void
     */
    public function testCreateFileSuccess()
    {
        $this->err->expects($this->never())
            ->method('write');
        $path = TMP . 'shell_test';
        mkdir($path);

        $file = $path . DS . 'file1.php';
        $contents = 'some content';
        $result = $this->io->createFile($file, $contents);

        $this->assertTrue($result);
        $this->assertFileExists($file);
        $this->assertStringEqualsFile($file, $contents);
    }

    public function testCreateFileDirectoryCreation()
    {
        $this->err->expects($this->never())
            ->method('write');

        $directory = TMP . 'shell_test';
        $this->assertFileNotExists($directory, 'Directory should not exist before createFile');

        $path = $directory . DS . 'create.txt';
        $contents = 'some content';
        $result = $this->io->createFile($path, $contents);

        $this->assertTrue($result, 'File should create');
        $this->assertFileExists($path);
        $this->assertStringEqualsFile($path, $contents);
    }

    /**
     * Test that createFile with permissions error.
     *
     * @return void
     */
    public function testCreateFilePermissionsError()
    {
        $this->skipIf(DS === '\\', 'Cant perform operations using permissions on windows.');

        $path = TMP . 'shell_test';
        $file = $path . DS . 'no_perms';

        if (!is_dir($path)) {
            mkdir($path);
        }
        chmod($path, 0444);

        $this->io->createFile($file, 'testing');
        $this->assertFileNotExists($file);

        chmod($path, 0744);
        rmdir($path);
    }

    /**
     * Test that `q` raises an error.
     *
     * @return void
     */
    public function testCreateFileOverwriteQuit()
    {
        $path = TMP . 'shell_test';
        mkdir($path);

        $file = $path . DS . 'file1.php';
        touch($file);

        $this->expectException(StopException::class);

        $this->in->expects($this->once())
            ->method('read')
            ->will($this->returnValue('q'));

        $this->io->createFile($file, 'some content');
    }

    /**
     * Test that `n` raises an error.
     *
     * @return void
     */
    public function testCreateFileOverwriteNo()
    {
        $path = TMP . 'shell_test';
        mkdir($path);

        $file = $path . DS . 'file1.php';
        file_put_contents($file, 'original');
        touch($file);

        $this->in->expects($this->once())
            ->method('read')
            ->will($this->returnValue('n'));

        $contents = 'new content';
        $result = $this->io->createFile($file, $contents);

        $this->assertFalse($result);
        $this->assertFileExists($file);
        $this->assertStringEqualsFile($file, 'original');
    }

    /**
     * Test the forceOverwrite parameter
     *
     * @return void
     */
    public function testCreateFileOverwriteParam()
    {
        $path = TMP . 'shell_test';
        mkdir($path);

        $file = $path . DS . 'file1.php';
        file_put_contents($file, 'original');
        touch($file);

        $contents = 'new content';
        $result = $this->io->createFile($file, $contents, true);

        $this->assertTrue($result);
        $this->assertFileExists($file);
        $this->assertStringEqualsFile($file, $contents);
    }

    /**
     * Test the `a` response
     *
     * @return void
     */
    public function testCreateFileOverwriteAll()
    {
        $path = TMP . 'shell_test';
        mkdir($path);

        $file = $path . DS . 'file1.php';
        file_put_contents($file, 'original');
        touch($file);

        $this->in->expects($this->once())
            ->method('read')
            ->will($this->returnValue('a'));

        $this->io->createFile($file, 'new content');
        $this->assertStringEqualsFile($file, 'new content');

        $this->io->createFile($file, 'newer content');
        $this->assertStringEqualsFile($file, 'newer content');

        $this->io->createFile($file, 'newest content', false);
        $this->assertStringEqualsFile(
            $file,
            'newest content',
            'overwrite state replaces parameter'
        );
    }
}<|MERGE_RESOLUTION|>--- conflicted
+++ resolved
@@ -318,11 +318,7 @@
 
     /**
      * Tests abort() wrapper.
-<<<<<<< HEAD
-
-=======
-     *
->>>>>>> 33433b50
+     *
      * @return void
      */
     public function testAbortCustomCode()
