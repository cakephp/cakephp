<?php
/**
 * CakePHP(tm) : Rapid Development Framework (https://cakephp.org)
 * Copyright (c) Cake Software Foundation, Inc. (https://cakefoundation.org)
 *
 * Licensed under The MIT License
 * Redistributions of files must retain the above copyright notice.
 *
 * @copyright     Copyright (c) Cake Software Foundation, Inc. (https://cakefoundation.org)
 * @link          https://cakephp.org CakePHP(tm) Project
 * @since         2.0.0
 * @license       https://opensource.org/licenses/mit-license.php MIT License
 */
namespace Cake\Test\TestCase\Core;

use Cake\Core\BasePlugin;
use Cake\Core\Configure;
use Cake\Core\Plugin;
use Cake\TestSuite\TestCase;
use TestPlugin\Plugin as TestPlugin;

/**
 * PluginTest class
 */
class PluginTest extends TestCase
{
    /**
     * Setup
     *
     * @return void
     */
    public function setUp()
    {
        parent::setUp();
        Plugin::unload();
    }

    /**
     * Reverts the changes done to the environment while testing
     *
     * @return void
     */
    public function tearDown()
    {
        parent::tearDown();
        Plugin::unload();
    }

    /**
     * Tests loading a single plugin
     *
     * @return void
     */
    public function testLoad()
    {
        $this->deprecated(function () {
            Plugin::load('TestPlugin');
            $expected = ['TestPlugin'];
            $this->assertEquals($expected, Plugin::loaded());
        });
    }

    /**
     * Tests loading a plugin with a class
     *
     * @return void
     */
    public function testLoadConcreteClass()
    {
        $this->deprecated(function () {
            Plugin::load('TestPlugin');
            $instance = Plugin::getCollection()->get('TestPlugin');
            $this->assertSame(TestPlugin::class, get_class($instance));
        });
    }

    /**
     * Tests loading a plugin without a class
     *
     * @return void
     */
    public function testLoadDynamicClass()
    {
        $this->deprecated(function () {
            Plugin::load('TestPluginTwo');
            $instance = Plugin::getCollection()->get('TestPluginTwo');
            $this->assertSame(BasePlugin::class, get_class($instance));
        });
    }

    /**
     * Tests unloading plugins
     *
     * @return void
     */
    public function testUnload()
    {
        $this->loadPlugins(['TestPlugin' => ['bootstrap' => false, 'routes' => false]]);
        $expected = ['TestPlugin'];
        $this->assertEquals($expected, Plugin::loaded());
        $this->assertTrue(Plugin::isLoaded('TestPlugin'));

        Plugin::unload('TestPlugin');
        $this->assertEquals([], Plugin::loaded());
        $this->assertFalse(Plugin::isLoaded('TestPlugin'));

        $this->loadPlugins(['TestPlugin' => ['bootstrap' => false, 'routes' => false]]);
        $expected = ['TestPlugin'];
        $this->assertEquals($expected, Plugin::loaded());

        Plugin::unload('TestFakePlugin');
        $this->assertEquals($expected, Plugin::loaded());
        $this->assertFalse(Plugin::isLoaded('TestFakePlugin'));
    }

    /**
     * Test load() with the autoload option.
     *
     * @return void
     */
    public function testLoadWithAutoload()
    {
        $this->deprecated(function () {
            $this->assertFalse(class_exists('Company\TestPluginFive\Utility\Hello'));
            Plugin::load('Company/TestPluginFive', [
                'autoload' => true,
            ]);
            $this->assertTrue(
                class_exists('Company\TestPluginFive\Utility\Hello'),
                'Class should be loaded'
            );
        });
    }

    /**
     * Test load() with the autoload option.
     *
     * @return void
     */
    public function testLoadWithAutoloadAndBootstrap()
    {
        $this->deprecated(function () {
            Plugin::load(
                'Company/TestPluginFive',
                [
                    'autoload' => true,
                    'bootstrap' => true
                ]
            );
            $this->assertTrue(Configure::read('PluginTest.test_plugin_five.autoload'));
            $this->assertEquals('loaded plugin five bootstrap', Configure::read('PluginTest.test_plugin_five.bootstrap'));
            $this->assertTrue(
                class_exists('Company\TestPluginFive\Utility\Hello'),
                'Class should be loaded'
            );
        });
    }

    /**
     * Tests deprecated usage of loaded()
     *
     * @deprecated
     * @return void
     */
    public function testIsLoaded()
    {
        $this->deprecated(function () {
            Plugin::load('TestPlugin');
            $this->assertTrue(Plugin::loaded('TestPlugin'));
            $this->assertFalse(Plugin::loaded('Unknown'));
        });
    }

    /**
     * Tests loading a plugin and its bootstrap file
     *
     * @return void
     */
    public function testLoadWithBootstrap()
    {
<<<<<<< HEAD
        $this->deprecated(function () {
            Plugin::load('TestPlugin', ['bootstrap' => true]);
            $this->assertTrue(Plugin::loaded('TestPlugin'));
            $this->assertEquals('loaded plugin bootstrap', Configure::read('PluginTest.test_plugin.bootstrap'));

            Plugin::load('Company/TestPluginThree', ['bootstrap' => true]);
            $this->assertTrue(Plugin::loaded('Company/TestPluginThree'));
            $this->assertEquals('loaded plugin three bootstrap', Configure::read('PluginTest.test_plugin_three.bootstrap'));
        });
=======
        Plugin::load('TestPlugin', ['bootstrap' => true]);
        $this->assertTrue(Plugin::isLoaded('TestPlugin'));
        $this->assertEquals('loaded plugin bootstrap', Configure::read('PluginTest.test_plugin.bootstrap'));

        Plugin::load('Company/TestPluginThree', ['bootstrap' => true]);
        $this->assertTrue(Plugin::isLoaded('Company/TestPluginThree'));
        $this->assertEquals('loaded plugin three bootstrap', Configure::read('PluginTest.test_plugin_three.bootstrap'));
>>>>>>> 7fdffe4e
    }

    /**
     * Tests loading a plugin and its bootstrap file
     *
     * @return void
     */
    public function testLoadWithBootstrapDisableBootstrapHook()
    {
<<<<<<< HEAD
        $this->deprecated(function () {
            Plugin::load('TestPlugin', ['bootstrap' => true]);
            $this->assertTrue(Plugin::loaded('TestPlugin'));
            $this->assertEquals('loaded plugin bootstrap', Configure::read('PluginTest.test_plugin.bootstrap'));
=======
        Plugin::load('TestPlugin', ['bootstrap' => true]);
        $this->assertTrue(Plugin::isLoaded('TestPlugin'));
        $this->assertEquals('loaded plugin bootstrap', Configure::read('PluginTest.test_plugin.bootstrap'));
>>>>>>> 7fdffe4e

            $plugin = Plugin::getCollection()->get('TestPlugin');
            $this->assertFalse($plugin->isEnabled('bootstrap'), 'Should be disabled as hook has been run.');
        });
    }

    /**
     * Tests loading a plugin with bootstrap file and routes file
     *
     * @deprecated
     * @return void
     */
    public function testLoadSingleWithBootstrapAndRoutes()
    {
        $this->deprecated(function () {
            Plugin::load('TestPlugin', ['bootstrap' => true, 'routes' => true]);
            $this->assertTrue(Plugin::loaded('TestPlugin'));
            $this->assertEquals('loaded plugin bootstrap', Configure::read('PluginTest.test_plugin.bootstrap'));

            Plugin::routes();
            $this->assertEquals('loaded plugin routes', Configure::read('PluginTest.test_plugin.routes'));
        });
    }

    /**
     * Test load() with path configuration data
     *
     * @return void
     */
    public function testLoadSingleWithPathConfig()
    {
        $this->deprecated(function () {
            Configure::write('plugins.TestPlugin', APP);
            Plugin::load('TestPlugin');
            $this->assertEquals(APP . 'src' . DS, Plugin::classPath('TestPlugin'));
        });
    }

    /**
     * Tests loading multiple plugins at once
     *
     * @return void
     */
    public function testLoadMultiple()
    {
        $this->deprecated(function () {
            Plugin::load(['TestPlugin', 'TestPluginTwo']);
            $expected = ['TestPlugin', 'TestPluginTwo'];
            $this->assertEquals($expected, Plugin::loaded());
        });
    }

    /**
     * Tests loading multiple plugins and their bootstrap files
     *
     * @return void
     */
    public function testLoadMultipleWithDefaults()
    {
        $this->deprecated(function () {
            Plugin::load(['TestPlugin', 'TestPluginTwo'], ['bootstrap' => true, 'routes' => false]);
            $expected = ['TestPlugin', 'TestPluginTwo'];
            $this->assertEquals($expected, Plugin::loaded());
            $this->assertEquals('loaded plugin bootstrap', Configure::read('PluginTest.test_plugin.bootstrap'));
            $this->assertEquals('loaded plugin two bootstrap', Configure::read('PluginTest.test_plugin_two.bootstrap'));
        });
    }

    /**
     * Tests loading multiple plugins with default loading params and some overrides
     *
     * @return void
     */
    public function testLoadMultipleWithDefaultsAndOverride()
    {
        $this->deprecated(function () {
            Plugin::load(
                ['TestPlugin', 'TestPluginTwo' => ['routes' => false]],
                ['bootstrap' => true, 'routes' => true]
            );
            $expected = ['TestPlugin', 'TestPluginTwo'];
            $this->assertEquals($expected, Plugin::loaded());
            $this->assertEquals('loaded plugin bootstrap', Configure::read('PluginTest.test_plugin.bootstrap'));
            $this->assertNull(Configure::read('PluginTest.test_plugin_two.bootstrap'));
        });
    }

    /**
     * Test ignoring missing bootstrap/routes file
     *
     * @deprecated
     * @return void
     */
    public function testIgnoreMissingFiles()
    {
        $this->deprecated(function () {
            Plugin::loadAll([[
                'bootstrap' => true,
                'routes' => true,
                'ignoreMissing' => true
            ]]);
            $this->assertTrue(Plugin::routes());
        });
    }

    /**
     * Tests that Plugin::load() throws an exception on unknown plugin
     *
     * @return void
     */
    public function testLoadNotFound()
    {
        $this->deprecated(function () {
            $this->expectException(\Cake\Core\Exception\MissingPluginException::class);
            Plugin::load('MissingPlugin');
        });
    }

    /**
     * Tests that Plugin::path() returns the correct path for the loaded plugins
     *
     * @return void
     */
    public function testPath()
    {
        $this->loadPlugins(['TestPlugin', 'TestPluginTwo', 'Company/TestPluginThree']);
        $expected = TEST_APP . 'Plugin' . DS . 'TestPlugin' . DS;
        $this->assertPathEquals(Plugin::path('TestPlugin'), $expected);

        $expected = TEST_APP . 'Plugin' . DS . 'TestPluginTwo' . DS;
        $this->assertPathEquals(Plugin::path('TestPluginTwo'), $expected);

        $expected = TEST_APP . 'Plugin' . DS . 'Company' . DS . 'TestPluginThree' . DS;
        $this->assertPathEquals(Plugin::path('Company/TestPluginThree'), $expected);
    }

    /**
     * Tests that Plugin::path() throws an exception on unknown plugin
     *
     * @return void
     */
    public function testPathNotFound()
    {
        $this->expectException(\Cake\Core\Exception\MissingPluginException::class);
        Plugin::path('TestPlugin');
    }

    /**
     * Tests that Plugin::classPath() returns the correct path for the loaded plugins
     *
     * @return void
     */
    public function testClassPath()
    {
        $this->loadPlugins(['TestPlugin', 'TestPluginTwo', 'Company/TestPluginThree']);
        $expected = TEST_APP . 'Plugin' . DS . 'TestPlugin' . DS . 'src' . DS;
        $this->assertPathEquals(Plugin::classPath('TestPlugin'), $expected);

        $expected = TEST_APP . 'Plugin' . DS . 'TestPluginTwo' . DS . 'src' . DS;
        $this->assertPathEquals(Plugin::classPath('TestPluginTwo'), $expected);

        $expected = TEST_APP . 'Plugin' . DS . 'Company' . DS . 'TestPluginThree' . DS . 'src' . DS;
        $this->assertPathEquals(Plugin::classPath('Company/TestPluginThree'), $expected);
    }

    /**
     * Tests that Plugin::classPath() throws an exception on unknown plugin
     *
     * @return void
     */
    public function testClassPathNotFound()
    {
        $this->expectException(\Cake\Core\Exception\MissingPluginException::class);
        Plugin::classPath('TestPlugin');
    }

    /**
     * Tests that Plugin::loadAll() will load all plugins in the configured folder
     *
     * @return void
     */
    public function testLoadAll()
    {
        $this->deprecated(function () {
            Plugin::loadAll();
            $expected = [
                'Company', 'ParentPlugin', 'PluginJs', 'TestPlugin',
                'TestPluginFour', 'TestPluginTwo', 'TestTheme'
            ];
            $this->assertEquals($expected, Plugin::loaded());
        });
    }

    /**
     * Test loadAll() with path configuration data
     *
     * @return void
     */
    public function testLoadAllWithPathConfig()
    {
        $this->deprecated(function () {
            Configure::write('plugins.FakePlugin', APP);
            Plugin::loadAll();
            $this->assertContains('FakePlugin', Plugin::loaded());
        });
    }

    /**
     * Test that plugins don't reload using loadAll();
     *
     * @return void
     */
    public function testLoadAllWithPluginAlreadyLoaded()
    {
        $this->deprecated(function () {
            Plugin::load('Company/TestPluginThree', ['bootstrap' => false]);
            Plugin::loadAll(['bootstrap' => true, 'ignoreMissing' => true]);
            $this->assertEmpty(Configure::read('PluginTest.test_plugin_three.bootstrap'));
        });
    }

    /**
     * Tests that Plugin::loadAll() will load all plugins in the configured folder with bootstrap loading
     *
     * @return void
     */
    public function testLoadAllWithDefaults()
    {
        $this->deprecated(function () {
            $defaults = ['bootstrap' => true, 'ignoreMissing' => true];
            Plugin::loadAll([$defaults]);
            $expected = [
                'Company', 'ParentPlugin', 'PluginJs', 'TestPlugin',
                'TestPluginFour', 'TestPluginTwo', 'TestTheme'
            ];
            $this->assertEquals($expected, Plugin::loaded());
            $this->assertEquals('loaded js plugin bootstrap', Configure::read('PluginTest.js_plugin.bootstrap'));
            $this->assertEquals('loaded plugin bootstrap', Configure::read('PluginTest.test_plugin.bootstrap'));
            $this->assertEquals('loaded plugin two bootstrap', Configure::read('PluginTest.test_plugin_two.bootstrap'));
        });
    }

    /**
     * Tests that Plugin::loadAll() will load all plugins in the configured folder wit defaults
     * and overrides for a plugin
     *
     * @deprecated
     * @return void
     */
    public function testLoadAllWithDefaultsAndOverride()
    {
        $this->deprecated(function () {
            Plugin::loadAll([
                ['bootstrap' => true, 'ignoreMissing' => true],
                'TestPlugin' => ['routes' => true],
                'TestPluginFour' => ['bootstrap' => true, 'classBase' => '']
            ]);
            Plugin::routes();

            $expected = [
                'Company', 'ParentPlugin', 'PluginJs', 'TestPlugin',
                'TestPluginFour', 'TestPluginTwo', 'TestTheme'
            ];
            $this->assertEquals($expected, Plugin::loaded());
            $this->assertEquals('loaded js plugin bootstrap', Configure::read('PluginTest.js_plugin.bootstrap'));
            $this->assertEquals('loaded plugin routes', Configure::read('PluginTest.test_plugin.routes'));
            $this->assertNull(Configure::read('PluginTest.test_plugin.bootstrap'));
            $this->assertEquals('loaded plugin two bootstrap', Configure::read('PluginTest.test_plugin_two.bootstrap'));
            $this->assertEquals('loaded plugin four bootstrap', Configure::read('PluginTest.test_plugin_four.bootstrap'));

            // TestPluginThree won't get loaded by loadAll() since it's in a sub directory.
            $this->assertNull(Configure::read('PluginTest.test_plugin_three.bootstrap'));
        });
    }
}<|MERGE_RESOLUTION|>--- conflicted
+++ resolved
@@ -174,48 +174,34 @@
     /**
      * Tests loading a plugin and its bootstrap file
      *
+     * @deprecated
      * @return void
      */
     public function testLoadWithBootstrap()
     {
-<<<<<<< HEAD
         $this->deprecated(function () {
             Plugin::load('TestPlugin', ['bootstrap' => true]);
-            $this->assertTrue(Plugin::loaded('TestPlugin'));
+            $this->assertTrue(Plugin::isLoaded('TestPlugin'));
             $this->assertEquals('loaded plugin bootstrap', Configure::read('PluginTest.test_plugin.bootstrap'));
 
             Plugin::load('Company/TestPluginThree', ['bootstrap' => true]);
-            $this->assertTrue(Plugin::loaded('Company/TestPluginThree'));
+            $this->assertTrue(Plugin::isLoaded('Company/TestPluginThree'));
             $this->assertEquals('loaded plugin three bootstrap', Configure::read('PluginTest.test_plugin_three.bootstrap'));
         });
-=======
-        Plugin::load('TestPlugin', ['bootstrap' => true]);
-        $this->assertTrue(Plugin::isLoaded('TestPlugin'));
-        $this->assertEquals('loaded plugin bootstrap', Configure::read('PluginTest.test_plugin.bootstrap'));
-
-        Plugin::load('Company/TestPluginThree', ['bootstrap' => true]);
-        $this->assertTrue(Plugin::isLoaded('Company/TestPluginThree'));
-        $this->assertEquals('loaded plugin three bootstrap', Configure::read('PluginTest.test_plugin_three.bootstrap'));
->>>>>>> 7fdffe4e
     }
 
     /**
      * Tests loading a plugin and its bootstrap file
      *
+     * @deprecated
      * @return void
      */
     public function testLoadWithBootstrapDisableBootstrapHook()
     {
-<<<<<<< HEAD
         $this->deprecated(function () {
             Plugin::load('TestPlugin', ['bootstrap' => true]);
-            $this->assertTrue(Plugin::loaded('TestPlugin'));
-            $this->assertEquals('loaded plugin bootstrap', Configure::read('PluginTest.test_plugin.bootstrap'));
-=======
-        Plugin::load('TestPlugin', ['bootstrap' => true]);
-        $this->assertTrue(Plugin::isLoaded('TestPlugin'));
-        $this->assertEquals('loaded plugin bootstrap', Configure::read('PluginTest.test_plugin.bootstrap'));
->>>>>>> 7fdffe4e
+            $this->assertTrue(Plugin::isLoaded('TestPlugin'));
+            $this->assertEquals('loaded plugin bootstrap', Configure::read('PluginTest.test_plugin.bootstrap'));
 
             $plugin = Plugin::getCollection()->get('TestPlugin');
             $this->assertFalse($plugin->isEnabled('bootstrap'), 'Should be disabled as hook has been run.');
