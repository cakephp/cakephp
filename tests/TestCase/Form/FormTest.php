<?php
/**
 * CakePHP(tm) : Rapid Development Framework (https://cakephp.org)
 * Copyright (c) Cake Software Foundation, Inc. (https://cakefoundation.org)
 *
 * Licensed under The MIT License
 * For full copyright and license information, please see the LICENSE.txt
 * Redistributions of files must retain the above copyright notice.
 *
 * @copyright     Copyright (c) Cake Software Foundation, Inc. (https://cakefoundation.org)
 * @link          https://cakephp.org CakePHP(tm) Project
 * @since         3.0.0
 * @license       https://opensource.org/licenses/mit-license.php MIT License
 */
namespace Cake\Test\TestCase\Form;

use Cake\Form\Form;
use Cake\TestSuite\TestCase;
<<<<<<< HEAD
use Cake\Validation\Validator;
=======
use TestApp\Form\AppForm;
use TestApp\Form\FormSchema;
>>>>>>> e661cf14

/**
 * Form test case.
 */
class FormTest extends TestCase
{

    /**
     * Test schema()
     *
     * @return void
     */
    public function testSchema()
    {
        $form = new Form();
        $schema = $form->schema();

        $this->assertInstanceOf('Cake\Form\Schema', $schema);
        $this->assertSame($schema, $form->schema(), 'Same instance each time');

        $schema = $this->getMockBuilder('Cake\Form\Schema')->getMock();
        $this->assertSame($schema, $form->schema($schema));
        $this->assertSame($schema, $form->schema());

        $form = new AppForm();
        $this->assertInstanceOf(FormSchema::class, $form->schema());
    }

    /**
     * Test validator()
     *
     * @return void
     * @group deprecated
     */
    public function testValidator()
    {
        $this->deprecated(function () {
            $form = new Form();
            $validator = $form->validator();

            $this->assertInstanceOf('Cake\Validation\Validator', $validator);
            $this->assertSame($validator, $form->validator(), 'Same instance each time');

            $validator = $this->getMockBuilder('Cake\Validation\Validator')->getMock();
            $this->assertSame($validator, $form->validator($validator));
            $this->assertSame($validator, $form->validator());
        });
    }

    /**
     * Test getValidator()
     *
     * @return void
     */
    public function testGetValidator()
    {
        $form = $this->getMockBuilder(Form::class)
            ->setMethods(['buildValidator'])
            ->getMock();

        $form->expects($this->once())
            ->method('buildValidator');

        $this->assertInstanceof(Validator::class, $form->getValidator());
    }

    /**
     * Test setValidator()
     *
     * @return void
     */
    public function testSetValidator()
    {
        $form = new Form();
        $validator = $this->getMockBuilder('Cake\Validation\Validator')->getMock();

        $form->setValidator('default', $validator);
        $this->assertSame($validator, $form->getValidator());
    }

    /**
     * Test validate method.
     *
     * @return void
     */
    public function testValidate()
    {
        $form = new Form();
        $form->getValidator()
            ->add('email', 'format', ['rule' => 'email'])
            ->add('body', 'length', ['rule' => ['minLength', 12]]);

        $data = [
            'email' => 'rong',
            'body' => 'too short'
        ];
        $this->assertFalse($form->validate($data));
        $this->assertCount(2, $form->errors());

        $data = [
            'email' => 'test@example.com',
            'body' => 'Some content goes here'
        ];
        $this->assertTrue($form->validate($data));
        $this->assertCount(0, $form->errors());
    }

    /**
     * Test the errors methods.
     *
     * @return void
     */
    public function testErrors()
    {
        $form = new Form();
        $form->getValidator()
            ->add('email', 'format', [
                'message' => 'Must be a valid email',
                'rule' => 'email'
            ])
            ->add('body', 'length', [
                'message' => 'Must be so long',
                'rule' => ['minLength', 12],
            ]);

        $data = [
            'email' => 'rong',
            'body' => 'too short'
        ];
        $form->validate($data);
        $errors = $form->errors();
        $this->assertCount(2, $errors);
        $this->assertEquals('Must be a valid email', $errors['email']['format']);
        $this->assertEquals('Must be so long', $errors['body']['length']);
    }

    /**
     * Test setErrors()
     *
     * @return void
     */
    public function testSetErrors()
    {
        $form = new Form();
        $expected = [
           'field_name' => ['rule_name' => 'message']
        ];

        $form->setErrors($expected);
        $this->assertSame($expected, $form->errors());
    }

    /**
     * Test _execute is skipped on validation failure.
     *
     * @return void
     */
    public function testExecuteInvalid()
    {
        $form = $this->getMockBuilder('Cake\Form\Form')
            ->setMethods(['_execute'])
            ->getMock();
        $form->getValidator()
            ->add('email', 'format', ['rule' => 'email']);
        $data = [
            'email' => 'rong'
        ];
        $form->expects($this->never())
            ->method('_execute');

        $this->assertFalse($form->execute($data));
    }

    /**
     * test execute() when data is valid.
     *
     * @return void
     */
    public function testExecuteValid()
    {
        $form = $this->getMockBuilder('Cake\Form\Form')
            ->setMethods(['_execute'])
            ->getMock();
        $form->getValidator()
            ->add('email', 'format', ['rule' => 'email']);
        $data = [
            'email' => 'test@example.com'
        ];
        $form->expects($this->once())
            ->method('_execute')
            ->with($data)
            ->will($this->returnValue(true));

        $this->assertTrue($form->execute($data));
    }

    /**
     * test __debugInfo
     *
     * @return void
     */
    public function testDebugInfo()
    {
        $form = new Form();
        $result = $form->__debugInfo();
        $this->assertArrayHasKey('_schema', $result);
        $this->assertArrayHasKey('_errors', $result);
        $this->assertArrayHasKey('_validator', $result);
    }
}<|MERGE_RESOLUTION|>--- conflicted
+++ resolved
@@ -16,12 +16,9 @@
 
 use Cake\Form\Form;
 use Cake\TestSuite\TestCase;
-<<<<<<< HEAD
 use Cake\Validation\Validator;
-=======
 use TestApp\Form\AppForm;
 use TestApp\Form\FormSchema;
->>>>>>> e661cf14
 
 /**
  * Form test case.
