--- conflicted
+++ resolved
@@ -2155,15 +2155,10 @@
 			]);
 		$result = $query->sql();
 		$this->assertQuotedQuery(
-<<<<<<< HEAD
 			$this->applyConnectionPrefix(
 				'INSERT INTO <~articles> \(<title>, <body>\) ' .
-				'VALUES \(\?, \?\)'
+				'VALUES \(:c0, :c1\)'
 			),
-=======
-			'INSERT INTO <articles> \(<title>, <body>\) ' .
-			'VALUES \(:c0, :c1\)',
->>>>>>> 72a892af
 			$result,
 			true
 		);
@@ -2198,15 +2193,10 @@
 			]);
 		$result = $query->sql();
 		$this->assertQuotedQuery(
-<<<<<<< HEAD
 			$this->applyConnectionPrefix(
 				'INSERT INTO <~articles> \(<title>, <body>\) ' .
-				'VALUES \(\?, \?\)'
+				'VALUES \(:c0, :c1\)'
 			),
-=======
-			'INSERT INTO <articles> \(<title>, <body>\) ' .
-			'VALUES \(:c0, :c1\)',
->>>>>>> 72a892af
 			$result,
 			true
 		);
