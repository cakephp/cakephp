--- conflicted
+++ resolved
@@ -21,20 +21,14 @@
 use Cake\Database\ExpressionInterface;
 use Cake\Database\Query;
 use Cake\Database\Statement\StatementDecorator;
-<<<<<<< HEAD
 use Cake\Database\StatementInterface;
+use Cake\Database\TypeFactory;
 use Cake\Database\TypeMap;
 use Cake\Datasource\ConnectionManager;
 use Cake\TestSuite\TestCase;
 use DateTimeImmutable;
 use InvalidArgumentException;
-=======
-use Cake\Database\Type;
-use Cake\Database\TypeMap;
-use Cake\Datasource\ConnectionManager;
-use Cake\TestSuite\TestCase;
 use TestApp\Database\Type\BarType;
->>>>>>> 1398608c
 
 /**
  * Tests Query class
@@ -4312,7 +4306,7 @@
      */
     public function testSelectTypeConversion()
     {
-        Type::set('custom_datetime', new BarType('custom_datetime'));
+        TypeFactory::set('custom_datetime', new BarType('custom_datetime'));
         $this->loadFixtures('Comments');
 
         $query = new Query($this->connection);
@@ -4328,14 +4322,9 @@
                 ]);
 
         $result = $query->execute()->fetchAll('assoc');
-<<<<<<< HEAD
         $this->assertIsInt($result[0]['id']);
         $this->assertInstanceOf(DateTimeImmutable::class, $result[0]['the_date']);
-=======
-        $this->assertInternalType('integer', $result[0]['id']);
-        $this->assertInstanceOf('DateTime', $result[0]['the_date']);
-        $this->assertInstanceOf('DateTime', $result[0]['updated']);
->>>>>>> 1398608c
+        $this->assertInstanceOf(DateTimeImmutable::class, $result[0]['updated']);
     }
 
     /**
