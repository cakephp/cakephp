<?php
declare(strict_types=1);

/**
 * CakePHP(tm) : Rapid Development Framework (https://cakephp.org)
 * Copyright (c) Cake Software Foundation, Inc. (https://cakefoundation.org)
 *
 * Licensed under The MIT License
 * For full copyright and license information, please see the LICENSE.txt
 * Redistributions of files must retain the above copyright notice.
 *
 * @copyright     Copyright (c) Cake Software Foundation, Inc. (https://cakefoundation.org)
 * @link          https://cakephp.org CakePHP(tm) Project
 * @since         3.0.0
 * @license       https://opensource.org/licenses/mit-license.php MIT License
 */
namespace Cake\Test\TestCase\Database\Schema;

use Cake\Database\Driver\Mysql;
use Cake\Database\Schema\Collection as SchemaCollection;
use Cake\Database\Schema\MysqlSchema;
use Cake\Database\Schema\TableSchema;
use Cake\Datasource\ConnectionManager;
use Cake\TestSuite\TestCase;
use PDO;

/**
 * Test case for Mysql Schema Dialect.
 */
class MysqlSchemaTest extends TestCase
{
    /**
     * Helper method for skipping tests that need a real connection.
     *
     * @return void
     */
    protected function _needsConnection()
    {
        $config = ConnectionManager::getConfig('test');
        $this->skipIf(strpos($config['driver'], 'Mysql') === false, 'Not using Mysql for test config');
    }

    /**
     * Data provider for convert column testing
     *
     * @return array
     */
    public static function convertColumnProvider()
    {
        return [
            [
                'DATETIME',
                ['type' => 'datetime', 'length' => null],
            ],
            [
                'DATE',
                ['type' => 'date', 'length' => null],
            ],
            [
                'TIME',
                ['type' => 'time', 'length' => null],
            ],
            [
                'TIMESTAMP',
                ['type' => 'timestamp', 'length' => null],
            ],
            [
                'TINYINT(1)',
                ['type' => 'boolean', 'length' => null],
            ],
            [
                'TINYINT(2)',
                ['type' => 'tinyinteger', 'length' => 2, 'unsigned' => false],
            ],
            [
                'TINYINT(3)',
                ['type' => 'tinyinteger', 'length' => 3, 'unsigned' => false],
            ],
            [
                'TINYINT(3) UNSIGNED',
                ['type' => 'tinyinteger', 'length' => 3, 'unsigned' => true],
            ],
            [
                'SMALLINT(4)',
                ['type' => 'smallinteger', 'length' => 4, 'unsigned' => false],
            ],
            [
                'SMALLINT(4) UNSIGNED',
                ['type' => 'smallinteger', 'length' => 4, 'unsigned' => true],
            ],
            [
                'INTEGER(11)',
                ['type' => 'integer', 'length' => 11, 'unsigned' => false],
            ],
            [
                'MEDIUMINT(11)',
                ['type' => 'integer', 'length' => 11, 'unsigned' => false],
            ],
            [
                'INTEGER(11) UNSIGNED',
                ['type' => 'integer', 'length' => 11, 'unsigned' => true],
            ],
            [
                'BIGINT',
                ['type' => 'biginteger', 'length' => null, 'unsigned' => false],
            ],
            [
                'BIGINT UNSIGNED',
                ['type' => 'biginteger', 'length' => null, 'unsigned' => true],
            ],
            [
                'VARCHAR(255)',
                ['type' => 'string', 'length' => 255, 'collate' => 'utf8_general_ci']
            ],
            [
                'CHAR(25)',
<<<<<<< HEAD
                ['type' => 'char', 'length' => 25, 'fixed' => true],
=======
                ['type' => 'string', 'length' => 25, 'fixed' => true, 'collate' => 'utf8_general_ci']
>>>>>>> dc63aec2
            ],
            [
                'CHAR(36)',
                ['type' => 'uuid', 'length' => null],
            ],
            [
                'BINARY(16)',
                ['type' => 'binaryuuid', 'length' => null],
            ],
            [
                'BINARY(1)',
                ['type' => 'binary', 'length' => 1],
            ],
            [
                'TEXT',
                ['type' => 'text', 'length' => null, 'collate' => 'utf8_general_ci']
            ],
            [
                'TINYTEXT',
                ['type' => 'text', 'length' => TableSchema::LENGTH_TINY, 'collate' => 'utf8_general_ci']
            ],
            [
                'MEDIUMTEXT',
                ['type' => 'text', 'length' => TableSchema::LENGTH_MEDIUM, 'collate' => 'utf8_general_ci']
            ],
            [
                'LONGTEXT',
                ['type' => 'text', 'length' => TableSchema::LENGTH_LONG, 'collate' => 'utf8_general_ci']
            ],
            [
                'TINYBLOB',
                ['type' => 'binary', 'length' => TableSchema::LENGTH_TINY],
            ],
            [
                'BLOB',
                ['type' => 'binary', 'length' => null],
            ],
            [
                'MEDIUMBLOB',
                ['type' => 'binary', 'length' => TableSchema::LENGTH_MEDIUM],
            ],
            [
                'LONGBLOB',
                ['type' => 'binary', 'length' => TableSchema::LENGTH_LONG],
            ],
            [
                'FLOAT',
                ['type' => 'float', 'length' => null, 'precision' => null, 'unsigned' => false],
            ],
            [
                'DOUBLE',
                ['type' => 'float', 'length' => null, 'precision' => null, 'unsigned' => false],
            ],
            [
                'DOUBLE UNSIGNED',
                ['type' => 'float', 'length' => null, 'precision' => null, 'unsigned' => true],
            ],
            [
                'DECIMAL(11,2) UNSIGNED',
                ['type' => 'decimal', 'length' => 11, 'precision' => 2, 'unsigned' => true],
            ],
            [
                'DECIMAL(11,2)',
                ['type' => 'decimal', 'length' => 11, 'precision' => 2, 'unsigned' => false],
            ],
            [
                'FLOAT(11,2)',
                ['type' => 'float', 'length' => 11, 'precision' => 2, 'unsigned' => false],
            ],
            [
                'FLOAT(11,2) UNSIGNED',
                ['type' => 'float', 'length' => 11, 'precision' => 2, 'unsigned' => true],
            ],
            [
                'DOUBLE(10,4)',
                ['type' => 'float', 'length' => 10, 'precision' => 4, 'unsigned' => false],
            ],
            [
                'DOUBLE(10,4) UNSIGNED',
                ['type' => 'float', 'length' => 10, 'precision' => 4, 'unsigned' => true],
            ],
            [
                'JSON',
                ['type' => 'json', 'length' => null],
            ],
        ];
    }

    /**
     * Test parsing MySQL column types from field description.
     *
     * @dataProvider convertColumnProvider
     * @return void
     */
    public function testConvertColumn($type, $expected)
    {
        $field = [
            'Field' => 'field',
            'Type' => $type,
            'Null' => 'YES',
            'Default' => 'Default value',
            'Collation' => 'utf8_general_ci',
            'Comment' => 'Comment section',
        ];
        $expected += [
            'null' => true,
            'default' => 'Default value',
            'comment' => 'Comment section',
        ];
        $driver = $this->getMockBuilder('Cake\Database\Driver\Mysql')->getMock();
        $dialect = new MysqlSchema($driver);

        $table = new TableSchema('table');
        $dialect->convertColumnDescription($table, $field);

        $actual = array_intersect_key($table->getColumn('field'), $expected);
        ksort($expected);
        ksort($actual);
        $this->assertSame($expected, $actual);
    }

    /**
     * Helper method for testing methods.
     *
     * @param \Cake\Datasource\ConnectionInterface $connection
     * @return void
     */
    protected function _createTables($connection)
    {
        $this->_needsConnection();
        $connection->execute('DROP TABLE IF EXISTS schema_articles');
        $connection->execute('DROP TABLE IF EXISTS schema_authors');
        $connection->execute('DROP TABLE IF EXISTS schema_json');

        $table = <<<SQL
            CREATE TABLE schema_authors (
                id INT(11) PRIMARY KEY AUTO_INCREMENT,
                name VARCHAR(50),
                bio TEXT,
                created DATETIME
            )ENGINE=InnoDB
SQL;
        $connection->execute($table);

        $table = <<<SQL
            CREATE TABLE schema_articles (
                id BIGINT PRIMARY KEY AUTO_INCREMENT,
                title VARCHAR(20) COMMENT 'A title',
                body TEXT,
                author_id INT(11) NOT NULL,
                published BOOLEAN DEFAULT 0,
                allow_comments TINYINT(1) DEFAULT 0,
                created DATETIME,
                KEY `author_idx` (`author_id`),
                UNIQUE KEY `length_idx` (`title`(4)),
                FOREIGN KEY `author_idx` (`author_id`) REFERENCES `schema_authors`(`id`) ON UPDATE CASCADE ON DELETE RESTRICT
            ) ENGINE=InnoDB COLLATE=utf8_general_ci
SQL;
        $connection->execute($table);

        if ($connection->getDriver()->supportsNativeJson()) {
            $table = <<<SQL
                CREATE TABLE schema_json (
                    id INT(11) PRIMARY KEY AUTO_INCREMENT,
                    data JSON NOT NULL
                )
SQL;
            $connection->execute($table);
        }
    }

    /**
     * Integration test for SchemaCollection & MysqlDialect.
     *
     * @return void
     */
    public function testListTables()
    {
        $connection = ConnectionManager::get('test');
        $this->_createTables($connection);

        $schema = new SchemaCollection($connection);
        $result = $schema->listTables();

        $this->assertIsArray($result);
        $this->assertContains('schema_articles', $result);
        $this->assertContains('schema_authors', $result);
    }

    /**
     * Test describing a table with Mysql
     *
     * @return void
     */
    public function testDescribeTable()
    {
        $connection = ConnectionManager::get('test');
        $this->_createTables($connection);

        $schema = new SchemaCollection($connection);
        $result = $schema->describe('schema_articles');
        $this->assertInstanceOf('Cake\Database\Schema\TableSchema', $result);
        $expected = [
            'id' => [
                'type' => 'biginteger',
                'null' => false,
                'unsigned' => false,
                'default' => null,
                'length' => 20,
                'precision' => null,
                'comment' => null,
                'autoIncrement' => true,
            ],
            'title' => [
                'type' => 'string',
                'null' => true,
                'default' => null,
                'length' => 20,
                'precision' => null,
                'comment' => 'A title',
                'fixed' => null,
                'collate' => 'utf8_general_ci',
            ],
            'body' => [
                'type' => 'text',
                'null' => true,
                'default' => null,
                'length' => null,
                'precision' => null,
                'comment' => null,
                'collate' => 'utf8_general_ci',
            ],
            'author_id' => [
                'type' => 'integer',
                'null' => false,
                'unsigned' => false,
                'default' => null,
                'length' => 11,
                'precision' => null,
                'comment' => null,
                'autoIncrement' => null,
            ],
            'published' => [
                'type' => 'boolean',
                'null' => true,
                'default' => 0,
                'length' => null,
                'precision' => null,
                'comment' => null,
            ],
            'allow_comments' => [
                'type' => 'boolean',
                'null' => true,
                'default' => 0,
                'length' => null,
                'precision' => null,
                'comment' => null,
            ],
            'created' => [
                'type' => 'datetime',
                'null' => true,
                'default' => null,
                'length' => null,
                'precision' => null,
                'comment' => null,
            ],
        ];
        $this->assertEquals(['id'], $result->primaryKey());
        foreach ($expected as $field => $definition) {
            $this->assertEquals(
                $definition,
                $result->getColumn($field),
                'Field definition does not match for ' . $field
            );
        }
    }

    /**
     * Test describing a table with indexes in Mysql
     *
     * @return void
     */
    public function testDescribeTableIndexes()
    {
        $connection = ConnectionManager::get('test');
        $this->_createTables($connection);

        $schema = new SchemaCollection($connection);
        $result = $schema->describe('schema_articles');
        $this->assertInstanceOf('Cake\Database\Schema\TableSchema', $result);

        $this->assertCount(3, $result->constraints());
        $expected = [
            'primary' => [
                'type' => 'primary',
                'columns' => ['id'],
                'length' => [],
            ],
            'length_idx' => [
                'type' => 'unique',
                'columns' => ['title'],
                'length' => [
                    'title' => 4,
                ],
            ],
            'schema_articles_ibfk_1' => [
                'type' => 'foreign',
                'columns' => ['author_id'],
                'references' => ['schema_authors', 'id'],
                'length' => [],
                'update' => 'cascade',
                'delete' => 'restrict',
            ],
        ];
        $this->assertEquals($expected['primary'], $result->getConstraint('primary'));
        $this->assertEquals($expected['length_idx'], $result->getConstraint('length_idx'));
        $this->assertEquals($expected['schema_articles_ibfk_1'], $result->getConstraint('schema_articles_ibfk_1'));

        $this->assertCount(1, $result->indexes());
        $expected = [
            'type' => 'index',
            'columns' => ['author_id'],
            'length' => [],
        ];
        $this->assertEquals($expected, $result->getIndex('author_idx'));
    }

    /**
     * Test describing a table creates options
     *
     * @return void
     */
    public function testDescribeTableOptions()
    {
        $connection = ConnectionManager::get('test');
        $this->_createTables($connection);

        $schema = new SchemaCollection($connection);
        $result = $schema->describe('schema_articles');
        $this->assertArrayHasKey('engine', $result->getOptions());
        $this->assertArrayHasKey('collation', $result->getOptions());
    }

    public function testDescribeNonPrimaryAutoIncrement()
    {
        $this->_needsConnection();
        $connection = ConnectionManager::get('test');

        $sql = <<<SQL
CREATE TABLE `odd_primary_key` (
`id` BIGINT UNSIGNED NOT NULL,
`other_field` INTEGER(11) NOT NULL AUTO_INCREMENT,
PRIMARY KEY (`id`),
UNIQUE KEY `other_field` (`other_field`)
)
SQL;
        $connection->execute($sql);
        $schema = new SchemaCollection($connection);
        $table = $schema->describe('odd_primary_key');
        $connection->execute('DROP TABLE odd_primary_key');

        $column = $table->getColumn('id');
        $this->assertNull($column['autoIncrement'], 'should not autoincrement');
        $this->assertTrue($column['unsigned'], 'should be unsigned');

        $column = $table->getColumn('other_field');
        $this->assertTrue($column['autoIncrement'], 'should not autoincrement');
        $this->assertFalse($column['unsigned'], 'should not be unsigned');

        $output = $table->createSql($connection);
        $this->assertStringContainsString('`id` BIGINT UNSIGNED NOT NULL,', $output[0]);
        $this->assertStringContainsString('`other_field` INTEGER(11) NOT NULL AUTO_INCREMENT,', $output[0]);
    }

    /**
     * Column provider for creating column sql
     *
     * @return array
     */
    public static function columnSqlProvider()
    {
        return [
            // strings
            [
                'title',
                ['type' => 'string', 'length' => 25, 'null' => true, 'default' => null],
                '`title` VARCHAR(25)',
            ],
            [
                'title',
                ['type' => 'string', 'length' => 25, 'null' => false],
                '`title` VARCHAR(25) NOT NULL',
            ],
            [
                'title',
                ['type' => 'string', 'length' => 25, 'null' => true, 'default' => 'ignored'],
                '`title` VARCHAR(25) DEFAULT \'ignored\'',
            ],
            [
                'title',
                ['type' => 'string', 'length' => 25, 'null' => true, 'default' => ''],
                '`title` VARCHAR(25) DEFAULT \'\'',
            ],
            [
                'role',
                ['type' => 'string', 'length' => 10, 'null' => false, 'default' => 'admin'],
                '`role` VARCHAR(10) NOT NULL DEFAULT \'admin\'',
            ],
            [
                'id',
                ['type' => 'char', 'length' => 32, 'fixed' => true, 'null' => false],
                '`id` CHAR(32) NOT NULL',
            ],
            [
                'title',
                ['type' => 'string'],
                '`title` VARCHAR(255)',
            ],
            [
                'id',
                ['type' => 'char', 'length' => 36],
                '`id` CHAR(36)',
            ],
            [
                'id',
                ['type' => 'binaryuuid'],
                '`id` BINARY(16)',
            ],
            [
                'title',
                ['type' => 'string', 'length' => 255, 'null' => false, 'collate' => 'utf8_unicode_ci'],
                '`title` VARCHAR(255) COLLATE utf8_unicode_ci NOT NULL',
            ],
            // Text
            [
                'body',
                ['type' => 'text', 'null' => false],
                '`body` TEXT NOT NULL',
            ],
            [
                'body',
                ['type' => 'text', 'length' => TableSchema::LENGTH_TINY, 'null' => false],
                '`body` TINYTEXT NOT NULL',
            ],
            [
                'body',
                ['type' => 'text', 'length' => TableSchema::LENGTH_MEDIUM, 'null' => false],
                '`body` MEDIUMTEXT NOT NULL',
            ],
            [
                'body',
                ['type' => 'text', 'length' => TableSchema::LENGTH_LONG, 'null' => false],
                '`body` LONGTEXT NOT NULL',
            ],
            [
                'body',
                ['type' => 'text', 'null' => false, 'collate' => 'utf8_unicode_ci'],
                '`body` TEXT COLLATE utf8_unicode_ci NOT NULL',
            ],
            // Blob / binary
            [
                'body',
                ['type' => 'binary', 'null' => false],
                '`body` BLOB NOT NULL',
            ],
            [
                'body',
                ['type' => 'binary', 'length' => TableSchema::LENGTH_TINY, 'null' => false],
                '`body` TINYBLOB NOT NULL',
            ],
            [
                'body',
                ['type' => 'binary', 'length' => TableSchema::LENGTH_MEDIUM, 'null' => false],
                '`body` MEDIUMBLOB NOT NULL',
            ],
            [
                'body',
                ['type' => 'binary', 'length' => TableSchema::LENGTH_LONG, 'null' => false],
                '`body` LONGBLOB NOT NULL',
            ],
            [
                'bytes',
                ['type' => 'binary', 'length' => 5],
                '`bytes` VARBINARY(5)',
            ],
            [
                'bit',
                ['type' => 'binary', 'length' => 1],
                '`bit` BINARY(1)',
            ],
            // Integers
            [
                'post_id',
                ['type' => 'tinyinteger', 'length' => 2],
                '`post_id` TINYINT(2)',
            ],
            [
                'post_id',
                ['type' => 'tinyinteger', 'length' => 2, 'unsigned' => true],
                '`post_id` TINYINT(2) UNSIGNED',
            ],
            [
                'post_id',
                ['type' => 'smallinteger', 'length' => 4],
                '`post_id` SMALLINT(4)',
            ],
            [
                'post_id',
                ['type' => 'smallinteger', 'length' => 4, 'unsigned' => true],
                '`post_id` SMALLINT(4) UNSIGNED',
            ],
            [
                'post_id',
                ['type' => 'integer', 'length' => 11],
                '`post_id` INTEGER(11)',
            ],
            [
                'post_id',
                ['type' => 'integer', 'length' => 11, 'unsigned' => true],
                '`post_id` INTEGER(11) UNSIGNED',
            ],
            [
                'post_id',
                ['type' => 'biginteger', 'length' => 20],
                '`post_id` BIGINT',
            ],
            [
                'post_id',
                ['type' => 'biginteger', 'length' => 20, 'unsigned' => true],
                '`post_id` BIGINT UNSIGNED',
            ],
            [
                'post_id',
                ['type' => 'integer', 'length' => 20, 'autoIncrement' => true],
                '`post_id` INTEGER(20) AUTO_INCREMENT',
            ],
            [
                'post_id',
                ['type' => 'integer', 'length' => 20, 'null' => false, 'autoIncrement' => false],
                '`post_id` INTEGER(20) NOT NULL',
            ],
            [
                'post_id',
                ['type' => 'biginteger', 'length' => 20, 'autoIncrement' => true],
                '`post_id` BIGINT AUTO_INCREMENT',
            ],
            // Decimal
            [
                'value',
                ['type' => 'decimal'],
                '`value` DECIMAL',
            ],
            [
                'value',
                ['type' => 'decimal', 'length' => 11, 'unsigned' => true],
                '`value` DECIMAL(11) UNSIGNED',
            ],
            [
                'value',
                ['type' => 'decimal', 'length' => 12, 'precision' => 5],
                '`value` DECIMAL(12,5)',
            ],
            // Float
            [
                'value',
                ['type' => 'float', 'unsigned'],
                '`value` FLOAT',
            ],
            [
                'value',
                ['type' => 'float', 'unsigned' => true],
                '`value` FLOAT UNSIGNED',
            ],
            [
                'latitude',
                ['type' => 'float', 'length' => 53, 'null' => true, 'default' => null, 'unsigned' => true],
                '`latitude` FLOAT(53) UNSIGNED',
            ],
            [
                'value',
                ['type' => 'float', 'length' => 11, 'precision' => 3],
                '`value` FLOAT(11,3)',
            ],
            // Boolean
            [
                'checked',
                ['type' => 'boolean', 'default' => false],
                '`checked` BOOLEAN DEFAULT FALSE',
            ],
            [
                'checked',
                ['type' => 'boolean', 'default' => false, 'null' => false],
                '`checked` BOOLEAN NOT NULL DEFAULT FALSE',
            ],
            [
                'checked',
                ['type' => 'boolean', 'default' => true, 'null' => false],
                '`checked` BOOLEAN NOT NULL DEFAULT TRUE',
            ],
            [
                'checked',
                ['type' => 'boolean', 'default' => false, 'null' => true],
                '`checked` BOOLEAN DEFAULT FALSE',
            ],
            // datetimes
            [
                'created',
                ['type' => 'datetime', 'comment' => 'Created timestamp'],
                '`created` DATETIME COMMENT \'Created timestamp\'',
            ],
            [
                'created',
                ['type' => 'datetime', 'null' => false, 'default' => 'current_timestamp'],
                '`created` DATETIME NOT NULL DEFAULT CURRENT_TIMESTAMP',
            ],
            [
                'open_date',
                ['type' => 'datetime', 'null' => false, 'default' => '2016-12-07 23:04:00'],
                '`open_date` DATETIME NOT NULL DEFAULT \'2016-12-07 23:04:00\'',
            ],
            // Date & Time
            [
                'start_date',
                ['type' => 'date'],
                '`start_date` DATE',
            ],
            [
                'start_time',
                ['type' => 'time'],
                '`start_time` TIME',
            ],
            // timestamps
            [
                'created',
                ['type' => 'timestamp', 'null' => true],
                '`created` TIMESTAMP NULL',
            ],
            [
                'created',
                ['type' => 'timestamp', 'null' => false, 'default' => 'current_timestamp'],
                '`created` TIMESTAMP NOT NULL DEFAULT CURRENT_TIMESTAMP',
            ],
            [
                'created',
                ['type' => 'timestamp', 'null' => false, 'default' => 'current_timestamp()'],
                '`created` TIMESTAMP NOT NULL DEFAULT CURRENT_TIMESTAMP',
            ],
            [
                'open_date',
                ['type' => 'timestamp', 'null' => false, 'default' => '2016-12-07 23:04:00'],
                '`open_date` TIMESTAMP NOT NULL DEFAULT \'2016-12-07 23:04:00\'',
            ],
        ];
    }

    /**
     * Test generating column definitions
     *
     * @dataProvider columnSqlProvider
     * @return void
     */
    public function testColumnSql($name, $data, $expected)
    {
        $driver = $this->_getMockedDriver();
        $schema = new MysqlSchema($driver);

        $table = (new TableSchema('articles'))->addColumn($name, $data);
        $this->assertEquals($expected, $schema->columnSql($table, $name));
    }

    /**
     * Provide data for testing constraintSql
     *
     * @return array
     */
    public static function constraintSqlProvider()
    {
        return [
            [
                'primary',
                ['type' => 'primary', 'columns' => ['title']],
                'PRIMARY KEY (`title`)',
            ],
            [
                'unique_idx',
                ['type' => 'unique', 'columns' => ['title', 'author_id']],
                'UNIQUE KEY `unique_idx` (`title`, `author_id`)',
            ],
            [
                'length_idx',
                [
                    'type' => 'unique',
                    'columns' => ['author_id', 'title'],
                    'length' => ['author_id' => 5, 'title' => 4],
                ],
                'UNIQUE KEY `length_idx` (`author_id`(5), `title`(4))',
            ],
            [
                'author_id_idx',
                ['type' => 'foreign', 'columns' => ['author_id'], 'references' => ['authors', 'id']],
                'CONSTRAINT `author_id_idx` FOREIGN KEY (`author_id`) ' .
                'REFERENCES `authors` (`id`) ON UPDATE RESTRICT ON DELETE RESTRICT',
            ],
            [
                'author_id_idx',
                ['type' => 'foreign', 'columns' => ['author_id'], 'references' => ['authors', 'id'], 'update' => 'cascade'],
                'CONSTRAINT `author_id_idx` FOREIGN KEY (`author_id`) ' .
                'REFERENCES `authors` (`id`) ON UPDATE CASCADE ON DELETE RESTRICT',
            ],
            [
                'author_id_idx',
                ['type' => 'foreign', 'columns' => ['author_id'], 'references' => ['authors', 'id'], 'update' => 'restrict'],
                'CONSTRAINT `author_id_idx` FOREIGN KEY (`author_id`) ' .
                'REFERENCES `authors` (`id`) ON UPDATE RESTRICT ON DELETE RESTRICT',
            ],
            [
                'author_id_idx',
                ['type' => 'foreign', 'columns' => ['author_id'], 'references' => ['authors', 'id'], 'update' => 'setNull'],
                'CONSTRAINT `author_id_idx` FOREIGN KEY (`author_id`) ' .
                'REFERENCES `authors` (`id`) ON UPDATE SET NULL ON DELETE RESTRICT',
            ],
            [
                'author_id_idx',
                ['type' => 'foreign', 'columns' => ['author_id'], 'references' => ['authors', 'id'], 'update' => 'noAction'],
                'CONSTRAINT `author_id_idx` FOREIGN KEY (`author_id`) ' .
                'REFERENCES `authors` (`id`) ON UPDATE NO ACTION ON DELETE RESTRICT',
            ],
        ];
    }

    /**
     * Test the constraintSql method.
     *
     * @dataProvider constraintSqlProvider
     */
    public function testConstraintSql($name, $data, $expected)
    {
        $driver = $this->_getMockedDriver();
        $schema = new MysqlSchema($driver);

        $table = (new TableSchema('articles'))->addColumn('title', [
            'type' => 'string',
            'length' => 255,
        ])->addColumn('author_id', [
            'type' => 'integer',
        ])->addConstraint($name, $data);

        $this->assertEquals($expected, $schema->constraintSql($table, $name));
    }

    /**
     * Test provider for indexSql()
     *
     * @return array
     */
    public static function indexSqlProvider()
    {
        return [
            [
                'key_key',
                ['type' => 'index', 'columns' => ['author_id']],
                'KEY `key_key` (`author_id`)',
            ],
            [
                'full_text',
                ['type' => 'fulltext', 'columns' => ['title']],
                'FULLTEXT KEY `full_text` (`title`)',
            ],
        ];
    }

    /**
     * Test the indexSql method.
     *
     * @dataProvider indexSqlProvider
     */
    public function testIndexSql($name, $data, $expected)
    {
        $driver = $this->_getMockedDriver();
        $schema = new MysqlSchema($driver);

        $table = (new TableSchema('articles'))->addColumn('title', [
            'type' => 'string',
            'length' => 255,
        ])->addColumn('author_id', [
            'type' => 'integer',
        ])->addIndex($name, $data);

        $this->assertEquals($expected, $schema->indexSql($table, $name));
    }

    /**
     * Test the addConstraintSql method.
     *
     * @return void
     */
    public function testAddConstraintSql()
    {
        $driver = $this->_getMockedDriver();
        $connection = $this->getMockBuilder('Cake\Database\Connection')
            ->disableOriginalConstructor()
            ->getMock();
        $connection->expects($this->any())->method('getDriver')
            ->will($this->returnValue($driver));

        $table = (new TableSchema('posts'))
            ->addColumn('author_id', [
                'type' => 'integer',
                'null' => false,
            ])
            ->addColumn('category_id', [
                'type' => 'integer',
                'null' => false,
            ])
            ->addColumn('category_name', [
                'type' => 'integer',
                'null' => false,
            ])
            ->addConstraint('author_fk', [
                'type' => 'foreign',
                'columns' => ['author_id'],
                'references' => ['authors', 'id'],
                'update' => 'cascade',
                'delete' => 'cascade',
            ])
            ->addConstraint('category_fk', [
                'type' => 'foreign',
                'columns' => ['category_id', 'category_name'],
                'references' => ['categories', ['id', 'name']],
                'update' => 'cascade',
                'delete' => 'cascade',
            ]);

        $expected = [
            'ALTER TABLE `posts` ADD CONSTRAINT `author_fk` FOREIGN KEY (`author_id`) REFERENCES `authors` (`id`) ON UPDATE CASCADE ON DELETE CASCADE;',
            'ALTER TABLE `posts` ADD CONSTRAINT `category_fk` FOREIGN KEY (`category_id`, `category_name`) REFERENCES `categories` (`id`, `name`) ON UPDATE CASCADE ON DELETE CASCADE;',
        ];
        $result = $table->addConstraintSql($connection);
        $this->assertCount(2, $result);
        $this->assertEquals($expected, $result);
    }

    /**
     * Test the dropConstraintSql method.
     *
     * @return void
     */
    public function testDropConstraintSql()
    {
        $driver = $this->_getMockedDriver();
        $connection = $this->getMockBuilder('Cake\Database\Connection')
            ->disableOriginalConstructor()
            ->getMock();
        $connection->expects($this->any())->method('getDriver')
            ->will($this->returnValue($driver));

        $table = (new TableSchema('posts'))
            ->addColumn('author_id', [
                'type' => 'integer',
                'null' => false,
            ])
            ->addColumn('category_id', [
                'type' => 'integer',
                'null' => false,
            ])
            ->addColumn('category_name', [
                'type' => 'integer',
                'null' => false,
            ])
            ->addConstraint('author_fk', [
                'type' => 'foreign',
                'columns' => ['author_id'],
                'references' => ['authors', 'id'],
                'update' => 'cascade',
                'delete' => 'cascade',
            ])
            ->addConstraint('category_fk', [
                'type' => 'foreign',
                'columns' => ['category_id', 'category_name'],
                'references' => ['categories', ['id', 'name']],
                'update' => 'cascade',
                'delete' => 'cascade',
            ]);

        $expected = [
            'ALTER TABLE `posts` DROP FOREIGN KEY `author_fk`;',
            'ALTER TABLE `posts` DROP FOREIGN KEY `category_fk`;',
        ];
        $result = $table->dropConstraintSql($connection);
        $this->assertCount(2, $result);
        $this->assertEquals($expected, $result);
    }

    /**
     * Test generating a column that is a primary key.
     *
     * @return void
     */
    public function testColumnSqlPrimaryKey()
    {
        $driver = $this->_getMockedDriver();
        $schema = new MysqlSchema($driver);

        $table = new TableSchema('articles');
        $table->addColumn('id', [
                'type' => 'integer',
                'null' => false,
            ])
            ->addConstraint('primary', [
                'type' => 'primary',
                'columns' => ['id'],
            ]);
        $result = $schema->columnSql($table, 'id');
        $this->assertEquals($result, '`id` INTEGER NOT NULL AUTO_INCREMENT');

        $table = new TableSchema('articles');
        $table->addColumn('id', [
                'type' => 'biginteger',
                'null' => false,
            ])
            ->addConstraint('primary', [
                'type' => 'primary',
                'columns' => ['id'],
            ]);
        $result = $schema->columnSql($table, 'id');
        $this->assertEquals($result, '`id` BIGINT NOT NULL AUTO_INCREMENT');
    }

    /**
     * Integration test for converting a Schema\Table into MySQL table creates.
     *
     * @return void
     */
    public function testCreateSql()
    {
        $driver = $this->_getMockedDriver();
        $connection = $this->getMockBuilder('Cake\Database\Connection')
            ->disableOriginalConstructor()
            ->getMock();
        $connection->expects($this->any())->method('getDriver')
            ->will($this->returnValue($driver));

        $driver->getConnection()
            ->expects($this->any())
            ->method('getAttribute')
            ->will($this->returnValue('5.6.0'));

        $table = (new TableSchema('posts'))->addColumn('id', [
                'type' => 'integer',
                'null' => false,
            ])
            ->addColumn('title', [
                'type' => 'string',
                'null' => false,
                'comment' => 'The title',
            ])
            ->addColumn('body', [
                'type' => 'text',
                'comment' => '',
            ])
            ->addColumn('data', [
                'type' => 'json',
            ])
            ->addColumn('hash', [
                'type' => 'char',
                'fixed' => true,
                'length' => 40,
                'collate' => 'latin1_bin',
                'null' => false,
            ])
            ->addColumn('created', 'datetime')
            ->addConstraint('primary', [
                'type' => 'primary',
                'columns' => ['id'],
            ])
            ->setOptions([
                'engine' => 'InnoDB',
                'charset' => 'utf8',
                'collate' => 'utf8_general_ci',
            ]);

        $expected = <<<SQL
CREATE TABLE `posts` (
`id` INTEGER NOT NULL AUTO_INCREMENT,
`title` VARCHAR(255) NOT NULL COMMENT 'The title',
`body` TEXT,
`data` LONGTEXT,
`hash` CHAR(40) COLLATE latin1_bin NOT NULL,
`created` DATETIME,
PRIMARY KEY (`id`)
) ENGINE=InnoDB DEFAULT CHARSET=utf8 COLLATE=utf8_general_ci
SQL;
        $result = $table->createSql($connection);
        $this->assertCount(1, $result);
        $this->assertTextEquals($expected, $result[0]);
    }

    /**
     * Integration test for converting a Schema\Table with native JSON
     *
     * @return void
     */
    public function testCreateSqlJson()
    {
        $driver = $this->_getMockedDriver();
        $connection = $this->getMockBuilder('Cake\Database\Connection')
            ->disableOriginalConstructor()
            ->getMock();
        $connection->expects($this->any())
            ->method('getDriver')
            ->will($this->returnValue($driver));

        $driver->getConnection()
            ->expects($this->any())
            ->method('getAttribute')
            ->will($this->returnValue('5.7.0'));

        $table = (new TableSchema('posts'))->addColumn('id', [
                'type' => 'integer',
                'null' => false,
            ])
            ->addColumn('data', [
                'type' => 'json',
            ])
            ->addConstraint('primary', [
                'type' => 'primary',
                'columns' => ['id'],
            ])
            ->setOptions([
                'engine' => 'InnoDB',
                'charset' => 'utf8',
                'collate' => 'utf8_general_ci',
            ]);

        $expected = <<<SQL
CREATE TABLE `posts` (
`id` INTEGER NOT NULL AUTO_INCREMENT,
`data` JSON,
PRIMARY KEY (`id`)
) ENGINE=InnoDB DEFAULT CHARSET=utf8 COLLATE=utf8_general_ci
SQL;
        $result = $table->createSql($connection);
        $this->assertCount(1, $result);
        $this->assertTextEquals($expected, $result[0]);
    }

    /**
     * Tests creating temporary tables
     *
     * @return void
     */
    public function testCreateTemporary()
    {
        $driver = $this->_getMockedDriver();
        $connection = $this->getMockBuilder('Cake\Database\Connection')
            ->disableOriginalConstructor()
            ->getMock();
        $connection->expects($this->any())->method('getDriver')
            ->will($this->returnValue($driver));
        $table = (new TableSchema('schema_articles'))->addColumn('id', [
            'type' => 'integer',
            'null' => false,
        ]);
        $table->setTemporary(true);
        $sql = $table->createSql($connection);
        $this->assertStringContainsString('CREATE TEMPORARY TABLE', $sql[0]);
    }

    /**
     * Test primary key generation & auto-increment.
     *
     * @return void
     */
    public function testCreateSqlCompositeIntegerKey()
    {
        $driver = $this->_getMockedDriver();
        $connection = $this->getMockBuilder('Cake\Database\Connection')
            ->disableOriginalConstructor()
            ->getMock();
        $connection->expects($this->any())->method('getDriver')
            ->will($this->returnValue($driver));

        $table = (new TableSchema('articles_tags'))
            ->addColumn('article_id', [
                'type' => 'integer',
                'null' => false,
            ])
            ->addColumn('tag_id', [
                'type' => 'integer',
                'null' => false,
            ])
            ->addConstraint('primary', [
                'type' => 'primary',
                'columns' => ['article_id', 'tag_id'],
            ]);

        $expected = <<<SQL
CREATE TABLE `articles_tags` (
`article_id` INTEGER NOT NULL,
`tag_id` INTEGER NOT NULL,
PRIMARY KEY (`article_id`, `tag_id`)
)
SQL;
        $result = $table->createSql($connection);
        $this->assertCount(1, $result);
        $this->assertTextEquals($expected, $result[0]);

        $table = (new TableSchema('composite_key'))
            ->addColumn('id', [
                'type' => 'integer',
                'null' => false,
                'autoIncrement' => true,
            ])
            ->addColumn('account_id', [
                'type' => 'integer',
                'null' => false,
            ])
            ->addConstraint('primary', [
                'type' => 'primary',
                'columns' => ['id', 'account_id'],
            ]);

        $expected = <<<SQL
CREATE TABLE `composite_key` (
`id` INTEGER NOT NULL AUTO_INCREMENT,
`account_id` INTEGER NOT NULL,
PRIMARY KEY (`id`, `account_id`)
)
SQL;
        $result = $table->createSql($connection);
        $this->assertCount(1, $result);
        $this->assertTextEquals($expected, $result[0]);
    }

    /**
     * test dropSql
     *
     * @return void
     */
    public function testDropSql()
    {
        $driver = $this->_getMockedDriver();
        $connection = $this->getMockBuilder('Cake\Database\Connection')
            ->disableOriginalConstructor()
            ->getMock();
        $connection->expects($this->any())->method('getDriver')
            ->will($this->returnValue($driver));

        $table = new TableSchema('articles');
        $result = $table->dropSql($connection);
        $this->assertCount(1, $result);
        $this->assertSame('DROP TABLE `articles`', $result[0]);
    }

    /**
     * Test truncateSql()
     *
     * @return void
     */
    public function testTruncateSql()
    {
        $driver = $this->_getMockedDriver();
        $connection = $this->getMockBuilder('Cake\Database\Connection')
            ->disableOriginalConstructor()
            ->getMock();
        $connection->expects($this->any())->method('getDriver')
            ->will($this->returnValue($driver));

        $table = new TableSchema('articles');
        $result = $table->truncateSql($connection);
        $this->assertCount(1, $result);
        $this->assertSame('TRUNCATE TABLE `articles`', $result[0]);
    }

    /**
     * Test that constructing a schema dialect connects the driver.
     *
     * @return void
     */
    public function testConstructConnectsDriver()
    {
        $driver = $this->getMockBuilder('Cake\Database\Driver')->getMock();
        $driver->expects($this->once())
            ->method('connect');
        $schema = new MysqlSchema($driver);
    }

    /**
     * Tests json column parsing on Mysql 5.7+
     *
     * @return void
     */
    public function testDescribeJson()
    {
        $connection = ConnectionManager::get('test');
        $this->_createTables($connection);
        $this->skipIf(!$connection->getDriver()->supportsNativeJson(), 'Does not support native json');

        $schema = new SchemaCollection($connection);
        $result = $schema->describe('schema_json');
        $this->assertInstanceOf('Cake\Database\Schema\TableSchema', $result);
        $expected = [
            'type' => 'json',
            'null' => false,
            'default' => null,
            'length' => null,
            'precision' => null,
            'comment' => null,
        ];
        $this->assertEquals(
            $expected,
            $result->getColumn('data'),
            'Field definition does not match for data'
        );
    }

    /**
     * Get a schema instance with a mocked driver/pdo instances
     *
     * @return MysqlSchema
     */
    protected function _getMockedDriver()
    {
        $driver = new Mysql();
        $mock = $this->getMockBuilder(PDO::class)
            ->setMethods(['quote', 'quoteIdentifier', 'getAttribute'])
            ->disableOriginalConstructor()
            ->getMock();
        $mock->expects($this->any())
            ->method('quote')
            ->will($this->returnCallback(function ($value) {
                return "'$value'";
            }));
        $driver->setConnection($mock);

        return $driver;
    }
}<|MERGE_RESOLUTION|>--- conflicted
+++ resolved
@@ -114,11 +114,7 @@
             ],
             [
                 'CHAR(25)',
-<<<<<<< HEAD
-                ['type' => 'char', 'length' => 25, 'fixed' => true],
-=======
-                ['type' => 'string', 'length' => 25, 'fixed' => true, 'collate' => 'utf8_general_ci']
->>>>>>> dc63aec2
+                ['type' => 'char', 'length' => 25],
             ],
             [
                 'CHAR(36)',
