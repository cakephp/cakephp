--- conflicted
+++ resolved
@@ -1517,13 +1517,8 @@
             ->getMock();
             $this->pdo->expects($this->any())
             ->method('quote')
-<<<<<<< HEAD
             ->willReturnCallback(function ($value): string {
-                return "'$value'";
-=======
-            ->willReturnCallback(function ($value) {
                 return "'{$value}'";
->>>>>>> 11772eaa
             });
 
         $driver = $this->getMockBuilder(Mysql::class)
