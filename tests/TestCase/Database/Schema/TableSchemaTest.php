--- conflicted
+++ resolved
@@ -38,19 +38,11 @@
 class TableTest extends TestCase
 {
     public $fixtures = [
-<<<<<<< HEAD
-        'core.articles',
-        'core.tags',
-        'core.articles_tags',
-        'core.orders',
-        'core.products',
-=======
         'core.Articles',
         'core.Tags',
         'core.ArticlesTags',
         'core.Orders',
         'core.Products'
->>>>>>> 653ae009
     ];
 
     protected $_map;
