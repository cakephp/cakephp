<?php
declare(strict_types=1);

/**
 * CakePHP(tm) : Rapid Development Framework (https://cakephp.org)
 * Copyright (c) Cake Software Foundation, Inc. (https://cakefoundation.org)
 *
 * Licensed under The MIT License
 * For full copyright and license information, please see the LICENSE.txt
 * Redistributions of files must retain the above copyright notice.
 *
 * @copyright     Copyright (c) Cake Software Foundation, Inc. (https://cakefoundation.org)
 * @link          https://cakephp.org CakePHP(tm) Project
 * @since         3.0.0
 * @license       https://opensource.org/licenses/mit-license.php MIT License
 */
namespace Cake\Test\TestCase\Database\Schema;

use Cake\Database\Driver\Postgres;
use Cake\Database\Schema\Collection as SchemaCollection;
use Cake\Database\Schema\PostgresSchema;
use Cake\Database\Schema\TableSchema;
use Cake\Datasource\ConnectionManager;
use Cake\TestSuite\TestCase;
use PDO;

/**
 * Postgres schema test case.
 */
class PostgresSchemaTest extends TestCase
{
    /**
     * Helper method for skipping tests that need a real connection.
     *
     * @return void
     */
    protected function _needsConnection()
    {
        $config = ConnectionManager::getConfig('test');
        $this->skipIf(strpos($config['driver'], 'Postgres') === false, 'Not using Postgres for test config');
    }

    /**
     * Helper method for testing methods.
     *
     * @param \Cake\Datasource\ConnectionInterface $connection
     * @return void
     */
    protected function _createTables($connection)
    {
        $this->_needsConnection();

        $connection->execute('DROP TABLE IF EXISTS schema_articles');
        $connection->execute('DROP TABLE IF EXISTS schema_authors');

        $table = <<<SQL
CREATE TABLE schema_authors (
id SERIAL,
name VARCHAR(50) DEFAULT 'bob',
bio DATE,
position INT DEFAULT 1,
created TIMESTAMP,
PRIMARY KEY (id),
CONSTRAINT "unique_position" UNIQUE ("position")
)
SQL;
        $connection->execute($table);

        $table = <<<SQL
CREATE TABLE schema_articles (
id BIGINT PRIMARY KEY,
title VARCHAR(20),
body TEXT,
author_id INTEGER NOT NULL,
published BOOLEAN DEFAULT false,
views SMALLINT DEFAULT 0,
readingtime TIME,
data JSONB,
average_note DECIMAL(4,2),
average_income NUMERIC(10,2),
created TIMESTAMP,
CONSTRAINT "content_idx" UNIQUE ("title", "body"),
CONSTRAINT "author_idx" FOREIGN KEY ("author_id") REFERENCES "schema_authors" ("id") ON DELETE RESTRICT ON UPDATE CASCADE
)
SQL;
        $connection->execute($table);
        $connection->execute('COMMENT ON COLUMN "schema_articles"."title" IS \'a title\'');
        $connection->execute('CREATE INDEX "author_idx" ON "schema_articles" ("author_id")');
    }

    /**
     * Data provider for convert column testing
     *
     * @return array
     */
    public static function convertColumnProvider()
    {
        return [
            // Timestamp
            [
                ['type' => 'TIMESTAMP'],
                ['type' => 'timestamp', 'length' => null],
            ],
            [
                ['type' => 'TIMESTAMP WITHOUT TIME ZONE'],
                ['type' => 'timestamp', 'length' => null],
            ],
            // Date & time
            [
                ['type' => 'DATE'],
                ['type' => 'date', 'length' => null],
            ],
            [
                ['type' => 'TIME'],
                ['type' => 'time', 'length' => null],
            ],
            [
                ['type' => 'TIME WITHOUT TIME ZONE'],
                ['type' => 'time', 'length' => null],
            ],
            // Integer
            [
                ['type' => 'SMALLINT'],
                ['type' => 'smallinteger', 'length' => 5],
            ],
            [
                ['type' => 'INTEGER'],
                ['type' => 'integer', 'length' => 10],
            ],
            [
                ['type' => 'SERIAL'],
                ['type' => 'integer', 'length' => 10],
            ],
            [
                ['type' => 'BIGINT'],
                ['type' => 'biginteger', 'length' => 20],
            ],
            [
                ['type' => 'BIGSERIAL'],
                ['type' => 'biginteger', 'length' => 20],
            ],
            // Decimal
            [
                ['type' => 'NUMERIC'],
                ['type' => 'decimal', 'length' => null, 'precision' => null],
            ],
            [
                ['type' => 'NUMERIC', 'default' => 'NULL::numeric'],
                ['type' => 'decimal', 'length' => null, 'precision' => null, 'default' => null],
            ],
            [
                ['type' => 'DECIMAL(10,2)', 'column_precision' => 10, 'column_scale' => 2],
                ['type' => 'decimal', 'length' => 10, 'precision' => 2],
            ],
            // String
            [
                ['type' => 'VARCHAR'],
                ['type' => 'string', 'length' => null, 'collate' => 'ja_JP.utf8'],
            ],
            [
                ['type' => 'VARCHAR(10)'],
                ['type' => 'string', 'length' => 10, 'collate' => 'ja_JP.utf8'],
            ],
            [
                ['type' => 'CHARACTER VARYING'],
                ['type' => 'string', 'length' => null, 'collate' => 'ja_JP.utf8'],
            ],
            [
                ['type' => 'CHARACTER VARYING(10)'],
                ['type' => 'string', 'length' => 10, 'collate' => 'ja_JP.utf8'],
            ],
            [
                ['type' => 'CHARACTER VARYING(255)', 'default' => 'NULL::character varying'],
                ['type' => 'string', 'length' => 255, 'default' => null, 'collate' => 'ja_JP.utf8'],
            ],
            [
                ['type' => 'CHAR(10)'],
<<<<<<< HEAD
                ['type' => 'char', 'length' => 10, 'collate' => 'ja_JP.utf8']
            ],
            [
                ['type' => 'CHAR(36)'],
                ['type' => 'char', 'length' => 36, 'collate' => 'ja_JP.utf8']
            ],
            [
                ['type' => 'CHARACTER(10)'],
                ['type' => 'char', 'length' => 10, 'collate' => 'ja_JP.utf8']
=======
                ['type' => 'string', 'fixed' => true, 'length' => 10, 'collate' => 'ja_JP.utf8'],
            ],
            [
                ['type' => 'CHAR(36)'],
                ['type' => 'string', 'fixed' => true, 'length' => 36, 'collate' => 'ja_JP.utf8'],
            ],
            [
                ['type' => 'CHARACTER(10)'],
                ['type' => 'string', 'fixed' => true, 'length' => 10, 'collate' => 'ja_JP.utf8'],
>>>>>>> 88050ddc
            ],
            [
                ['type' => 'MONEY'],
                ['type' => 'string', 'length' => null],
            ],
            // UUID
            [
                ['type' => 'UUID'],
                ['type' => 'uuid', 'length' => null],
            ],
            [
                ['type' => 'INET'],
                ['type' => 'string', 'length' => 39],
            ],
            // Text
            [
                ['type' => 'TEXT'],
                ['type' => 'text', 'length' => null, 'collate' => 'ja_JP.utf8'],
            ],
            // Blob
            [
                ['type' => 'BYTEA'],
                ['type' => 'binary', 'length' => null],
            ],
            // Float
            [
                ['type' => 'REAL'],
                ['type' => 'float', 'length' => null],
            ],
            [
                ['type' => 'DOUBLE PRECISION'],
                ['type' => 'float', 'length' => null],
            ],
            // Json
            [
                ['type' => 'JSON'],
                ['type' => 'json', 'length' => null],
            ],
            [
                ['type' => 'JSONB'],
                ['type' => 'json', 'length' => null],
            ],
        ];
    }

    /**
     * Test parsing Postgres column types from field description.
     *
     * @dataProvider convertColumnProvider
     * @return void
     */
    public function testConvertColumn($field, $expected)
    {
        $field += [
            'name' => 'field',
            'null' => 'YES',
            'default' => 'Default value',
            'comment' => 'Comment section',
            'char_length' => null,
            'column_precision' => null,
            'column_scale' => null,
            'collation_name' => 'ja_JP.utf8',
        ];
        $expected += [
            'null' => true,
            'default' => 'Default value',
            'comment' => 'Comment section',
        ];

        $driver = $this->getMockBuilder('Cake\Database\Driver\Postgres')->getMock();
        $dialect = new PostgresSchema($driver);

        $table = new TableSchema('table');
        $dialect->convertColumnDescription($table, $field);

        $actual = array_intersect_key($table->getColumn('field'), $expected);
        ksort($expected);
        ksort($actual);
        $this->assertSame($expected, $actual);
    }

    /**
     * Test listing tables with Postgres
     *
     * @return void
     */
    public function testListTables()
    {
        $connection = ConnectionManager::get('test');
        $this->_createTables($connection);

        $schema = new SchemaCollection($connection);
        $result = $schema->listTables();
        $this->assertIsArray($result);
        $this->assertContains('schema_articles', $result);
        $this->assertContains('schema_authors', $result);
    }

    /**
     * Test that describe accepts tablenames containing `schema.table`.
     *
     * @return void
     */
    public function testDescribeWithSchemaName()
    {
        $connection = ConnectionManager::get('test');
        $this->_createTables($connection);

        $schema = new SchemaCollection($connection);
        $result = $schema->describe('public.schema_articles');
        $this->assertEquals(['id'], $result->primaryKey());
        $this->assertSame('schema_articles', $result->name());
    }

    /**
     * Test describing a table with Postgres
     *
     * @return void
     */
    public function testDescribeTable()
    {
        $connection = ConnectionManager::get('test');
        $this->_createTables($connection);

        $schema = new SchemaCollection($connection);
        $result = $schema->describe('schema_articles');
        $expected = [
            'id' => [
                'type' => 'biginteger',
                'null' => false,
                'default' => null,
                'length' => 20,
                'precision' => null,
                'unsigned' => null,
                'comment' => null,
                'autoIncrement' => false,
            ],
            'title' => [
                'type' => 'string',
                'null' => true,
                'default' => null,
                'length' => 20,
                'precision' => null,
                'comment' => 'a title',
                'fixed' => null,
                'collate' => null,
            ],
            'body' => [
                'type' => 'text',
                'null' => true,
                'default' => null,
                'length' => null,
                'precision' => null,
                'comment' => null,
                'collate' => null,
            ],
            'author_id' => [
                'type' => 'integer',
                'null' => false,
                'default' => null,
                'length' => 10,
                'precision' => null,
                'unsigned' => null,
                'comment' => null,
                'autoIncrement' => null,
            ],
            'published' => [
                'type' => 'boolean',
                'null' => true,
                'default' => 0,
                'length' => null,
                'precision' => null,
                'comment' => null,
            ],
            'views' => [
                'type' => 'smallinteger',
                'null' => true,
                'default' => 0,
                'length' => 5,
                'precision' => null,
                'unsigned' => null,
                'comment' => null,
            ],
            'readingtime' => [
                'type' => 'time',
                'null' => true,
                'default' => null,
                'length' => null,
                'precision' => null,
                'comment' => null,
            ],
            'data' => [
                'type' => 'json',
                'null' => true,
                'default' => null,
                'length' => null,
                'precision' => null,
                'comment' => null,
            ],
            'average_note' => [
                'type' => 'decimal',
                'null' => true,
                'default' => null,
                'length' => 4,
                'precision' => 2,
                'unsigned' => null,
                'comment' => null,
            ],
            'average_income' => [
                'type' => 'decimal',
                'null' => true,
                'default' => null,
                'length' => 10,
                'precision' => 2,
                'unsigned' => null,
                'comment' => null,
            ],
            'created' => [
                'type' => 'timestamp',
                'null' => true,
                'default' => null,
                'length' => null,
                'precision' => null,
                'comment' => null,
            ],
        ];
        $this->assertEquals(['id'], $result->primaryKey());
        foreach ($expected as $field => $definition) {
            $this->assertEquals($definition, $result->getColumn($field));
        }
    }

    /**
     * Test describing a table with postgres and composite keys
     *
     * @return void
     */
    public function testDescribeTableCompositeKey()
    {
        $this->_needsConnection();
        $connection = ConnectionManager::get('test');
        $sql = <<<SQL
CREATE TABLE schema_composite (
    "id" SERIAL,
    "site_id" INTEGER NOT NULL,
    "name" VARCHAR(255),
    PRIMARY KEY("id", "site_id")
);
SQL;
        $connection->execute($sql);
        $schema = new SchemaCollection($connection);
        $result = $schema->describe('schema_composite');
        $connection->execute('DROP TABLE schema_composite');

        $this->assertEquals(['id', 'site_id'], $result->primaryKey());
        $this->assertTrue($result->getColumn('id')['autoIncrement'], 'id should be autoincrement');
        $this->assertNull($result->getColumn('site_id')['autoIncrement'], 'site_id should not be autoincrement');
    }

    /**
     * Test describing a table containing defaults with Postgres
     *
     * @return void
     */
    public function testDescribeTableWithDefaults()
    {
        $connection = ConnectionManager::get('test');
        $this->_createTables($connection);

        $schema = new SchemaCollection($connection);
        $result = $schema->describe('schema_authors');
        $expected = [
            'id' => [
                'type' => 'integer',
                'null' => false,
                'default' => null,
                'length' => 10,
                'precision' => null,
                'unsigned' => null,
                'comment' => null,
                'autoIncrement' => true,
            ],
            'name' => [
                'type' => 'string',
                'null' => true,
                'default' => 'bob',
                'length' => 50,
                'precision' => null,
                'comment' => null,
                'fixed' => null,
                'collate' => null,
            ],
            'bio' => [
                'type' => 'date',
                'null' => true,
                'default' => null,
                'length' => null,
                'precision' => null,
                'comment' => null,
            ],
            'position' => [
                'type' => 'integer',
                'null' => true,
                'default' => '1',
                'length' => 10,
                'precision' => null,
                'comment' => null,
                'unsigned' => null,
                'autoIncrement' => null,
            ],
            'created' => [
                'type' => 'timestamp',
                'null' => true,
                'default' => null,
                'length' => null,
                'precision' => null,
                'comment' => null,
            ],
        ];
        $this->assertEquals(['id'], $result->primaryKey());
        foreach ($expected as $field => $definition) {
            $this->assertEquals($definition, $result->getColumn($field), "Mismatch in $field column");
        }
    }

    /**
     * Test describing a table with containing keywords
     *
     * @return void
     */
    public function testDescribeTableConstraintsWithKeywords()
    {
        $connection = ConnectionManager::get('test');
        $this->_createTables($connection);

        $schema = new SchemaCollection($connection);
        $result = $schema->describe('schema_authors');
        $this->assertInstanceOf('Cake\Database\Schema\TableSchema', $result);
        $expected = [
            'primary' => [
                'type' => 'primary',
                'columns' => ['id'],
                'length' => [],
            ],
            'unique_position' => [
                'type' => 'unique',
                'columns' => ['position'],
                'length' => [],
            ],
        ];
        $this->assertCount(2, $result->constraints());
        $this->assertEquals($expected['primary'], $result->getConstraint('primary'));
        $this->assertEquals($expected['unique_position'], $result->getConstraint('unique_position'));
    }

    /**
     * Test describing a table with indexes
     *
     * @return void
     */
    public function testDescribeTableIndexes()
    {
        $connection = ConnectionManager::get('test');
        $this->_createTables($connection);

        $schema = new SchemaCollection($connection);
        $result = $schema->describe('schema_articles');
        $this->assertInstanceOf('Cake\Database\Schema\TableSchema', $result);
        $expected = [
            'primary' => [
                'type' => 'primary',
                'columns' => ['id'],
                'length' => [],
            ],
            'content_idx' => [
                'type' => 'unique',
                'columns' => ['title', 'body'],
                'length' => [],
            ],
        ];
        $this->assertCount(3, $result->constraints());
        $expected = [
            'primary' => [
                'type' => 'primary',
                'columns' => ['id'],
                'length' => [],
            ],
            'content_idx' => [
                'type' => 'unique',
                'columns' => ['title', 'body'],
                'length' => [],
            ],
            'author_idx' => [
                'type' => 'foreign',
                'columns' => ['author_id'],
                'references' => ['schema_authors', 'id'],
                'length' => [],
                'update' => 'cascade',
                'delete' => 'restrict',
            ],
        ];
        $this->assertEquals($expected['primary'], $result->getConstraint('primary'));
        $this->assertEquals($expected['content_idx'], $result->getConstraint('content_idx'));
        $this->assertEquals($expected['author_idx'], $result->getConstraint('author_idx'));

        $this->assertCount(1, $result->indexes());
        $expected = [
            'type' => 'index',
            'columns' => ['author_id'],
            'length' => [],
        ];
        $this->assertEquals($expected, $result->getIndex('author_idx'));
    }

    /**
     * Test describing a table with indexes with nulls first
     *
     * @return void
     */
    public function testDescribeTableIndexesNullsFirst()
    {
        $this->_needsConnection();
        $connection = ConnectionManager::get('test');
        $connection->execute('DROP TABLE IF EXISTS schema_index');

        $table = <<<SQL
CREATE TABLE schema_index (
  id serial NOT NULL,
  user_id integer NOT NULL,
  group_id integer NOT NULL,
  grade double precision
)
WITH (
  OIDS=FALSE
)
SQL;
        $connection->execute($table);

        $index = <<<SQL
CREATE INDEX schema_index_nulls
  ON schema_index
  USING btree
  (group_id, grade DESC NULLS FIRST);
SQL;
        $connection->execute($index);
        $schema = new SchemaCollection($connection);

        $result = $schema->describe('schema_index');
        $this->assertCount(1, $result->indexes());
        $expected = [
            'type' => 'index',
            'columns' => ['group_id', 'grade'],
            'length' => [],
        ];
        $this->assertEquals($expected, $result->getIndex('schema_index_nulls'));
        $connection->execute('DROP TABLE schema_index');
    }

    /**
     * Test describing a table with postgres function defaults
     *
     * @return void
     */
    public function testDescribeTableFunctionDefaultValue()
    {
        $this->_needsConnection();
        $connection = ConnectionManager::get('test');
        $sql = <<<SQL
CREATE TABLE schema_function_defaults (
    "id" SERIAL,
    year INT DEFAULT DATE_PART('year'::text, NOW()),
    PRIMARY KEY("id")
);
SQL;
        $connection->execute($sql);
        $schema = new SchemaCollection($connection);
        $result = $schema->describe('schema_function_defaults');
        $connection->execute('DROP TABLE schema_function_defaults');

        $expected = [
            'type' => 'integer',
            'default' => "date_part('year'::text, now())",
            'null' => true,
            'precision' => null,
            'length' => 10,
            'comment' => null,
            'unsigned' => null,
            'autoIncrement' => null,
        ];
        $this->assertEquals($expected, $result->getColumn('year'));
    }

    /**
     * Column provider for creating column sql
     *
     * @return array
     */
    public static function columnSqlProvider()
    {
        return [
            // strings
            [
                'title',
                ['type' => 'string', 'length' => 25, 'null' => false],
                '"title" VARCHAR(25) NOT NULL',
            ],
            [
                'title',
                ['type' => 'string', 'length' => 25, 'null' => true, 'default' => 'ignored'],
                '"title" VARCHAR(25) DEFAULT \'ignored\'',
            ],
            [
                'id',
                ['type' => 'char', 'length' => 32, 'fixed' => true, 'null' => false],
                '"id" CHAR(32) NOT NULL',
            ],
            [
                'title',
                ['type' => 'string', 'length' => 36, 'fixed' => true, 'null' => false],
                '"title" CHAR(36) NOT NULL',
            ],
            [
                'id',
                ['type' => 'uuid', 'length' => 36, 'null' => false],
                '"id" UUID NOT NULL',
            ],
            [
                'id',
                ['type' => 'binaryuuid', 'length' => null, 'null' => false],
                '"id" UUID NOT NULL',
            ],
            [
                'role',
                ['type' => 'string', 'length' => 10, 'null' => false, 'default' => 'admin'],
                '"role" VARCHAR(10) NOT NULL DEFAULT \'admin\'',
            ],
            [
                'title',
                ['type' => 'string'],
                '"title" VARCHAR',
            ],
            [
                'title',
                ['type' => 'string', 'length' => 36],
                '"title" VARCHAR(36)',
            ],
            [
                'title',
                ['type' => 'string', 'length' => 255, 'null' => false, 'collate' => 'C'],
                '"title" VARCHAR(255) COLLATE "C" NOT NULL',
            ],
            // Text
            [
                'body',
                ['type' => 'text', 'null' => false],
                '"body" TEXT NOT NULL',
            ],
            [
                'body',
                ['type' => 'text', 'length' => TableSchema::LENGTH_TINY, 'null' => false],
                sprintf('"body" VARCHAR(%s) NOT NULL', TableSchema::LENGTH_TINY),
            ],
            [
                'body',
                ['type' => 'text', 'length' => TableSchema::LENGTH_MEDIUM, 'null' => false],
                '"body" TEXT NOT NULL',
            ],
            [
                'body',
                ['type' => 'text', 'length' => TableSchema::LENGTH_LONG, 'null' => false],
                '"body" TEXT NOT NULL',
            ],
            [
                'body',
                ['type' => 'text', 'null' => false, 'collate' => 'C'],
                '"body" TEXT COLLATE "C" NOT NULL',
            ],
            // Integers
            [
                'post_id',
                ['type' => 'tinyinteger', 'length' => 11],
                '"post_id" SMALLINT',
            ],
            [
                'post_id',
                ['type' => 'smallinteger', 'length' => 11],
                '"post_id" SMALLINT',
            ],
            [
                'post_id',
                ['type' => 'integer', 'length' => 11],
                '"post_id" INTEGER',
            ],
            [
                'post_id',
                ['type' => 'biginteger', 'length' => 20],
                '"post_id" BIGINT',
            ],
            [
                'post_id',
                ['type' => 'integer', 'autoIncrement' => true, 'length' => 11],
                '"post_id" SERIAL',
            ],
            [
                'post_id',
                ['type' => 'biginteger', 'autoIncrement' => true, 'length' => 20],
                '"post_id" BIGSERIAL',
            ],
            // Decimal
            [
                'value',
                ['type' => 'decimal'],
                '"value" DECIMAL',
            ],
            [
                'value',
                ['type' => 'decimal', 'length' => 11],
                '"value" DECIMAL(11,0)',
            ],
            [
                'value',
                ['type' => 'decimal', 'length' => 12, 'precision' => 5],
                '"value" DECIMAL(12,5)',
            ],
            // Float
            [
                'value',
                ['type' => 'float'],
                '"value" FLOAT',
            ],
            [
                'value',
                ['type' => 'float', 'length' => 11, 'precision' => 3],
                '"value" FLOAT(3)',
            ],
            // Binary
            [
                'img',
                ['type' => 'binary'],
                '"img" BYTEA',
            ],
            // Boolean
            [
                'checked',
                ['type' => 'boolean', 'default' => false],
                '"checked" BOOLEAN DEFAULT FALSE',
            ],
            [
                'checked',
                ['type' => 'boolean', 'default' => true, 'null' => false],
                '"checked" BOOLEAN NOT NULL DEFAULT TRUE',
            ],
            // Boolean
            [
                'checked',
                ['type' => 'boolean', 'default' => 0],
                '"checked" BOOLEAN DEFAULT FALSE',
            ],
            [
                'checked',
                ['type' => 'boolean', 'default' => 1, 'null' => false],
                '"checked" BOOLEAN NOT NULL DEFAULT TRUE',
            ],
            // Datetime
            [
                'created',
                ['type' => 'datetime'],
                '"created" TIMESTAMP',
            ],
            [
                'open_date',
                ['type' => 'datetime', 'null' => false, 'default' => '2016-12-07 23:04:00'],
                '"open_date" TIMESTAMP NOT NULL DEFAULT \'2016-12-07 23:04:00\'',
            ],
            [
                'null_date',
                ['type' => 'datetime', 'null' => true],
                '"null_date" TIMESTAMP DEFAULT NULL',
            ],
            [
                'current_timestamp',
                ['type' => 'datetime', 'null' => false, 'default' => 'CURRENT_TIMESTAMP'],
                '"current_timestamp" TIMESTAMP NOT NULL DEFAULT CURRENT_TIMESTAMP',
            ],
            // Date & Time
            [
                'start_date',
                ['type' => 'date'],
                '"start_date" DATE',
            ],
            [
                'start_time',
                ['type' => 'time'],
                '"start_time" TIME',
            ],
            // Timestamp
            [
                'created',
                ['type' => 'timestamp', 'null' => true],
                '"created" TIMESTAMP DEFAULT NULL',
            ],
        ];
    }

    /**
     * Test generating column definitions
     *
     * @dataProvider columnSqlProvider
     * @return void
     */
    public function testColumnSql($name, $data, $expected)
    {
        $driver = $this->_getMockedDriver();
        $schema = new PostgresSchema($driver);

        $table = (new TableSchema('schema_articles'))->addColumn($name, $data);
        $this->assertEquals($expected, $schema->columnSql($table, $name));
    }

    /**
     * Test generating a column that is a primary key.
     *
     * @return void
     */
    public function testColumnSqlPrimaryKey()
    {
        $driver = $this->_getMockedDriver();
        $schema = new PostgresSchema($driver);

        $table = new TableSchema('schema_articles');
        $table->addColumn('id', [
                'type' => 'integer',
                'null' => false,
            ])
            ->addConstraint('primary', [
                'type' => 'primary',
                'columns' => ['id'],
            ]);
        $result = $schema->columnSql($table, 'id');
        $this->assertEquals($result, '"id" SERIAL');
    }

    /**
     * Provide data for testing constraintSql
     *
     * @return array
     */
    public static function constraintSqlProvider()
    {
        return [
            [
                'primary',
                ['type' => 'primary', 'columns' => ['title']],
                'PRIMARY KEY ("title")',
            ],
            [
                'unique_idx',
                ['type' => 'unique', 'columns' => ['title', 'author_id']],
                'CONSTRAINT "unique_idx" UNIQUE ("title", "author_id")',
            ],
            [
                'author_id_idx',
                ['type' => 'foreign', 'columns' => ['author_id'], 'references' => ['authors', 'id']],
                'CONSTRAINT "author_id_idx" FOREIGN KEY ("author_id") ' .
                'REFERENCES "authors" ("id") ON UPDATE RESTRICT ON DELETE RESTRICT DEFERRABLE INITIALLY IMMEDIATE',
            ],
            [
                'author_id_idx',
                ['type' => 'foreign', 'columns' => ['author_id'], 'references' => ['authors', 'id'], 'update' => 'cascade'],
                'CONSTRAINT "author_id_idx" FOREIGN KEY ("author_id") ' .
                'REFERENCES "authors" ("id") ON UPDATE CASCADE ON DELETE RESTRICT DEFERRABLE INITIALLY IMMEDIATE',
            ],
            [
                'author_id_idx',
                ['type' => 'foreign', 'columns' => ['author_id'], 'references' => ['authors', 'id'], 'update' => 'restrict'],
                'CONSTRAINT "author_id_idx" FOREIGN KEY ("author_id") ' .
                'REFERENCES "authors" ("id") ON UPDATE RESTRICT ON DELETE RESTRICT DEFERRABLE INITIALLY IMMEDIATE',
            ],
            [
                'author_id_idx',
                ['type' => 'foreign', 'columns' => ['author_id'], 'references' => ['authors', 'id'], 'update' => 'setNull'],
                'CONSTRAINT "author_id_idx" FOREIGN KEY ("author_id") ' .
                'REFERENCES "authors" ("id") ON UPDATE SET NULL ON DELETE RESTRICT DEFERRABLE INITIALLY IMMEDIATE',
            ],
            [
                'author_id_idx',
                ['type' => 'foreign', 'columns' => ['author_id'], 'references' => ['authors', 'id'], 'update' => 'noAction'],
                'CONSTRAINT "author_id_idx" FOREIGN KEY ("author_id") ' .
                'REFERENCES "authors" ("id") ON UPDATE NO ACTION ON DELETE RESTRICT DEFERRABLE INITIALLY IMMEDIATE',
            ],
        ];
    }

    /**
     * Test the constraintSql method.
     *
     * @dataProvider constraintSqlProvider
     */
    public function testConstraintSql($name, $data, $expected)
    {
        $driver = $this->_getMockedDriver();
        $schema = new PostgresSchema($driver);

        $table = (new TableSchema('schema_articles'))->addColumn('title', [
            'type' => 'string',
            'length' => 255,
        ])->addColumn('author_id', [
            'type' => 'integer',
        ])->addConstraint($name, $data);

        $this->assertTextEquals($expected, $schema->constraintSql($table, $name));
    }

    /**
     * Test the addConstraintSql method.
     *
     * @return void
     */
    public function testAddConstraintSql()
    {
        $driver = $this->_getMockedDriver();
        $connection = $this->getMockBuilder('Cake\Database\Connection')
            ->disableOriginalConstructor()
            ->getMock();
        $connection->expects($this->any())->method('getDriver')
            ->will($this->returnValue($driver));

        $table = (new TableSchema('posts'))
            ->addColumn('author_id', [
                'type' => 'integer',
                'null' => false,
            ])
            ->addColumn('category_id', [
                'type' => 'integer',
                'null' => false,
            ])
            ->addColumn('category_name', [
                'type' => 'integer',
                'null' => false,
            ])
            ->addConstraint('author_fk', [
                'type' => 'foreign',
                'columns' => ['author_id'],
                'references' => ['authors', 'id'],
                'update' => 'cascade',
                'delete' => 'cascade',
            ])
            ->addConstraint('category_fk', [
                'type' => 'foreign',
                'columns' => ['category_id', 'category_name'],
                'references' => ['categories', ['id', 'name']],
                'update' => 'cascade',
                'delete' => 'cascade',
            ]);

        $expected = [
            'ALTER TABLE "posts" ADD CONSTRAINT "author_fk" FOREIGN KEY ("author_id") REFERENCES "authors" ("id") ON UPDATE CASCADE ON DELETE CASCADE DEFERRABLE INITIALLY IMMEDIATE;',
            'ALTER TABLE "posts" ADD CONSTRAINT "category_fk" FOREIGN KEY ("category_id", "category_name") REFERENCES "categories" ("id", "name") ON UPDATE CASCADE ON DELETE CASCADE DEFERRABLE INITIALLY IMMEDIATE;',
        ];
        $result = $table->addConstraintSql($connection);
        $this->assertCount(2, $result);
        $this->assertEquals($expected, $result);
    }

    /**
     * Test the dropConstraintSql method.
     *
     * @return void
     */
    public function testDropConstraintSql()
    {
        $driver = $this->_getMockedDriver();
        $connection = $this->getMockBuilder('Cake\Database\Connection')
            ->disableOriginalConstructor()
            ->getMock();
        $connection->expects($this->any())->method('getDriver')
            ->will($this->returnValue($driver));

        $table = (new TableSchema('posts'))
            ->addColumn('author_id', [
                'type' => 'integer',
                'null' => false,
            ])
            ->addColumn('category_id', [
                'type' => 'integer',
                'null' => false,
            ])
            ->addColumn('category_name', [
                'type' => 'integer',
                'null' => false,
            ])
            ->addConstraint('author_fk', [
                'type' => 'foreign',
                'columns' => ['author_id'],
                'references' => ['authors', 'id'],
                'update' => 'cascade',
                'delete' => 'cascade',
            ])
            ->addConstraint('category_fk', [
                'type' => 'foreign',
                'columns' => ['category_id', 'category_name'],
                'references' => ['categories', ['id', 'name']],
                'update' => 'cascade',
                'delete' => 'cascade',
            ]);

        $expected = [
            'ALTER TABLE "posts" DROP CONSTRAINT "author_fk";',
            'ALTER TABLE "posts" DROP CONSTRAINT "category_fk";',
        ];
        $result = $table->dropConstraintSql($connection);
        $this->assertCount(2, $result);
        $this->assertEquals($expected, $result);
    }

    /**
     * Integration test for converting a Schema\Table into MySQL table creates.
     *
     * @return void
     */
    public function testCreateSql()
    {
        $driver = $this->_getMockedDriver();
        $connection = $this->getMockBuilder('Cake\Database\Connection')
            ->disableOriginalConstructor()
            ->getMock();
        $connection->expects($this->any())->method('getDriver')
            ->will($this->returnValue($driver));

        $table = (new TableSchema('schema_articles'))->addColumn('id', [
                'type' => 'integer',
                'null' => false,
            ])
            ->addColumn('title', [
                'type' => 'string',
                'null' => false,
                'comment' => 'This is the title',
            ])
            ->addColumn('body', ['type' => 'text'])
            ->addColumn('data', ['type' => 'json'])
            ->addColumn('hash', [
                'type' => 'char',
                'fixed' => true,
                'length' => 40,
                'collate' => 'C',
                'null' => false,
            ])
            ->addColumn('created', 'datetime')
            ->addConstraint('primary', [
                'type' => 'primary',
                'columns' => ['id'],
            ])
            ->addIndex('title_idx', [
                'type' => 'index',
                'columns' => ['title'],
            ]);

        $expected = <<<SQL
CREATE TABLE "schema_articles" (
"id" SERIAL,
"title" VARCHAR NOT NULL,
"body" TEXT,
"data" JSONB,
"hash" CHAR(40) COLLATE "C" NOT NULL,
"created" TIMESTAMP,
PRIMARY KEY ("id")
)
SQL;
        $result = $table->createSql($connection);

        $this->assertCount(3, $result);
        $this->assertTextEquals($expected, $result[0]);
        $this->assertEquals(
            'CREATE INDEX "title_idx" ON "schema_articles" ("title")',
            $result[1]
        );
        $this->assertEquals(
            'COMMENT ON COLUMN "schema_articles"."title" IS \'This is the title\'',
            $result[2]
        );
    }

    /**
     * Tests creating temporary tables
     *
     * @return void
     */
    public function testCreateTemporary()
    {
        $driver = $this->_getMockedDriver();
        $connection = $this->getMockBuilder('Cake\Database\Connection')
            ->disableOriginalConstructor()
            ->getMock();
        $connection->expects($this->any())->method('getDriver')
            ->will($this->returnValue($driver));
        $table = (new TableSchema('schema_articles'))->addColumn('id', [
            'type' => 'integer',
            'null' => false,
        ]);
        $table->setTemporary(true);
        $sql = $table->createSql($connection);
        $this->assertStringContainsString('CREATE TEMPORARY TABLE', $sql[0]);
    }

    /**
     * Test primary key generation & auto-increment.
     *
     * @return void
     */
    public function testCreateSqlCompositeIntegerKey()
    {
        $driver = $this->_getMockedDriver();
        $connection = $this->getMockBuilder('Cake\Database\Connection')
            ->disableOriginalConstructor()
            ->getMock();
        $connection->expects($this->any())->method('getDriver')
            ->will($this->returnValue($driver));

        $table = (new TableSchema('articles_tags'))
            ->addColumn('article_id', [
                'type' => 'integer',
                'null' => false,
            ])
            ->addColumn('tag_id', [
                'type' => 'integer',
                'null' => false,
            ])
            ->addConstraint('primary', [
                'type' => 'primary',
                'columns' => ['article_id', 'tag_id'],
            ]);

        $expected = <<<SQL
CREATE TABLE "articles_tags" (
"article_id" INTEGER NOT NULL,
"tag_id" INTEGER NOT NULL,
PRIMARY KEY ("article_id", "tag_id")
)
SQL;
        $result = $table->createSql($connection);
        $this->assertCount(1, $result);
        $this->assertTextEquals($expected, $result[0]);

        $table = (new TableSchema('composite_key'))
            ->addColumn('id', [
                'type' => 'integer',
                'null' => false,
                'autoIncrement' => true,
            ])
            ->addColumn('account_id', [
                'type' => 'integer',
                'null' => false,
            ])
            ->addConstraint('primary', [
                'type' => 'primary',
                'columns' => ['id', 'account_id'],
            ]);

        $expected = <<<SQL
CREATE TABLE "composite_key" (
"id" SERIAL,
"account_id" INTEGER NOT NULL,
PRIMARY KEY ("id", "account_id")
)
SQL;
        $result = $table->createSql($connection);
        $this->assertCount(1, $result);
        $this->assertTextEquals($expected, $result[0]);
    }

    /**
     * test dropSql
     *
     * @return void
     */
    public function testDropSql()
    {
        $driver = $this->_getMockedDriver();
        $connection = $this->getMockBuilder('Cake\Database\Connection')
            ->disableOriginalConstructor()
            ->getMock();
        $connection->expects($this->any())->method('getDriver')
            ->will($this->returnValue($driver));

        $table = new TableSchema('schema_articles');
        $result = $table->dropSql($connection);
        $this->assertCount(1, $result);
        $this->assertSame('DROP TABLE "schema_articles" CASCADE', $result[0]);
    }

    /**
     * Test truncateSql()
     *
     * @return void
     */
    public function testTruncateSql()
    {
        $driver = $this->_getMockedDriver();
        $connection = $this->getMockBuilder('Cake\Database\Connection')
            ->disableOriginalConstructor()
            ->getMock();
        $connection->expects($this->any())->method('getDriver')
            ->will($this->returnValue($driver));

        $table = new TableSchema('schema_articles');
        $table->addColumn('id', 'integer')
            ->addConstraint('primary', [
                'type' => 'primary',
                'columns' => ['id'],
            ]);
        $result = $table->truncateSql($connection);
        $this->assertCount(1, $result);
        $this->assertSame('TRUNCATE "schema_articles" RESTART IDENTITY CASCADE', $result[0]);
    }

    /**
     * Get a schema instance with a mocked driver/pdo instances
     *
     * @return \Cake\Database\Driver
     */
    protected function _getMockedDriver()
    {
        $driver = new Postgres();
        $mock = $this->getMockBuilder(PDO::class)
            ->setMethods(['quote'])
            ->disableOriginalConstructor()
            ->getMock();
        $mock->expects($this->any())
            ->method('quote')
            ->will($this->returnCallback(function ($value) {
                return "'$value'";
            }));
        $driver->setConnection($mock);

        return $driver;
    }
}<|MERGE_RESOLUTION|>--- conflicted
+++ resolved
@@ -175,7 +175,6 @@
             ],
             [
                 ['type' => 'CHAR(10)'],
-<<<<<<< HEAD
                 ['type' => 'char', 'length' => 10, 'collate' => 'ja_JP.utf8']
             ],
             [
@@ -185,17 +184,6 @@
             [
                 ['type' => 'CHARACTER(10)'],
                 ['type' => 'char', 'length' => 10, 'collate' => 'ja_JP.utf8']
-=======
-                ['type' => 'string', 'fixed' => true, 'length' => 10, 'collate' => 'ja_JP.utf8'],
-            ],
-            [
-                ['type' => 'CHAR(36)'],
-                ['type' => 'string', 'fixed' => true, 'length' => 36, 'collate' => 'ja_JP.utf8'],
-            ],
-            [
-                ['type' => 'CHARACTER(10)'],
-                ['type' => 'string', 'fixed' => true, 'length' => 10, 'collate' => 'ja_JP.utf8'],
->>>>>>> 88050ddc
             ],
             [
                 ['type' => 'MONEY'],
