<?php
declare(strict_types=1);

/**
 * CakePHP(tm) : Rapid Development Framework (https://cakephp.org)
 * Copyright (c) Cake Software Foundation, Inc. (https://cakefoundation.org)
 *
 * Licensed under The MIT License
 * For full copyright and license information, please see the LICENSE.txt
 * Redistributions of files must retain the above copyright notice.
 *
 * @copyright     Copyright (c) Cake Software Foundation, Inc. (https://cakefoundation.org)
 * @link          https://cakephp.org CakePHP(tm) Project
 * @since         3.0.0
 * @license       https://opensource.org/licenses/mit-license.php MIT License
 */
namespace Cake\Test\TestCase\Database\Log;

use Cake\Database\Driver\Sqlserver;
use Cake\Database\Log\LoggedQuery;
use Cake\Datasource\ConnectionManager;
use Cake\TestSuite\TestCase;
use Cake\Utility\Text;
use Exception;

/**
 * Tests LoggedQuery class
 */
class LoggedQueryTest extends TestCase
{
    protected $driver;

    protected $true = 'TRUE';

    protected $false = 'FALSE';

    public function setUp(): void
    {
        $this->driver = ConnectionManager::get('test')->getDriver();

        if ($this->driver instanceof Sqlserver) {
            $this->true = '1';
            $this->false = '0';
        }
    }

    /**
     * Tests that LoggedQuery can be converted to string
     */
    public function testStringConversion(): void
    {
        $logged = new LoggedQuery();
        $logged->setContext(['query' => 'SELECT foo FROM bar']);
        $this->assertSame('SELECT foo FROM bar', (string)$logged);
    }

    /**
     * Tests that query placeholders are replaced when logged
     */
    public function testStringInterpolation(): void
    {
        $query = new LoggedQuery();
        $query->setContext([
            'driver' => $this->driver,
            'query' => 'SELECT a FROM b where a = :p1 AND b = :p2 AND c = :p3 AND d = :p4 AND e = :p5 AND f = :p6',
            'params' => ['p1' => 'string', 'p3' => null, 'p2' => 3, 'p4' => true, 'p5' => false, 'p6' => 0],
        ]);

        $expected = "SELECT a FROM b where a = 'string' AND b = 3 AND c = NULL AND d = $this->true AND e = $this->false AND f = 0";
        $this->assertSame($expected, (string)$query);
    }

    /**
     * Tests that positional placeholders are replaced when logging a query
     */
    public function testStringInterpolationNotNamed(): void
    {
        $query = new LoggedQuery();
        $query->setContext([
            'driver' => $this->driver,
            'query' => 'SELECT a FROM b where a = ? AND b = ? AND c = ? AND d = ? AND e = ? AND f = ?',
            'params' => ['string', '3', null, true, false, 0],
        ]);

        $expected = "SELECT a FROM b where a = 'string' AND b = '3' AND c = NULL AND d = $this->true AND e = $this->false AND f = 0";
        $this->assertSame($expected, (string)$query);
    }

    /**
     * Tests that repeated placeholders are correctly replaced
     */
    public function testStringInterpolationDuplicate(): void
    {
        $query = new LoggedQuery();
        $query->setContext([
            'query' => 'SELECT a FROM b where a = :p1 AND b = :p1 AND c = :p2 AND d = :p2',
            'params' => ['p1' => 'string', 'p2' => 3],
        ]);

        $expected = "SELECT a FROM b where a = 'string' AND b = 'string' AND c = 3 AND d = 3";
        $this->assertSame($expected, (string)$query);
    }

    /**
     * Tests that named placeholders
     */
    public function testStringInterpolationNamed(): void
    {
        $query = new LoggedQuery();
        $query->setContext([
            'query' => 'SELECT a FROM b where a = :p1 AND b = :p11 AND c = :p20 AND d = :p2',
            'params' => ['p11' => 'test', 'p1' => 'string', 'p2' => 3, 'p20' => 5],
        ]);

        $expected = "SELECT a FROM b where a = 'string' AND b = 'test' AND c = 5 AND d = 3";
        $this->assertSame($expected, (string)$query);
    }

    /**
     * Tests that placeholders are replaced with correctly escaped strings
     */
    public function testStringInterpolationSpecialChars(): void
    {
        $query = new LoggedQuery();
        $query->setContext([
            'query' => 'SELECT a FROM b where a = :p1 AND b = :p2 AND c = :p3 AND d = :p4',
            'params' => ['p1' => '$2y$10$dUAIj', 'p2' => '$0.23', 'p3' => 'a\\0b\\1c\\d', 'p4' => "a'b"],
        ]);

        $expected = "SELECT a FROM b where a = '\$2y\$10\$dUAIj' AND b = '\$0.23' AND c = 'a\\\\0b\\\\1c\\\\d' AND d = 'a''b'";
        $this->assertSame($expected, (string)$query);
    }

    /**
     * Tests that query placeholders are replaced when logged
     */
    public function testBinaryInterpolation(): void
    {
        $query = new LoggedQuery();
        $uuid = str_replace('-', '', Text::uuid());
        $query->setContext([
            'query' => 'SELECT a FROM b where a = :p1',
            'params' => ['p1' => hex2bin($uuid)],
        ]);

        $expected = "SELECT a FROM b where a = '{$uuid}'";
        $this->assertSame($expected, (string)$query);
    }

    /**
     * Tests that unknown possible binary data is not replaced to hex.
     */
    public function testBinaryInterpolationIgnored(): void
    {
        $query = new LoggedQuery();
        $query->setContext([
            'query' => 'SELECT a FROM b where a = :p1',
            'params' => ['p1' => "a\tz"],
        ]);

        $expected = "SELECT a FROM b where a = 'a\tz'";
        $this->assertSame($expected, (string)$query);
    }

    public function testGetContext(): void
    {
        $query = new LoggedQuery();
        $query->setContext([
            'query' => 'SELECT a FROM b where a = :p1',
            'numRows' => 10,
            'took' => 15,
        ]);

        $expected = [
            'numRows' => 10,
<<<<<<< HEAD
            'took' => 15.0,
=======
            'took' => 15,
            'role' => '',
>>>>>>> bbdc2a90
        ];
        $this->assertSame($expected, $query->getContext());
    }

    public function testJsonSerialize(): void
    {
        $error = new Exception('You fail!');

        $query = new LoggedQuery();
        $query->setContext([
            'query' => 'SELECT a FROM b where a = :p1',
            'params' => ['p1' => '$2y$10$dUAIj'],
            'numRows' => 4,
            'error' => $error,
        ]);

        $expected = json_encode([
            'query' => 'SELECT a FROM b where a = :p1',
            'numRows' => 4,
            'params' => ['p1' => '$2y$10$dUAIj'],
            'took' => 0,
            'error' => [
                'class' => $error::class,
                'message' => $error->getMessage(),
                'code' => $error->getCode(),
            ],
        ]);

        $this->assertEquals($expected, json_encode($query));
    }
}<|MERGE_RESOLUTION|>--- conflicted
+++ resolved
@@ -173,12 +173,8 @@
 
         $expected = [
             'numRows' => 10,
-<<<<<<< HEAD
             'took' => 15.0,
-=======
-            'took' => 15,
             'role' => '',
->>>>>>> bbdc2a90
         ];
         $this->assertSame($expected, $query->getContext());
     }
