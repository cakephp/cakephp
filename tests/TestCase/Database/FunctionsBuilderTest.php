<?php
declare(strict_types=1);

/**
 * CakePHP(tm) : Rapid Development Framework (https://cakephp.org)
 * Copyright (c) Cake Software Foundation, Inc. (https://cakefoundation.org)
 *
 * Licensed under The Open Group Test Suite License
 * Redistributions of files must retain the above copyright notice.
 *
 * @copyright     Copyright (c) Cake Software Foundation, Inc. (https://cakefoundation.org)
 * @link          https://cakephp.org CakePHP(tm) Project
 * @since         3.0.0
 * @license       https://opensource.org/licenses/mit-license.php MIT License
 */
namespace Cake\Test\TestCase\Database;

use Cake\Database\Expression\AggregateExpression;
use Cake\Database\Expression\FunctionExpression;
use Cake\Database\Expression\IdentifierExpression;
use Cake\Database\FunctionsBuilder;
use Cake\Database\ValueBinder;
use Cake\TestSuite\TestCase;

/**
 * Tests FunctionsBuilder class
 */
class FunctionsBuilderTest extends TestCase
{
    /**
     * @var \Cake\Database\FunctionsBuilder
     */
    protected $functions;

    /**
     * Setups a mock for FunctionsBuilder
     */
    public function setUp(): void
    {
        parent::setUp();
        $this->functions = new FunctionsBuilder();
    }

    /**
     * Tests generating a generic function call
     */
    public function testArbitrary(): void
    {
        $function = $this->functions->MyFunc(['b' => 'literal']);
        $this->assertInstanceOf(FunctionExpression::class, $function);
        $this->assertSame('MyFunc', $function->getName());
        $this->assertSame('MyFunc(b)', $function->sql(new ValueBinder()));

        $function = $this->functions->MyFunc(['b'], ['string'], 'integer');
        $this->assertSame('integer', $function->getReturnType());
    }

    /**
     * Tests generating a generic aggregate call
     */
    public function testArbitraryAggregate(): void
    {
        $function = $this->functions->aggregate('MyFunc', ['b' => 'literal']);
        $this->assertInstanceOf(AggregateExpression::class, $function);
        $this->assertSame('MyFunc', $function->getName());
        $this->assertSame('MyFunc(b)', $function->sql(new ValueBinder()));

        $function = $this->functions->aggregate('MyFunc', ['b'], ['string'], 'integer');
        $this->assertSame('integer', $function->getReturnType());
    }

    /**
     * Tests generating a SUM() function
     */
    public function testSum(): void
    {
        $function = $this->functions->sum('total');
        $this->assertInstanceOf(AggregateExpression::class, $function);
        $this->assertSame('SUM(total)', $function->sql(new ValueBinder()));
        $this->assertSame('float', $function->getReturnType());

        $function = $this->functions->sum('total', ['integer']);
        $this->assertInstanceOf(AggregateExpression::class, $function);
        $this->assertSame('SUM(total)', $function->sql(new ValueBinder()));
        $this->assertSame('integer', $function->getReturnType());
    }

    /**
     * Tests generating a AVG() function
     */
    public function testAvg(): void
    {
        $function = $this->functions->avg('salary');
        $this->assertInstanceOf(AggregateExpression::class, $function);
        $this->assertSame('AVG(salary)', $function->sql(new ValueBinder()));
        $this->assertSame('float', $function->getReturnType());
    }

    /**
     * Tests generating a MAX() function
     */
    public function testMax(): void
    {
        $function = $this->functions->max('total');
        $this->assertInstanceOf(AggregateExpression::class, $function);
        $this->assertSame('MAX(total)', $function->sql(new ValueBinder()));
        $this->assertSame('float', $function->getReturnType());

        $function = $this->functions->max('created', ['datetime']);
        $this->assertInstanceOf(AggregateExpression::class, $function);
        $this->assertSame('MAX(created)', $function->sql(new ValueBinder()));
        $this->assertSame('datetime', $function->getReturnType());
    }

    /**
     * Tests generating a MIN() function
     */
    public function testMin(): void
    {
        $function = $this->functions->min('created', ['date']);
        $this->assertInstanceOf(AggregateExpression::class, $function);
        $this->assertSame('MIN(created)', $function->sql(new ValueBinder()));
        $this->assertSame('date', $function->getReturnType());
    }

    /**
     * Tests generating a COUNT() function
     */
    public function testCount(): void
    {
        $function = $this->functions->count('*');
        $this->assertInstanceOf(AggregateExpression::class, $function);
        $this->assertSame('COUNT(*)', $function->sql(new ValueBinder()));
        $this->assertSame('integer', $function->getReturnType());
    }

    /**
     * Tests generating a CONCAT() function
     */
    public function testConcat(): void
    {
        $function = $this->functions->concat(['title' => 'literal', ' is a string']);
        $this->assertInstanceOf(FunctionExpression::class, $function);
        $this->assertSame('CONCAT(title, :param0)', $function->sql(new ValueBinder()));
        $this->assertSame('string', $function->getReturnType());
    }

    /**
     * Tests generating a COALESCE() function
     */
    public function testCoalesce(): void
    {
        $function = $this->functions->coalesce(['NULL' => 'literal', '1', 'a'], ['a' => 'date']);
        $this->assertInstanceOf(FunctionExpression::class, $function);
        $this->assertSame('COALESCE(NULL, :param0, :param1)', $function->sql(new ValueBinder()));
        $this->assertSame('date', $function->getReturnType());
    }

    /**
     * Tests generating a CAST() function
     */
    public function testCast(): void
    {
        $function = $this->functions->cast('field', 'varchar');
        $this->assertInstanceOf(FunctionExpression::class, $function);
        $this->assertSame('CAST(field AS varchar)', $function->sql(new ValueBinder()));
        $this->assertSame('string', $function->getReturnType());

        $function = $this->functions->cast($this->functions->now(), 'varchar');
        $this->assertInstanceOf(FunctionExpression::class, $function);
        $this->assertSame('CAST(NOW() AS varchar)', $function->sql(new ValueBinder()));
        $this->assertSame('string', $function->getReturnType());
    }

    /**
<<<<<<< HEAD
=======
     * Tests missing type in new CAST() wrapper throws exception.
     */
    public function testInvalidCast(): void
    {
        $this->expectException(InvalidArgumentException::class);
        $this->functions->cast('field');
    }

    /**
>>>>>>> 68d84d47
     * Tests generating a NOW(), CURRENT_TIME() and CURRENT_DATE() function
     */
    public function testNow(): void
    {
        $function = $this->functions->now();
        $this->assertInstanceOf(FunctionExpression::class, $function);
        $this->assertSame('NOW()', $function->sql(new ValueBinder()));
        $this->assertSame('datetime', $function->getReturnType());

        $function = $this->functions->now('date');
        $this->assertInstanceOf(FunctionExpression::class, $function);
        $this->assertSame('CURRENT_DATE()', $function->sql(new ValueBinder()));
        $this->assertSame('date', $function->getReturnType());

        $function = $this->functions->now('time');
        $this->assertInstanceOf(FunctionExpression::class, $function);
        $this->assertSame('CURRENT_TIME()', $function->sql(new ValueBinder()));
        $this->assertSame('time', $function->getReturnType());
    }

    /**
     * Tests generating a EXTRACT() function
     */
    public function testExtract(): void
    {
        $function = $this->functions->extract('day', 'created');
        $this->assertInstanceOf(FunctionExpression::class, $function);
        $this->assertSame('EXTRACT(day FROM created)', $function->sql(new ValueBinder()));
        $this->assertSame('integer', $function->getReturnType());

        $function = $this->functions->datePart('year', 'modified');
        $this->assertInstanceOf(FunctionExpression::class, $function);
        $this->assertSame('EXTRACT(year FROM modified)', $function->sql(new ValueBinder()));
        $this->assertSame('integer', $function->getReturnType());
    }

    /**
     * Tests generating a DATE_ADD() function
     */
    public function testDateAdd(): void
    {
        $function = $this->functions->dateAdd('created', -3, 'day');
        $this->assertInstanceOf(FunctionExpression::class, $function);
        $this->assertSame('DATE_ADD(created, INTERVAL -3 day)', $function->sql(new ValueBinder()));
        $this->assertSame('datetime', $function->getReturnType());

        $function = $this->functions->dateAdd(new IdentifierExpression('created'), -3, 'day');
        $this->assertInstanceOf(FunctionExpression::class, $function);
        $this->assertSame('DATE_ADD(created, INTERVAL -3 day)', $function->sql(new ValueBinder()));
    }

    /**
     * Tests generating a DAYOFWEEK() function
     */
    public function testDayOfWeek(): void
    {
        $function = $this->functions->dayOfWeek('created');
        $this->assertInstanceOf(FunctionExpression::class, $function);
        $this->assertSame('DAYOFWEEK(created)', $function->sql(new ValueBinder()));
        $this->assertSame('integer', $function->getReturnType());

        $function = $this->functions->weekday('created');
        $this->assertInstanceOf(FunctionExpression::class, $function);
        $this->assertSame('DAYOFWEEK(created)', $function->sql(new ValueBinder()));
        $this->assertSame('integer', $function->getReturnType());
    }

    /**
     * Tests generating a RAND() function
     */
    public function testRand(): void
    {
        $function = $this->functions->rand();
        $this->assertInstanceOf(FunctionExpression::class, $function);
        $this->assertSame('RAND()', $function->sql(new ValueBinder()));
        $this->assertSame('float', $function->getReturnType());
    }

    /**
     * Tests generating a ROW_NUMBER() window function
     */
    public function testRowNumber(): void
    {
        $function = $this->functions->rowNumber();
        $this->assertInstanceOf(AggregateExpression::class, $function);
        $this->assertSame('ROW_NUMBER() OVER ()', $function->sql(new ValueBinder()));
        $this->assertSame('integer', $function->getReturnType());
    }

    /**
     * Tests generating a LAG() window function
     */
    public function testLag(): void
    {
        $function = $this->functions->lag('field', 1);
        $this->assertInstanceOf(AggregateExpression::class, $function);
        $this->assertSame('LAG(field, 1) OVER ()', $function->sql(new ValueBinder()));
        $this->assertSame('float', $function->getReturnType());

        $function = $this->functions->lag('field', 1, 10, 'integer');
        $this->assertInstanceOf(AggregateExpression::class, $function);
        $this->assertSame('LAG(field, 1, :param0) OVER ()', $function->sql(new ValueBinder()));
        $this->assertSame('integer', $function->getReturnType());
    }

    /**
     * Tests generating a LAG() window function
     */
    public function testLead(): void
    {
        $function = $this->functions->lead('field', 1);
        $this->assertInstanceOf(AggregateExpression::class, $function);
        $this->assertSame('LEAD(field, 1) OVER ()', $function->sql(new ValueBinder()));
        $this->assertSame('float', $function->getReturnType());

        $function = $this->functions->lead('field', 1, 10, 'integer');
        $this->assertInstanceOf(AggregateExpression::class, $function);
        $this->assertSame('LEAD(field, 1, :param0) OVER ()', $function->sql(new ValueBinder()));
        $this->assertSame('integer', $function->getReturnType());
    }
}<|MERGE_RESOLUTION|>--- conflicted
+++ resolved
@@ -173,18 +173,6 @@
     }
 
     /**
-<<<<<<< HEAD
-=======
-     * Tests missing type in new CAST() wrapper throws exception.
-     */
-    public function testInvalidCast(): void
-    {
-        $this->expectException(InvalidArgumentException::class);
-        $this->functions->cast('field');
-    }
-
-    /**
->>>>>>> 68d84d47
      * Tests generating a NOW(), CURRENT_TIME() and CURRENT_DATE() function
      */
     public function testNow(): void
