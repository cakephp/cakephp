<?php
declare(strict_types=1);

/**
 * CakePHP(tm) : Rapid Development Framework (https://cakephp.org)
 * Copyright (c) Cake Software Foundation, Inc. (https://cakefoundation.org)
 *
 * Licensed under The MIT License
 * For full copyright and license information, please see the LICENSE.txt
 * Redistributions of files must retain the above copyright notice.
 *
 * @copyright     Copyright (c) Cake Software Foundation, Inc. (https://cakefoundation.org)
 * @link          https://cakephp.org CakePHP(tm) Project
 * @since         4.1.0
 * @license       https://opensource.org/licenses/mit-license.php MIT License
 */
namespace Cake\Test\TestCase\Database\QueryTests;

use Cake\Database\Driver\Mysql;
use Cake\Database\Driver\Sqlite;
use Cake\Database\Driver\Sqlserver;
use Cake\Database\DriverFeatureEnum;
use Cake\Database\Expression\CommonTableExpression;
use Cake\Database\Expression\QueryExpression;
use Cake\Database\Query;
use Cake\Database\Query\SelectQuery;
use Cake\Database\ValueBinder;
use Cake\Datasource\ConnectionManager;
use Cake\TestSuite\TestCase;

class CommonTableExpressionQueryTest extends TestCase
{
    /**
     * @inheritDoc
     */
    protected array $fixtures = [
        'core.Articles',
    ];

    /**
     * @var \Cake\Database\Connection
     */
    protected $connection;

    /**
     * @var bool
     */
    protected $autoQuote;

    public function setUp(): void
    {
        parent::setUp();
        $this->connection = ConnectionManager::get('test');
        $this->autoQuote = $this->connection->getDriver()->isAutoQuotingEnabled();

        $this->skipIf(
            !$this->connection->getDriver()->supports(DriverFeatureEnum::CTE),
            'The current driver does not support common table expressions.'
        );
    }

    public function tearDown(): void
    {
        parent::tearDown();
        unset($this->connection);
    }

    /**
     * Tests with() sql generation.
     */
    public function testWithCte(): void
    {
        $query = $this->connection->selectQuery()
            ->with(new CommonTableExpression('cte', function () {
<<<<<<< HEAD
                return $this->connection->selectQuery(fields: ['col' => 1]);
=======
                return $this->connection->selectQuery(['col' => 1]);
>>>>>>> 6aaf8c4f
            }))
            ->select('col')
            ->from('cte');

        $this->assertRegExpSql(
            'WITH <cte> AS \(SELECT 1 AS <col>\) SELECT <col> FROM <cte>',
            $query->sql(new ValueBinder()),
            !$this->autoQuote
        );

        $expected = [
            [
                'col' => '1',
            ],
        ];

        $result = $query->execute();
        $this->assertEquals($expected, $result->fetchAll('assoc'));
        $result->closeCursor();
    }

    /**
     * Tests calling with() with overwrite clears other CTEs.
     */
    public function testWithCteOverwrite(): void
    {
        $query = $this->connection->selectQuery()
            ->with(new CommonTableExpression('cte', function () {
                return $this->connection->selectQuery(['col' => '1']);
            }))
            ->select('col')
            ->from('cte');

        $this->assertEqualsSql(
            'WITH cte AS (SELECT 1 AS col) SELECT col FROM cte',
            $query->sql(new ValueBinder())
        );

        $query
            ->with(new CommonTableExpression('cte2', $this->connection->selectQuery()), true)
            ->from('cte2', true);
        $this->assertEqualsSql(
            'WITH cte2 AS () SELECT col FROM cte2',
            $query->sql(new ValueBinder())
        );
    }

    /**
     * Tests recursive CTE.
     */
    public function testWithRecursiveCte(): void
    {
        $query = $this->connection->selectQuery()
<<<<<<< HEAD
            ->with(function (CommonTableExpression $cte, SelectQuery $query) {
                $anchorQuery = $query->select(1);

                $recursiveQuery = $query->getConnection()
                    ->selectQuery(function (Query $query) {
=======
            ->with(function (CommonTableExpression $cte, Query $query) {
                $anchorQuery = $query->select(1);

                $recursiveQuery = $query->getConnection()
                    ->selectQuery()
                    ->select(function (Query $query) {
>>>>>>> 6aaf8c4f
                        return $query->newExpr('col + 1');
                    }, 'cte')
                    ->where(['col !=' => 3], ['col' => 'integer']);

                $cteQuery = $anchorQuery->unionAll($recursiveQuery);

                return $cte
                    ->name('cte')
                    ->field(['col'])
                    ->query($cteQuery)
                    ->recursive();
            })
            ->select('col')
            ->from('cte');

        if ($this->connection->getDriver() instanceof Sqlserver) {
            $expectedSql =
                'WITH cte(col) AS ' .
                    "(SELECT 1\nUNION ALL SELECT (col + 1) FROM cte WHERE col != :c0) " .
                        'SELECT col FROM cte';
        } elseif ($this->connection->getDriver() instanceof Sqlite) {
            $expectedSql =
                'WITH RECURSIVE cte(col) AS ' .
                    "(SELECT 1\nUNION ALL SELECT (col + 1) FROM cte WHERE col != :c0) " .
                        'SELECT col FROM cte';
        } else {
            $expectedSql =
                'WITH RECURSIVE cte(col) AS ' .
                    "((SELECT 1)\nUNION ALL (SELECT (col + 1) FROM cte WHERE col != :c0)) " .
                        'SELECT col FROM cte';
        }
        $this->assertEqualsSql(
            $expectedSql,
            $query->sql(new ValueBinder())
        );

        $expected = [
            [
                'col' => '1',
            ],
            [
                'col' => '2',
            ],
            [
                'col' => '3',
            ],
        ];

        $result = $query->execute();
        $this->assertEquals($expected, $result->fetchAll('assoc'));
        $result->closeCursor();
    }

    /**
     * Test inserting from CTE.
     */
    public function testWithInsertQuery(): void
    {
        $this->skipIf(
            ($this->connection->getDriver() instanceof Mysql),
            '`WITH ... INSERT INTO` syntax is not supported in MySQL.'
        );

        // test initial state
<<<<<<< HEAD
        $result = $this->connection->selectQuery(fields: '*', table: 'articles')
=======
        $result = $this->connection
        ->selectQuery('*')
            ->from('articles')
>>>>>>> 6aaf8c4f
            ->where(['id' => 4])
            ->execute();
        $this->assertFalse($result->fetch('assoc'));
        $result->closeCursor();

        $query = $this->connection
            ->insertQuery()
<<<<<<< HEAD
            ->with(function (CommonTableExpression $cte, SelectQuery $query) {
=======
            ->with(function (CommonTableExpression $cte, Query $query) {
>>>>>>> 6aaf8c4f
                return $cte
                    ->name('cte')
                    ->field(['title', 'body'])
                    ->query($query->newExpr("SELECT 'Fourth Article', 'Fourth Article Body'"));
            })
            ->insert(['title', 'body'])
            ->into('articles')
            ->values(
                $this->connection
<<<<<<< HEAD
                    ->selectQuery(fields: '*', table: 'cte')
=======
                    ->selectQuery('*')
                    ->from('cte')
>>>>>>> 6aaf8c4f
            );

        $this->assertRegExpSql(
            "WITH <cte>\(<title>, <body>\) AS \(SELECT 'Fourth Article', 'Fourth Article Body'\) " .
                'INSERT INTO <articles> \(<title>, <body>\)',
            $query->sql(new ValueBinder()),
            !$this->autoQuote
        );

        // run insert
        $query->execute()->closeCursor();

        $expected = [
            'id' => '4',
            'author_id' => null,
            'title' => 'Fourth Article',
            'body' => 'Fourth Article Body',
            'published' => 'N',
        ];

        // test updated state
<<<<<<< HEAD
        $result = $this->connection->selectQuery('*', 'articles')
=======
        $result = $this->connection
            ->selectQuery('*')
            ->from('articles')
>>>>>>> 6aaf8c4f
            ->where(['id' => 4])
            ->execute();
        $this->assertEquals($expected, $result->fetch('assoc'));
        $result->closeCursor();
    }

    /**
     * Tests inserting from CTE as values list.
     */
    public function testWithInInsertWithValuesQuery(): void
    {
        $this->skipIf(
            ($this->connection->getDriver() instanceof Sqlserver),
            '`INSERT INTO ... WITH` syntax is not supported in SQL Server.'
        );

<<<<<<< HEAD
        $query = $this->connection->insertQuery(table: 'articles')
=======
        $query = $this->connection->insertQuery()
>>>>>>> 6aaf8c4f
            ->insert(['title', 'body'])
            ->values(
                $this->connection->selectQuery()
<<<<<<< HEAD
                    ->with(function (CommonTableExpression $cte, SelectQuery $query) {
=======
                    ->with(function (CommonTableExpression $cte, Query $query) {
>>>>>>> 6aaf8c4f
                        return $cte
                            ->name('cte')
                            ->field(['title', 'body'])
                            ->query($query->newExpr("SELECT 'Fourth Article', 'Fourth Article Body'"));
                    })
                    ->select('*')
                    ->from('cte')
            );

        $this->assertRegExpSql(
            'INSERT INTO <articles> \(<title>, <body>\) ' .
                "WITH <cte>\(<title>, <body>\) AS \(SELECT 'Fourth Article', 'Fourth Article Body'\) SELECT \* FROM <cte>",
            $query->sql(new ValueBinder()),
            !$this->autoQuote
        );

        // run insert
        $query->execute()->closeCursor();

        $expected = [
            'id' => '4',
            'author_id' => null,
            'title' => 'Fourth Article',
            'body' => 'Fourth Article Body',
            'published' => 'N',
        ];

        // test updated state
<<<<<<< HEAD
        $result = $this->connection->selectQuery(fields: '*', table: 'articles')
=======
        $result = $this->connection
            ->selectQuery('*')
            ->from('articles')
>>>>>>> 6aaf8c4f
            ->where(['id' => 4])
            ->execute();
        $this->assertEquals($expected, $result->fetch('assoc'));
        $result->closeCursor();
    }

    /**
     * Tests updating from CTE.
     */
    public function testWithInUpdateQuery(): void
    {
        $this->skipIf(
            $this->connection->getDriver() instanceof Mysql && $this->connection->getDriver()->isMariadb(),
            'MariaDB does not support CTEs in UPDATE query.'
        );

        // test initial state
<<<<<<< HEAD
        $result = $this->connection->selectQuery(fields: ['count' => 'COUNT(*)'], table: 'articles')
=======
        $result = $this->connection
            ->selectQuery(['count' => 'COUNT(*)'])
            ->from('articles')
>>>>>>> 6aaf8c4f
            ->where(['published' => 'Y'])
            ->execute();
        $this->assertEquals(['count' => '3'], $result->fetch('assoc'));
        $result->closeCursor();

        $query = $this->connection->updateQuery()
<<<<<<< HEAD
            ->with(function (CommonTableExpression $cte, SelectQuery $query) {
=======
            ->with(function (CommonTableExpression $cte, Query $query) {
>>>>>>> 6aaf8c4f
                $cteQuery = $query
                    ->select('articles.id')
                    ->from('articles')
                    ->where(['articles.id !=' => 1]);

                return $cte
                    ->name('cte')
                    ->query($cteQuery);
            })
            ->update('articles')
            ->set('published', 'N')
            ->where(function (QueryExpression $exp, Query $query) {
                return $exp->in(
                    'articles.id',
                    $query
                        ->getConnection()
<<<<<<< HEAD
                        ->selectQuery('cte.id', 'cte')
=======
                        ->selectQuery('cte.id')
                        ->from('cte')
>>>>>>> 6aaf8c4f
                );
            });

        $this->assertEqualsSql(
            'WITH cte AS (SELECT articles.id FROM articles WHERE articles.id != :c0) ' .
                'UPDATE articles SET published = :c1 WHERE id IN (SELECT cte.id FROM cte)',
            $query->sql(new ValueBinder())
        );

        // run update
        $query->execute()->closeCursor();

        // test updated state
<<<<<<< HEAD
        $result = $this->connection->selectQuery(['count' => 'COUNT(*)'], 'articles')
=======
        $result = $this->connection
            ->selectQuery(['count' => 'COUNT(*)'])
            ->from('articles')
>>>>>>> 6aaf8c4f
            ->where(['published' => 'Y'])
            ->execute();
        $this->assertEquals(['count' => '1'], $result->fetch('assoc'));
        $result->closeCursor();
    }

    /**
     * Tests deleting from CTE.
     */
    public function testWithInDeleteQuery(): void
    {
        $this->skipIf(
            $this->connection->getDriver() instanceof Mysql && $this->connection->getDriver()->isMariadb(),
            'MariaDB does not support CTEs in DELETE query.'
        );

        // test initial state
        $result = $this->connection
<<<<<<< HEAD
            ->selectQuery(['count' => 'COUNT(*)'], 'articles')
=======
            ->selectQuery(['count' => 'COUNT(*)'])
            ->from('articles')
>>>>>>> 6aaf8c4f
            ->execute();
        $this->assertEquals(['count' => '3'], $result->fetch('assoc'));
        $result->closeCursor();

        $query = $this->connection->deleteQuery()
<<<<<<< HEAD
            ->with(function (CommonTableExpression $cte, SelectQuery $query) {
=======
            ->with(function (CommonTableExpression $cte, Query $query) {
>>>>>>> 6aaf8c4f
                $query->select('articles.id')
                    ->from('articles')
                    ->where(['articles.id !=' => 1]);

                return $cte
                    ->name('cte')
                    ->query($query);
            })
            ->from(['a' => 'articles'])
            ->where(function (QueryExpression $exp, Query $query) {
                return $exp->in(
                    'a.id',
                    $query
                        ->getConnection()
<<<<<<< HEAD
                        ->selectQuery('cte.id', 'cte')
=======
                        ->selectQuery('cte.id')
                        ->from('cte')
>>>>>>> 6aaf8c4f
                );
            });

        $this->assertEqualsSql(
            'WITH cte AS (SELECT articles.id FROM articles WHERE articles.id != :c0) ' .
                'DELETE FROM articles WHERE id IN (SELECT cte.id FROM cte)',
            $query->sql(new ValueBinder())
        );

        // run delete
        $query->execute()->closeCursor();

        $expected = [
            'id' => '1',
            'author_id' => '1',
            'title' => 'First Article',
            'body' => 'First Article Body',
            'published' => 'Y',
        ];

        // test updated state
<<<<<<< HEAD
        $result = $this->connection->selectQuery('*', 'articles')
=======
        $result = $this->connection
            ->selectQuery('*')
            ->from('articles')
>>>>>>> 6aaf8c4f
            ->execute();
        $this->assertEquals($expected, $result->fetch('assoc'));
        $result->closeCursor();
    }
}<|MERGE_RESOLUTION|>--- conflicted
+++ resolved
@@ -72,11 +72,7 @@
     {
         $query = $this->connection->selectQuery()
             ->with(new CommonTableExpression('cte', function () {
-<<<<<<< HEAD
                 return $this->connection->selectQuery(fields: ['col' => 1]);
-=======
-                return $this->connection->selectQuery(['col' => 1]);
->>>>>>> 6aaf8c4f
             }))
             ->select('col')
             ->from('cte');
@@ -130,20 +126,11 @@
     public function testWithRecursiveCte(): void
     {
         $query = $this->connection->selectQuery()
-<<<<<<< HEAD
             ->with(function (CommonTableExpression $cte, SelectQuery $query) {
                 $anchorQuery = $query->select(1);
 
                 $recursiveQuery = $query->getConnection()
                     ->selectQuery(function (Query $query) {
-=======
-            ->with(function (CommonTableExpression $cte, Query $query) {
-                $anchorQuery = $query->select(1);
-
-                $recursiveQuery = $query->getConnection()
-                    ->selectQuery()
-                    ->select(function (Query $query) {
->>>>>>> 6aaf8c4f
                         return $query->newExpr('col + 1');
                     }, 'cte')
                     ->where(['col !=' => 3], ['col' => 'integer']);
@@ -208,13 +195,7 @@
         );
 
         // test initial state
-<<<<<<< HEAD
         $result = $this->connection->selectQuery(fields: '*', table: 'articles')
-=======
-        $result = $this->connection
-        ->selectQuery('*')
-            ->from('articles')
->>>>>>> 6aaf8c4f
             ->where(['id' => 4])
             ->execute();
         $this->assertFalse($result->fetch('assoc'));
@@ -222,11 +203,7 @@
 
         $query = $this->connection
             ->insertQuery()
-<<<<<<< HEAD
             ->with(function (CommonTableExpression $cte, SelectQuery $query) {
-=======
-            ->with(function (CommonTableExpression $cte, Query $query) {
->>>>>>> 6aaf8c4f
                 return $cte
                     ->name('cte')
                     ->field(['title', 'body'])
@@ -236,12 +213,7 @@
             ->into('articles')
             ->values(
                 $this->connection
-<<<<<<< HEAD
                     ->selectQuery(fields: '*', table: 'cte')
-=======
-                    ->selectQuery('*')
-                    ->from('cte')
->>>>>>> 6aaf8c4f
             );
 
         $this->assertRegExpSql(
@@ -263,13 +235,7 @@
         ];
 
         // test updated state
-<<<<<<< HEAD
         $result = $this->connection->selectQuery('*', 'articles')
-=======
-        $result = $this->connection
-            ->selectQuery('*')
-            ->from('articles')
->>>>>>> 6aaf8c4f
             ->where(['id' => 4])
             ->execute();
         $this->assertEquals($expected, $result->fetch('assoc'));
@@ -286,19 +252,11 @@
             '`INSERT INTO ... WITH` syntax is not supported in SQL Server.'
         );
 
-<<<<<<< HEAD
         $query = $this->connection->insertQuery(table: 'articles')
-=======
-        $query = $this->connection->insertQuery()
->>>>>>> 6aaf8c4f
             ->insert(['title', 'body'])
             ->values(
                 $this->connection->selectQuery()
-<<<<<<< HEAD
                     ->with(function (CommonTableExpression $cte, SelectQuery $query) {
-=======
-                    ->with(function (CommonTableExpression $cte, Query $query) {
->>>>>>> 6aaf8c4f
                         return $cte
                             ->name('cte')
                             ->field(['title', 'body'])
@@ -327,13 +285,7 @@
         ];
 
         // test updated state
-<<<<<<< HEAD
         $result = $this->connection->selectQuery(fields: '*', table: 'articles')
-=======
-        $result = $this->connection
-            ->selectQuery('*')
-            ->from('articles')
->>>>>>> 6aaf8c4f
             ->where(['id' => 4])
             ->execute();
         $this->assertEquals($expected, $result->fetch('assoc'));
@@ -351,24 +303,14 @@
         );
 
         // test initial state
-<<<<<<< HEAD
         $result = $this->connection->selectQuery(fields: ['count' => 'COUNT(*)'], table: 'articles')
-=======
-        $result = $this->connection
-            ->selectQuery(['count' => 'COUNT(*)'])
-            ->from('articles')
->>>>>>> 6aaf8c4f
             ->where(['published' => 'Y'])
             ->execute();
         $this->assertEquals(['count' => '3'], $result->fetch('assoc'));
         $result->closeCursor();
 
         $query = $this->connection->updateQuery()
-<<<<<<< HEAD
             ->with(function (CommonTableExpression $cte, SelectQuery $query) {
-=======
-            ->with(function (CommonTableExpression $cte, Query $query) {
->>>>>>> 6aaf8c4f
                 $cteQuery = $query
                     ->select('articles.id')
                     ->from('articles')
@@ -385,12 +327,7 @@
                     'articles.id',
                     $query
                         ->getConnection()
-<<<<<<< HEAD
                         ->selectQuery('cte.id', 'cte')
-=======
-                        ->selectQuery('cte.id')
-                        ->from('cte')
->>>>>>> 6aaf8c4f
                 );
             });
 
@@ -404,13 +341,7 @@
         $query->execute()->closeCursor();
 
         // test updated state
-<<<<<<< HEAD
         $result = $this->connection->selectQuery(['count' => 'COUNT(*)'], 'articles')
-=======
-        $result = $this->connection
-            ->selectQuery(['count' => 'COUNT(*)'])
-            ->from('articles')
->>>>>>> 6aaf8c4f
             ->where(['published' => 'Y'])
             ->execute();
         $this->assertEquals(['count' => '1'], $result->fetch('assoc'));
@@ -429,22 +360,13 @@
 
         // test initial state
         $result = $this->connection
-<<<<<<< HEAD
             ->selectQuery(['count' => 'COUNT(*)'], 'articles')
-=======
-            ->selectQuery(['count' => 'COUNT(*)'])
-            ->from('articles')
->>>>>>> 6aaf8c4f
             ->execute();
         $this->assertEquals(['count' => '3'], $result->fetch('assoc'));
         $result->closeCursor();
 
         $query = $this->connection->deleteQuery()
-<<<<<<< HEAD
             ->with(function (CommonTableExpression $cte, SelectQuery $query) {
-=======
-            ->with(function (CommonTableExpression $cte, Query $query) {
->>>>>>> 6aaf8c4f
                 $query->select('articles.id')
                     ->from('articles')
                     ->where(['articles.id !=' => 1]);
@@ -459,12 +381,7 @@
                     'a.id',
                     $query
                         ->getConnection()
-<<<<<<< HEAD
                         ->selectQuery('cte.id', 'cte')
-=======
-                        ->selectQuery('cte.id')
-                        ->from('cte')
->>>>>>> 6aaf8c4f
                 );
             });
 
@@ -486,13 +403,7 @@
         ];
 
         // test updated state
-<<<<<<< HEAD
         $result = $this->connection->selectQuery('*', 'articles')
-=======
-        $result = $this->connection
-            ->selectQuery('*')
-            ->from('articles')
->>>>>>> 6aaf8c4f
             ->execute();
         $this->assertEquals($expected, $result->fetch('assoc'));
         $result->closeCursor();
