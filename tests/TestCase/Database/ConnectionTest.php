--- conflicted
+++ resolved
@@ -1394,7 +1394,6 @@
         $conn->rollback();
     }
 
-<<<<<<< HEAD
     public function testRoles(): void
     {
         $this->assertSame(Connection::ROLE_WRITE, $this->connection->role());
@@ -1405,7 +1404,8 @@
         // when read connection is only an alias, it should resolve as the write connection
         ConnectionManager::alias('test', 'test:read');
         $this->assertSame(Connection::ROLE_WRITE, ConnectionManager::get(ConnectionManager::getName(Connection::ROLE_READ, 'test'))->role());
-=======
+    }
+
     public function testAutomaticReconnectWithoutQueryLogging(): void
     {
         $conn = clone $this->connection;
@@ -1462,6 +1462,5 @@
         $conn->query('SELECT 1');
 
         $this->assertSame('[RECONNECT]', $logger->getMessage());
->>>>>>> 20668423
     }
 }