--- conflicted
+++ resolved
@@ -38,12 +38,8 @@
 use PDO;
 use ReflectionMethod;
 use ReflectionProperty;
-<<<<<<< HEAD
+use TestApp\Database\Driver\DisabledDriver;
 use TestApp\Database\Driver\RetryDriver;
-=======
-use TestApp\Database\Driver\DisabledDriver;
-use TestApp\Log\Engine\TestBaseLog;
->>>>>>> bbdc2a90
 
 /**
  * Tests Connection class
@@ -96,11 +92,6 @@
     {
         parent::tearDown();
         $this->connection->disableSavePoints();
-<<<<<<< HEAD
-=======
-        $this->connection->setLogger($this->defaultLogger);
-        $this->connection->enableQueryLogging($this->logState);
->>>>>>> bbdc2a90
 
         ConnectionManager::drop('test:read');
         ConnectionManager::dropAlias('test:read');
@@ -821,284 +812,6 @@
     }
 
     /**
-<<<<<<< HEAD
-=======
-     * Tests connection can quote values to be safely used in query strings
-     */
-    public function testQuote(): void
-    {
-        $this->skipIf(!$this->connection->supportsQuoting());
-        $expected = "'2012-01-01'";
-        $result = $this->connection->quote(new DateTime('2012-01-01'), 'date');
-        $this->assertEquals($expected, $result);
-
-        $expected = "'1'";
-        $result = $this->connection->quote(1, 'string');
-        $this->assertEquals($expected, $result);
-
-        $expected = "'hello'";
-        $result = $this->connection->quote('hello', 'string');
-        $this->assertEquals($expected, $result);
-    }
-
-    /**
-     * Tests identifier quoting
-     */
-    public function testQuoteIdentifier(): void
-    {
-        $driver = $this->getMockBuilder('Cake\Database\Driver\Sqlite')
-            ->onlyMethods(['enabled'])
-            ->getMock();
-        $driver->expects($this->once())
-            ->method('enabled')
-            ->will($this->returnValue(true));
-        $connection = new Connection(['driver' => $driver]);
-
-        $result = $connection->quoteIdentifier('name');
-        $expected = '"name"';
-        $this->assertEquals($expected, $result);
-
-        $result = $connection->quoteIdentifier('Model.*');
-        $expected = '"Model".*';
-        $this->assertEquals($expected, $result);
-
-        $result = $connection->quoteIdentifier('Items.No_ 2');
-        $expected = '"Items"."No_ 2"';
-        $this->assertEquals($expected, $result);
-
-        $result = $connection->quoteIdentifier('Items.No_ 2 thing');
-        $expected = '"Items"."No_ 2 thing"';
-        $this->assertEquals($expected, $result);
-
-        $result = $connection->quoteIdentifier('Items.No_ 2 thing AS thing');
-        $expected = '"Items"."No_ 2 thing" AS "thing"';
-        $this->assertEquals($expected, $result);
-
-        $result = $connection->quoteIdentifier('Items.Item Category Code = :c1');
-        $expected = '"Items"."Item Category Code" = :c1';
-        $this->assertEquals($expected, $result);
-
-        $result = $connection->quoteIdentifier('MTD()');
-        $expected = 'MTD()';
-        $this->assertEquals($expected, $result);
-
-        $result = $connection->quoteIdentifier('(sm)');
-        $expected = '(sm)';
-        $this->assertEquals($expected, $result);
-
-        $result = $connection->quoteIdentifier('name AS x');
-        $expected = '"name" AS "x"';
-        $this->assertEquals($expected, $result);
-
-        $result = $connection->quoteIdentifier('Model.name AS x');
-        $expected = '"Model"."name" AS "x"';
-        $this->assertEquals($expected, $result);
-
-        $result = $connection->quoteIdentifier('Function(Something.foo)');
-        $expected = 'Function("Something"."foo")';
-        $this->assertEquals($expected, $result);
-
-        $result = $connection->quoteIdentifier('Function(SubFunction(Something.foo))');
-        $expected = 'Function(SubFunction("Something"."foo"))';
-        $this->assertEquals($expected, $result);
-
-        $result = $connection->quoteIdentifier('Function(Something.foo) AS x');
-        $expected = 'Function("Something"."foo") AS "x"';
-        $this->assertEquals($expected, $result);
-
-        $result = $connection->quoteIdentifier('name-with-minus');
-        $expected = '"name-with-minus"';
-        $this->assertEquals($expected, $result);
-
-        $result = $connection->quoteIdentifier('my-name');
-        $expected = '"my-name"';
-        $this->assertEquals($expected, $result);
-
-        $result = $connection->quoteIdentifier('Foo-Model.*');
-        $expected = '"Foo-Model".*';
-        $this->assertEquals($expected, $result);
-
-        $result = $connection->quoteIdentifier('Team.P%');
-        $expected = '"Team"."P%"';
-        $this->assertEquals($expected, $result);
-
-        $result = $connection->quoteIdentifier('Team.G/G');
-        $expected = '"Team"."G/G"';
-        $this->assertEquals($expected, $result);
-
-        $result = $connection->quoteIdentifier('Model.name as y');
-        $expected = '"Model"."name" AS "y"';
-        $this->assertEquals($expected, $result);
-
-        $result = $connection->quoteIdentifier('nämé');
-        $expected = '"nämé"';
-        $this->assertEquals($expected, $result);
-
-        $result = $connection->quoteIdentifier('aßa.nämé');
-        $expected = '"aßa"."nämé"';
-        $this->assertEquals($expected, $result);
-
-        $result = $connection->quoteIdentifier('aßa.*');
-        $expected = '"aßa".*';
-        $this->assertEquals($expected, $result);
-
-        $result = $connection->quoteIdentifier('Modeß.nämé as y');
-        $expected = '"Modeß"."nämé" AS "y"';
-        $this->assertEquals($expected, $result);
-
-        $result = $connection->quoteIdentifier('Model.näme Datum as y');
-        $expected = '"Model"."näme Datum" AS "y"';
-        $this->assertEquals($expected, $result);
-    }
-
-    /**
-     * Tests default return vale for logger() function
-     */
-    public function testGetLoggerDefault(): void
-    {
-        $logger = $this->connection->getLogger();
-        $this->assertInstanceOf('Cake\Database\Log\QueryLogger', $logger);
-        $this->assertSame($logger, $this->connection->getLogger());
-    }
-
-    /**
-     * Tests setting and getting the logger object
-     */
-    public function testGetAndSetLogger(): void
-    {
-        $logger = new QueryLogger();
-        $this->connection->setLogger($logger);
-        $this->assertSame($logger, $this->connection->getLogger());
-    }
-
-    /**
-     * Tests that statements are decorated with a logger when logQueries is set to true
-     */
-    public function testLoggerDecorator(): void
-    {
-        $logger = new QueryLogger();
-        $this->connection->enableQueryLogging(true);
-        $this->connection->setLogger($logger);
-        $st = $this->connection->prepare('SELECT 1');
-        $this->assertInstanceOf(LoggingStatement::class, $st);
-        $this->assertSame($logger, $st->getLogger());
-
-        $this->connection->enableQueryLogging(false);
-        $st = $this->connection->prepare('SELECT 1');
-        $this->assertNotInstanceOf('Cake\Database\Log\LoggingStatement', $st);
-    }
-
-    /**
-     * test enableQueryLogging method
-     */
-    public function testEnableQueryLogging(): void
-    {
-        $this->connection->enableQueryLogging(true);
-        $this->assertTrue($this->connection->isQueryLoggingEnabled());
-
-        $this->connection->disableQueryLogging();
-        $this->assertFalse($this->connection->isQueryLoggingEnabled());
-    }
-
-    /**
-     * Tests that log() function logs to the configured query logger
-     */
-    public function testLogFunction(): void
-    {
-        Log::setConfig('queries', ['className' => 'Array']);
-        $this->connection->enableQueryLogging();
-        $this->connection->log('SELECT 1');
-
-        $messages = Log::engine('queries')->read();
-        $this->assertCount(1, $messages);
-        $this->assertSame('debug: connection=test role= duration=0 rows=0 SELECT 1', $messages[0]);
-    }
-
-    /**
-     * @see https://github.com/cakephp/cakephp/issues/14676
-     */
-    public function testLoggerDecoratorDoesNotPrematurelyFetchRecords(): void
-    {
-        Log::setConfig('queries', ['className' => 'Array']);
-        $logger = new QueryLogger();
-        $this->connection->enableQueryLogging(true);
-        $this->connection->setLogger($logger);
-        $st = $this->connection->execute('SELECT * FROM things');
-        $this->assertInstanceOf(LoggingStatement::class, $st);
-
-        $messages = Log::engine('queries')->read();
-        $this->assertCount(0, $messages);
-
-        $expected = [
-            [1, 'a title', 'a body'],
-            [2, 'another title', 'another body'],
-        ];
-        $results = $st->fetchAll();
-        $this->assertEquals($expected, $results);
-
-        $messages = Log::engine('queries')->read();
-        $this->assertCount(1, $messages);
-
-        $st = $this->connection->execute('SELECT * FROM things WHERE id = 0');
-        $this->assertSame(0, $st->rowCount());
-
-        $messages = Log::engine('queries')->read();
-        $this->assertCount(2, $messages, 'Select queries without any matching rows should also be logged.');
-    }
-
-    /**
-     * Tests that begin and rollback are also logged
-     */
-    public function testLogBeginRollbackTransaction(): void
-    {
-        Log::setConfig('queries', ['className' => 'Array']);
-
-        $connection = $this
-            ->getMockBuilder(Connection::class)
-            ->onlyMethods(['connect'])
-            ->disableOriginalConstructor()
-            ->getMock();
-        $connection->enableQueryLogging(true);
-
-        $this->deprecated(function () use ($connection) {
-            $driver = $this->getMockFormDriver();
-            $connection->setDriver($driver);
-        });
-
-        $connection->begin();
-        $connection->begin(); //This one will not be logged
-        $connection->rollback();
-
-        $messages = Log::engine('queries')->read();
-        $this->assertCount(2, $messages);
-        $this->assertSame('debug: connection= role= duration=0 rows=0 BEGIN', $messages[0]);
-        $this->assertSame('debug: connection= role= duration=0 rows=0 ROLLBACK', $messages[1]);
-    }
-
-    /**
-     * Tests that commits are logged
-     */
-    public function testLogCommitTransaction(): void
-    {
-        $driver = $this->getMockFormDriver();
-        $connection = $this->getMockBuilder(Connection::class)
-            ->onlyMethods(['connect'])
-            ->setConstructorArgs([['driver' => $driver]])
-            ->getMock();
-
-        Log::setConfig('queries', ['className' => 'Array']);
-        $connection->enableQueryLogging(true);
-        $connection->begin();
-        $connection->commit();
-
-        $messages = Log::engine('queries')->read();
-        $this->assertCount(2, $messages);
-        $this->assertSame('debug: connection= role= duration=0 rows=0 BEGIN', $messages[0]);
-        $this->assertSame('debug: connection= role= duration=0 rows=0 COMMIT', $messages[1]);
-    }
-
-    /**
->>>>>>> bbdc2a90
      * Tests setting and getting the cacher object
      */
     public function testGetAndSetCacher(): void
@@ -1364,11 +1077,6 @@
         $statement->execute();
         $statement->closeCursor();
 
-<<<<<<< HEAD
-        $prop = new ReflectionProperty($conn, '_driver');
-        $oldDriver = $prop->getValue($conn);
-=======
->>>>>>> bbdc2a90
         $newDriver = $this->getMockBuilder(Driver::class)->getMock();
         $prop = new ReflectionProperty($conn, 'readDriver');
         $prop->setAccessible(true);
@@ -1400,89 +1108,6 @@
         $statement->closeCursor();
 
         $conn->begin();
-
-<<<<<<< HEAD
-        $prop = new ReflectionProperty($conn, '_driver');
-=======
-        $newDriver = $this->getMockBuilder(Driver::class)->getMock();
-        $prop = new ReflectionProperty($conn, 'readDriver');
-        $prop->setAccessible(true);
-        $prop->setValue($conn, $newDriver);
-        $prop = new ReflectionProperty($conn, 'writeDriver');
-        $prop->setAccessible(true);
->>>>>>> bbdc2a90
-        $oldDriver = $prop->getValue($conn);
-        $prop->setValue($conn, $newDriver);
-
-        $newDriver->expects($this->once())
-            ->method('execute')
-            ->will($this->throwException(new Exception('server gone away')));
-
-        try {
-            $conn->execute('SELECT 1');
-        } catch (Exception $e) {
-        }
-        $this->assertInstanceOf(Exception::class, $e ?? null);
-
-        $prop->setValue($conn, $oldDriver);
-        $conn->rollback();
-    }
-
-<<<<<<< HEAD
-    public function testRoles(): void
-    {
-        $this->assertSame(Connection::ROLE_WRITE, $this->connection->role());
-
-        ConnectionManager::setConfig('test:read', ['url' => getenv('DB_URL')]);
-        $this->assertSame(Connection::ROLE_READ, ConnectionManager::get(ConnectionManager::getName(Connection::ROLE_READ, 'test'))->role());
-
-        // when read connection is only an alias, it should resolve as the write connection
-        ConnectionManager::alias('test', 'test:read');
-        $this->assertSame(Connection::ROLE_WRITE, ConnectionManager::get(ConnectionManager::getName(Connection::ROLE_READ, 'test'))->role());
-=======
-    public function testAutomaticReconnectWithoutQueryLogging(): void
-    {
-        $conn = clone $this->connection;
-
-        $logger = new TestBaseLog();
-        $conn->setLogger($logger);
-        $conn->disableQueryLogging();
-
-        $statement = $conn->query('SELECT 1');
-        $statement->execute();
-        $statement->closeCursor();
-
-        $newDriver = $this->getMockBuilder(Driver::class)->getMock();
-        $prop = new ReflectionProperty($conn, 'readDriver');
-        $prop->setAccessible(true);
-        $prop->setValue($conn, $newDriver);
-        $prop = new ReflectionProperty($conn, 'writeDriver');
-        $prop->setAccessible(true);
-        $prop->setValue($conn, $newDriver);
-
-        $newDriver->expects($this->exactly(2))
-            ->method('prepare')
-            ->will($this->onConsecutiveCalls(
-                $this->throwException(new Exception('server gone away')),
-                $this->returnValue($statement)
-            ));
-
-        $conn->query('SELECT 1');
-
-        $this->assertEmpty($logger->getMessage());
-    }
-
-    public function testAutomaticReconnectWithQueryLogging(): void
-    {
-        $conn = clone $this->connection;
-
-        $logger = new TestBaseLog();
-        $conn->setLogger($logger);
-        $conn->enableQueryLogging();
-
-        $statement = $conn->query('SELECT 1');
-        $statement->execute();
-        $statement->closeCursor();
 
         $newDriver = $this->getMockBuilder(Driver::class)->getMock();
         $prop = new ReflectionProperty($conn, 'readDriver');
@@ -1493,24 +1118,17 @@
         $oldDriver = $prop->getValue($conn);
         $prop->setValue($conn, $newDriver);
 
-        $newDriver->expects($this->exactly(2))
-            ->method('prepare')
-            ->will($this->onConsecutiveCalls(
-                $this->throwException(new Exception('server gone away')),
-                $this->returnValue($statement)
-            ));
-
-        $conn->query('SELECT 1');
-
-        $this->assertSame('[RECONNECT]', $logger->getMessage());
-    }
-
-    public function testNewQuery()
-    {
-        $this->deprecated(function () {
-            $query = $this->connection->newQuery();
-            $this->assertInstanceOf(Query::class, $query);
-        });
->>>>>>> bbdc2a90
+        $newDriver->expects($this->once())
+            ->method('execute')
+            ->will($this->throwException(new Exception('server gone away')));
+
+        try {
+            $conn->execute('SELECT 1');
+        } catch (Exception $e) {
+        }
+        $this->assertInstanceOf(Exception::class, $e ?? null);
+
+        $prop->setValue($conn, $oldDriver);
+        $conn->rollback();
     }
 }