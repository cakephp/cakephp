--- conflicted
+++ resolved
@@ -899,17 +899,6 @@
 	}
 
 /**
-<<<<<<< HEAD
- * Will apply connection prefix to a raw SQL query.
- * Prefixes are to be represented by the character ~
- *
- * @param string $query Query as a string that should be prefixed
- * @return string The given query with the connection prefix, if any
- */
-	public function applyConnectionPrefix($query) {
-		$query = str_replace('~', $this->prefix, $query);
-		return $query;
-=======
  * Tests it is possible to set a schema collection object
  *
  * @return void
@@ -928,7 +917,18 @@
 		$schema = $this->getMock('Cake\Database\Schema\Collection', [], [$connection]);
 		$connection->schemaCollection($schema);
 		$this->assertSame($schema, $connection->schemaCollection());
->>>>>>> 72a892af
+	}
+
+/**
+ * Will apply connection prefix to a raw SQL query.
+ * Prefixes are to be represented by the character ~
+ *
+ * @param string $query Query as a string that should be prefixed
+ * @return string The given query with the connection prefix, if any
+ */
+	public function applyConnectionPrefix($query) {
+		$query = str_replace('~', $this->prefix, $query);
+		return $query;
 	}
 
 }