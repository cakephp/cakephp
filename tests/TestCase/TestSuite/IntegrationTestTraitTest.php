--- conflicted
+++ resolved
@@ -19,17 +19,10 @@
 use Cake\Core\Configure;
 use Cake\Core\Plugin;
 use Cake\Event\EventManager;
-<<<<<<< HEAD
+use Cake\Http\Cookie\Cookie;
 use Cake\Http\Middleware\EncryptedCookieMiddleware;
 use Cake\Http\Response;
-=======
-use Cake\Http\Cookie\Cookie;
-use Cake\Http\Response;
 use Cake\Http\Session;
-use Cake\Routing\DispatcherFactory;
-use Cake\Routing\RouteBuilder;
-use Cake\Routing\Router;
->>>>>>> 6dfc5a43
 use Cake\Routing\Route\InflectedRoute;
 use Cake\Routing\Router;
 use Cake\Test\Fixture\AssertIntegrationTestCase;
@@ -587,12 +580,8 @@
         Router::reload();
         $this->assertEmpty(Router::getRouteCollection()->routes());
 
-<<<<<<< HEAD
         $this->get(['controller' => 'Posts', 'action' => 'index']);
-=======
-        $this->post(['controller' => 'Posts', 'action' => 'index']);
-        $this->assertResponseOk();
->>>>>>> 6dfc5a43
+        $this->assertResponseOk();
         $this->assertEquals('value', $this->viewVariable('test'));
     }
 
@@ -1331,26 +1320,18 @@
             'assertContentType' => ['assertContentType', 'Failed asserting that \'test\' was set as the Content-Type.', '/posts/index', 'test'],
             'assertContentTypeVerbose' => ['assertContentType', 'Possibly related to Cake\Routing\Exception\MissingRouteException: "A route matching "/notfound" could not be found."', '/notfound', 'test'],
             'assertCookie' => ['assertCookie', 'Failed asserting that \'test\' was in cookie \'remember_me\'.', '/posts/index', 'test', 'remember_me'],
-<<<<<<< HEAD
+            'assertCookieVerbose' => ['assertCookie', 'Possibly related to Cake\Routing\Exception\MissingRouteException: "A route matching "/notfound" could not be found."', '/notfound', 'test', 'remember_me'],
             'assertCookieEncrypted' => ['assertCookieEncrypted', 'Failed asserting that \'test\' was encrypted in cookie \'secrets\'.', '/posts/secretCookie', 'test', 'secrets'],
-=======
-            'assertCookieVerbose' => ['assertCookie', 'Possibly related to Cake\Routing\Exception\MissingRouteException: "A route matching "/notfound" could not be found."', '/notfound', 'test', 'remember_me'],
-            'assertCookieEncrypted' => ['assertCookieEncrypted', 'Failed asserting that \'test\' was encrypted in cookie \'NameOfCookie\'.', '/cookie_component_test/set_cookie', 'test', 'NameOfCookie'],
             'assertCookieEncryptedVerbose' => ['assertCookieEncrypted', 'Possibly related to Cake\Routing\Exception\MissingRouteException: "A route matching "/notfound" could not be found."', '/notfound', 'test', 'NameOfCookie'],
->>>>>>> 6dfc5a43
             'assertCookieNotSet' => ['assertCookieNotSet', 'Failed asserting that \'remember_me\' cookie was not set.', '/posts/index', 'remember_me'],
             'assertFileResponse' => ['assertFileResponse', 'Failed asserting that \'test\' file was sent.', '/posts/file', 'test'],
             'assertFileResponseVerbose' => ['assertFileResponse', 'Possibly related to Cake\Routing\Exception\MissingRouteException: "A route matching "/notfound" could not be found."', '/notfound', 'test'],
             'assertHeader' => ['assertHeader', 'Failed asserting that \'test\' equals content in header \'X-Cake\'.', '/posts/header', 'X-Cake', 'test'],
             'assertHeaderContains' => ['assertHeaderContains', 'Failed asserting that \'test\' is in header \'X-Cake\'', '/posts/header', 'X-Cake', 'test'],
-<<<<<<< HEAD
-            'assertLayout' => ['assertLayout', 'Failed asserting that \'custom_layout\' equals layout file ' . $templateDir . 'layout' . DS . 'default.php.', '/posts/index', 'custom_layout'],
-=======
             'assertHeaderContainsVerbose' => ['assertHeaderContains', 'Possibly related to Cake\Routing\Exception\MissingRouteException: "A route matching "/notfound" could not be found."', '/notfound', 'X-Cake', 'test'],
             'assertHeaderNotContainsVerbose' => ['assertHeaderNotContains', 'Possibly related to Cake\Routing\Exception\MissingRouteException: "A route matching "/notfound" could not be found."', '/notfound', 'X-Cake', 'test'],
-            'assertLayout' => ['assertLayout', 'Failed asserting that \'custom_layout\' equals layout file ' . $templateDir . 'Layout' . DS . 'default.ctp.', '/posts/index', 'custom_layout'],
+            'assertLayout' => ['assertLayout', 'Failed asserting that \'custom_layout\' equals layout file ' . $templateDir . 'layout' . DS . 'default.php.', '/posts/index', 'custom_layout'],
             'assertLayoutVerbose' => ['assertLayout', 'Possibly related to Cake\Routing\Exception\MissingRouteException: "A route matching "/notfound" could not be found."', '/notfound', 'custom_layout'],
->>>>>>> 6dfc5a43
             'assertRedirect' => ['assertRedirect', 'Failed asserting that \'http://localhost/\' equals content in header \'Location\'.', '/posts/flashNoRender', '/'],
             'assertRedirectVerbose' => ['assertRedirect', 'Possibly related to Cake\Routing\Exception\MissingRouteException: "A route matching "/notfound" could not be found."', '/notfound', '/'],
             'assertRedirectContains' => ['assertRedirectContains', 'Failed asserting that \'/posts/somewhere-else\' is in header \'Location\'.', '/posts/flashNoRender', '/posts/somewhere-else'],
@@ -1373,12 +1354,8 @@
             'assertResponseSuccess' => ['assertResponseSuccess', 'Failed asserting that 404 is between 200 and 308.', '/posts/missing'],
             'assertResponseSuccessVerbose' => ['assertResponseSuccess', 'Possibly related to Cake\Controller\Exception\MissingActionException: "Action PostsController::missing() could not be found, or is not accessible."', '/posts/missing'],
             'assertSession' => ['assertSession', 'Failed asserting that \'test\' is in session path \'Missing.path\'.', '/posts/index', 'test', 'Missing.path'],
-<<<<<<< HEAD
             'assertTemplate' => ['assertTemplate', 'Failed asserting that \'custom_template\' equals template file ' . $templateDir . 'Posts' . DS . 'index.php.', '/posts/index', 'custom_template'],
-=======
-            'assertTemplate' => ['assertTemplate', 'Failed asserting that \'custom_template\' equals template file ' . $templateDir . 'Posts' . DS . 'index.ctp.', '/posts/index', 'custom_template'],
             'assertTemplateVerbose' => ['assertTemplate', 'Possibly related to Cake\Routing\Exception\MissingRouteException: "A route matching "/notfound" could not be found."', '/notfound', 'custom_template'],
->>>>>>> 6dfc5a43
             'assertFlashMessage' => ['assertFlashMessage', 'Failed asserting that \'missing\' was in \'flash\' message.', '/posts/index', 'missing'],
             'assertFlashMessageWithKey' => ['assertFlashMessage', 'Failed asserting that \'missing\' was in \'auth\' message.', '/posts/index', 'missing', 'auth'],
             'assertFlashMessageAt' => ['assertFlashMessageAt', 'Failed asserting that \'missing\' was in \'flash\' message #0.', '/posts/index', 0, 'missing'],
@@ -1506,18 +1483,6 @@
     }
 
     /**
-     * Test fail case for viewVariable
-     *
-     * @return void
-     */
-    public function testViewVariableShouldFailIfNoViewVars()
-    {
-        $this->expectException(AssertionFailedError::class);
-        $this->expectExceptionMessage('There are no view variables, perhaps you need to run a request?');
-        $this->viewVariable('shouldFail');
-    }
-
-    /**
      * Test viewVariable not found
      *
      * @return void
@@ -1525,7 +1490,6 @@
     public function testViewVariableNotFoundShouldReturnNull()
     {
         $this->_controller = new Controller();
-        $this->_controller->viewVars = ['key' => 'value'];
         $this->assertNull($this->viewVariable('notFound'));
     }
 }