--- conflicted
+++ resolved
@@ -98,21 +98,12 @@
 class MarshallerTest extends TestCase
 {
     public $fixtures = [
-<<<<<<< HEAD
-        'core.articles',
-        'core.articles_tags',
-        'core.comments',
-        'core.special_tags',
-        'core.tags',
-        'core.users',
-=======
         'core.Articles',
         'core.ArticlesTags',
         'core.Comments',
         'core.SpecialTags',
         'core.Tags',
         'core.Users'
->>>>>>> 653ae009
     ];
 
     /**
