<?php
declare(strict_types=1);

/**
 * CakePHP(tm) : Rapid Development Framework (https://cakephp.org)
 * Copyright (c) Cake Software Foundation, Inc. (https://cakefoundation.org)
 *
 * Licensed under The MIT License
 * For full copyright and license information, please see the LICENSE.txt
 * Redistributions of files must retain the above copyright notice.
 *
 * @copyright     Copyright (c) Cake Software Foundation, Inc. (https://cakefoundation.org)
 * @link          https://cakephp.org CakePHP(tm) Project
 * @since         3.0.0
 * @license       https://opensource.org/licenses/mit-license.php MIT License
 */
namespace Cake\Test\TestCase\ORM\Association;

use Cake\Database\Driver\Sqlserver;
use Cake\Database\Expression\OrderByExpression;
use Cake\Database\Expression\OrderClauseExpression;
use Cake\Database\Expression\QueryExpression;
use Cake\Database\Expression\TupleComparison;
use Cake\Database\TypeMap;
use Cake\Datasource\ConnectionManager;
use Cake\ORM\Association;
use Cake\ORM\Association\HasMany;
use Cake\ORM\Entity;
use Cake\ORM\ResultSet;
use Cake\TestSuite\TestCase;
use InvalidArgumentException;

/**
 * Tests HasMany class
 */
class HasManyTest extends TestCase
{
    /**
     * Fixtures
     *
     * @var array<string>
     */
    protected array $fixtures = [
        'core.Comments',
        'core.Articles',
        'core.Tags',
        'core.Authors',
        'core.Users',
        'core.ArticlesTags',
    ];

    /**
     * @var \Cake\ORM\Table|\PHPUnit\Framework\MockObject\MockObject
     */
    protected $author;

    /**
     * @var \Cake\ORM\Table|\PHPUnit\Framework\MockObject\MockObject
     */
    protected $article;

    /**
     * @var \Cake\Database\TypeMap
     */
    protected $articlesTypeMap;

    /**
     * @var bool
     */
    protected $autoQuote;

    /**
     * Set up
     */
    public function setUp(): void
    {
        parent::setUp();
        $this->setAppNamespace('TestApp');

        $this->author = $this->getTableLocator()->get('Authors', [
            'schema' => [
                'id' => ['type' => 'integer'],
                'name' => ['type' => 'string'],
                '_constraints' => [
                    'primary' => ['type' => 'primary', 'columns' => ['id']],
                ],
            ],
        ]);
        $connection = ConnectionManager::get('test');
        $this->article = $this->getMockBuilder('Cake\ORM\Table')
            ->onlyMethods(['find', 'deleteAll', 'delete'])
            ->setConstructorArgs([['alias' => 'Articles', 'table' => 'articles', 'connection' => $connection]])
            ->getMock();
        $this->article->setSchema([
            'id' => ['type' => 'integer'],
            'title' => ['type' => 'string'],
            'author_id' => ['type' => 'integer'],
            '_constraints' => [
                'primary' => ['type' => 'primary', 'columns' => ['id']],
            ],
        ]);

        $this->articlesTypeMap = new TypeMap([
            'Articles.id' => 'integer',
            'id' => 'integer',
            'Articles.title' => 'string',
            'title' => 'string',
            'Articles.author_id' => 'integer',
            'author_id' => 'integer',
            'Articles__id' => 'integer',
            'Articles__title' => 'string',
            'Articles__author_id' => 'integer',
        ]);
        $this->autoQuote = $connection->getDriver()->isAutoQuotingEnabled();
    }

    /**
     * Tests that foreignKey() returns the correct configured value
     */
    public function testSetForeignKey(): void
    {
        $assoc = new HasMany('Articles', [
            'sourceTable' => $this->author,
        ]);
        $this->assertSame('author_id', $assoc->getForeignKey());
        $this->assertSame($assoc, $assoc->setForeignKey('another_key'));
        $this->assertSame('another_key', $assoc->getForeignKey());
    }

    /**
     * Test that foreignKey generation ignores database names in target table.
     */
    public function testForeignKeyIgnoreDatabaseName(): void
    {
        $this->author->setTable('schema.authors');
        $assoc = new HasMany('Articles', [
            'sourceTable' => $this->author,
        ]);
        $this->assertSame('author_id', $assoc->getForeignKey());
    }

    /**
     * Tests that the association reports it can be joined
     */
    public function testCanBeJoined(): void
    {
        $assoc = new HasMany('Test');
        $this->assertFalse($assoc->canBeJoined());
    }

    /**
     * Tests setSort() method
     */
    public function testSetSort(): void
    {
        $assoc = new HasMany('Test');
        $this->assertNull($assoc->getSort());

        $assoc->setSort('id ASC');
        $this->assertSame('id ASC', $assoc->getSort());

        $assoc->setSort(['id' => 'ASC']);
        $this->assertSame(['id' => 'ASC'], $assoc->getSort());

        $closure = function () {
            return ['id' => 'ASC'];
        };
        $assoc->setSort($closure);
        $this->assertSame($closure, $assoc->getSort());

        $expression = new OrderClauseExpression('id', 'ASC');
        $assoc->setSort($expression);
        $this->assertSame($expression, $assoc->getSort());
    }

    /**
     * Tests that sorting works using the accepted types for `setSort()`.
     */
    public function testSorting(): void
    {
        $authors = $this->getTableLocator()->get('Authors');
        $assoc = $authors->hasMany('Articles');

        $field = 'Articles.id';
        $driver = $authors->getConnection()->getDriver();
        if ($driver->isAutoQuotingEnabled()) {
            $field = $driver->quoteIdentifier($field);
        }

        $assoc->setSort("$field DESC");
        $result = $authors->get(1, ['contain' => 'Articles']);
        $this->assertSame([3, 1], array_column($result['articles'], 'id'));

        $assoc->setSort(['Articles.id' => 'DESC']);
        $result = $authors->get(1, ['contain' => 'Articles']);
        $this->assertSame([3, 1], array_column($result['articles'], 'id'));

        $assoc->setSort(function () {
            return ['Articles.id' => 'DESC'];
        });
        $result = $authors->get(1, ['contain' => 'Articles']);
        $this->assertSame([3, 1], array_column($result['articles'], 'id'));

        $assoc->setSort(new OrderClauseExpression('Articles.id', 'DESC'));
        $result = $authors->get(1, ['contain' => 'Articles']);
        $this->assertSame([3, 1], array_column($result['articles'], 'id'));
    }

    /**
     * Tests requiresKeys() method
     */
    public function testRequiresKeys(): void
    {
        $assoc = new HasMany('Test');
        $this->assertTrue($assoc->requiresKeys());

        $assoc->setStrategy(HasMany::STRATEGY_SUBQUERY);
        $this->assertFalse($assoc->requiresKeys());

        $assoc->setStrategy(HasMany::STRATEGY_SELECT);
        $this->assertTrue($assoc->requiresKeys());
    }

    /**
     * Tests that HasMany can't use the join strategy
     */
    public function testStrategyFailure(): void
    {
        $this->expectException(InvalidArgumentException::class);
        $this->expectExceptionMessage('Invalid strategy `join` was provided');
        $assoc = new HasMany('Test');
        $assoc->setStrategy(HasMany::STRATEGY_JOIN);
    }

    /**
     * Test the eager loader method with no extra options
     */
    public function testEagerLoader(): void
    {
        $config = [
            'sourceTable' => $this->author,
            'targetTable' => $this->article,
            'strategy' => 'select',
        ];
        $association = new HasMany('Articles', $config);
        $query = $this->article->selectQuery();
        $this->article->method('find')
            ->with('all')
            ->will($this->returnValue($query));
        $keys = [1, 2, 3, 4];

        $callable = $association->eagerLoader(compact('keys', 'query'));
        $row = ['Authors__id' => 1];

        $result = $callable($row);
        $this->assertArrayHasKey('Articles', $result);
        $this->assertSame($row['Authors__id'], $result['Articles'][0]->author_id);
        $this->assertSame($row['Authors__id'], $result['Articles'][1]->author_id);

        $row = ['Authors__id' => 2];
        $result = $callable($row);
        $this->assertArrayNotHasKey('Articles', $result);

        $row = ['Authors__id' => 3];
        $result = $callable($row);
        $this->assertArrayHasKey('Articles', $result);
        $this->assertSame($row['Authors__id'], $result['Articles'][0]->author_id);

        $row = ['Authors__id' => 4];
        $result = $callable($row);
        $this->assertArrayNotHasKey('Articles', $result);
    }

    /**
     * Test the eager loader method with default query clauses
     */
    public function testEagerLoaderWithDefaults(): void
    {
        $config = [
            'sourceTable' => $this->author,
            'targetTable' => $this->article,
            'conditions' => ['Articles.published' => 'Y'],
            'sort' => ['id' => 'ASC'],
            'strategy' => 'select',
        ];
        $association = new HasMany('Articles', $config);
        $keys = [1, 2, 3, 4];

        $query = $this->article->selectQuery();
        $this->article->method('find')
            ->with('all')
            ->will($this->returnValue($query));

        $association->eagerLoader(compact('keys', 'query'));

        $expected = new QueryExpression(
            ['Articles.published' => 'Y', 'Articles.author_id IN' => $keys],
            $this->articlesTypeMap
        );
        $this->assertWhereClause($expected, $query);

        $expected = new OrderByExpression(['id' => 'ASC']);
        $this->assertOrderClause($expected, $query);
    }

    /**
     * Test the eager loader method with overridden query clauses
     */
    public function testEagerLoaderWithOverrides(): void
    {
        $config = [
            'sourceTable' => $this->author,
            'targetTable' => $this->article,
            'conditions' => ['Articles.published' => 'Y'],
            'sort' => ['id' => 'ASC'],
            'strategy' => 'select',
        ];
        $this->article->hasMany('Comments');

        $association = new HasMany('Articles', $config);
        $keys = [1, 2, 3, 4];

<<<<<<< HEAD
        /** @var \Cake\ORM\Query\SelectQuery $query */
        $query = $this->article->query();
=======
        /** @var \Cake\ORM\Query $query */
        $query = $this->article->selectQuery();
>>>>>>> 6aaf8c4f
        $query->addDefaultTypes($this->article->Comments->getSource());

        $this->article->method('find')
            ->with('all')
            ->will($this->returnValue($query));

        $association->eagerLoader([
            'conditions' => ['Articles.id !=' => 3],
            'sort' => ['title' => 'DESC'],
            'fields' => ['id', 'title', 'author_id'],
            'contain' => ['Comments' => ['fields' => ['comment', 'article_id']]],
            'keys' => $keys,
            'query' => $query,
        ]);
        $expected = [
            'Articles__id' => 'Articles.id',
            'Articles__title' => 'Articles.title',
            'Articles__author_id' => 'Articles.author_id',
        ];
        $this->assertSelectClause($expected, $query);

        $expected = new QueryExpression(
            [
                'Articles.published' => 'Y',
                'Articles.id !=' => 3,
                'Articles.author_id IN' => $keys,
            ],
            $query->getTypeMap()
        );
        $this->assertWhereClause($expected, $query);

        $expected = new OrderByExpression(['title' => 'DESC']);
        $this->assertOrderClause($expected, $query);
        $this->assertArrayHasKey('Comments', $query->getContain());
    }

    /**
     * Test that failing to add the foreignKey to the list of fields will throw an
     * exception
     */
    public function testEagerLoaderFieldsException(): void
    {
        $this->expectException(InvalidArgumentException::class);
        $this->expectExceptionMessage('You are required to select the "Articles.author_id"');
        $config = [
            'sourceTable' => $this->author,
            'targetTable' => $this->article,
            'strategy' => 'select',
        ];
        $association = new HasMany('Articles', $config);
        $keys = [1, 2, 3, 4];
        $query = $this->article->selectQuery();
        $this->article->method('find')
            ->with('all')
            ->will($this->returnValue($query));

        $association->eagerLoader([
            'fields' => ['id', 'title'],
            'keys' => $keys,
            'query' => $query,
        ]);
    }

    /**
     * Tests that eager loader accepts a queryBuilder option
     */
    public function testEagerLoaderWithQueryBuilder(): void
    {
        $config = [
            'sourceTable' => $this->author,
            'targetTable' => $this->article,
            'strategy' => 'select',
        ];
        $association = new HasMany('Articles', $config);
        $keys = [1, 2, 3, 4];

<<<<<<< HEAD
        /** @var \Cake\ORM\Query\SelectQuery $query */
        $query = $this->article->query();
=======
        /** @var \Cake\ORM\Query $query */
        $query = $this->article->selectQuery();
>>>>>>> 6aaf8c4f
        $this->article->method('find')
            ->with('all')
            ->will($this->returnValue($query));

        $queryBuilder = function ($query) {
            return $query->select(['author_id'])->join('comments')->where(['comments.id' => 1]);
        };
        $association->eagerLoader(compact('keys', 'query', 'queryBuilder'));

        $expected = [
            'Articles__author_id' => 'Articles.author_id',
        ];
        $this->assertSelectClause($expected, $query);

        $expected = [
            [
                'type' => 'INNER',
                'alias' => null,
                'table' => 'comments',
                'conditions' => new QueryExpression([], $query->getTypeMap()),
            ],
        ];
        $this->assertJoin($expected, $query);

        $expected = new QueryExpression(
            [
                'Articles.author_id IN' => $keys,
                'comments.id' => 1,
            ],
            $query->getTypeMap()
        );
        $this->assertWhereClause($expected, $query);
    }

    /**
     * Test the eager loader method with no extra options
     */
    public function testEagerLoaderMultipleKeys(): void
    {
        $config = [
            'sourceTable' => $this->author,
            'targetTable' => $this->article,
            'strategy' => 'select',
            'foreignKey' => ['author_id', 'site_id'],
        ];

        $this->author->setPrimaryKey(['id', 'site_id']);
        $association = new HasMany('Articles', $config);
        $keys = [[1, 10], [2, 20], [3, 30], [4, 40]];
        $query = $this->getMockBuilder('Cake\ORM\Query')
            ->onlyMethods(['all', 'andWhere', 'getRepository'])
            ->setConstructorArgs([$this->article])
            ->getMock();
        $query->method('getRepository')
            ->will($this->returnValue($this->article));
        $this->article->method('find')
            ->with('all')
            ->will($this->returnValue($query));

        $results = new ResultSet([]);

        $results->__unserialize([
            ['id' => 1, 'title' => 'article 1', 'author_id' => 2, 'site_id' => 10],
            ['id' => 2, 'title' => 'article 2', 'author_id' => 1, 'site_id' => 20],
        ]);
        $query->method('all')
            ->will($this->returnValue($results));

        $tuple = new TupleComparison(
            ['Articles.author_id', 'Articles.site_id'],
            $keys,
            ['integer'],
            'IN'
        );
        $query->expects($this->once())->method('andWhere')
            ->with($tuple)
            ->will($this->returnSelf());

        $callable = $association->eagerLoader(compact('keys', 'query'));
        $row = ['Authors__id' => 2, 'Authors__site_id' => 10, 'username' => 'author 1'];
        $result = $callable($row);
        $row['Articles'] = [
            ['id' => 1, 'title' => 'article 1', 'author_id' => 2, 'site_id' => 10],
        ];
        $this->assertEquals($row, $result);

        $row = ['Authors__id' => 1, 'username' => 'author 2', 'Authors__site_id' => 20];
        $result = $callable($row);
        $row['Articles'] = [
            ['id' => 2, 'title' => 'article 2', 'author_id' => 1, 'site_id' => 20],
        ];
        $this->assertEquals($row, $result);
    }

    /**
     * Test that not selecting join keys fails with an error
     */
    public function testEagerloaderNoForeignKeys(): void
    {
        $authors = $this->getTableLocator()->get('Authors');
        $authors->hasMany('Articles');

        $this->expectException(InvalidArgumentException::class);
        $this->expectExceptionMessage('Unable to load `Articles` association. Ensure foreign key in `Authors`');
        $query = $authors->find()
            ->select(['Authors.name'])
            ->where(['Authors.id' => 1])
            ->contain('Articles');
        $query->first();
    }

    /**
     * Test cascading deletes.
     */
    public function testCascadeDelete(): void
    {
        $articles = $this->getTableLocator()->get('Articles');
        $config = [
            'dependent' => true,
            'sourceTable' => $this->author,
            'targetTable' => $articles,
            'conditions' => ['Articles.published' => 'Y'],
        ];
        $association = new HasMany('Articles', $config);

        $entity = new Entity(['id' => 1, 'name' => 'PHP']);
        $this->assertTrue($association->cascadeDelete($entity));

        $published = $articles
            ->find('published')
            ->where([
                'published' => 'Y',
                'author_id' => 1,
            ]);
        $this->assertCount(0, $published->all());
    }

    /**
     * Test cascading deletes with a finder
     */
    public function testCascadeDeleteFinder(): void
    {
        $articles = $this->getTableLocator()->get('Articles');
        $config = [
            'dependent' => true,
            'sourceTable' => $this->author,
            'targetTable' => $articles,
            'finder' => 'published',
        ];
        // Exclude one record from the association finder
        $articles->updateAll(
            ['published' => 'N'],
            ['author_id' => 1, 'title' => 'First Article']
        );
        $association = new HasMany('Articles', $config);

        $entity = new Entity(['id' => 1, 'name' => 'PHP']);
        $this->assertTrue($association->cascadeDelete($entity));

        $published = $articles->find('published')->where(['author_id' => 1]);
        $this->assertCount(0, $published->all(), 'Associated records should be removed');

        $all = $articles->find()->where(['author_id' => 1]);
        $this->assertCount(1, $all->all(), 'Record not in association finder should remain');
    }

    /**
     * Test cascading delete with has many.
     */
    public function testCascadeDeleteCallbacks(): void
    {
        $articles = $this->getTableLocator()->get('Articles');
        $config = [
            'dependent' => true,
            'sourceTable' => $this->author,
            'targetTable' => $articles,
            'conditions' => ['Articles.published' => 'Y'],
            'cascadeCallbacks' => true,
        ];
        $association = new HasMany('Articles', $config);

        $author = new Entity(['id' => 1, 'name' => 'mark']);
        $this->assertTrue($association->cascadeDelete($author));

        $query = $articles->find()->where(['author_id' => 1]);
        $this->assertSame(0, $query->count(), 'Cleared related rows');

        $query = $articles->find()->where(['author_id' => 3]);
        $this->assertSame(1, $query->count(), 'other records left behind');
    }

    /**
     * Test cascading delete with a rule preventing deletion
     */
    public function testCascadeDeleteCallbacksRuleFailure(): void
    {
        $articles = $this->getTableLocator()->get('Articles');
        $config = [
            'dependent' => true,
            'sourceTable' => $this->author,
            'targetTable' => $articles,
            'cascadeCallbacks' => true,
        ];
        $association = new HasMany('Articles', $config);
        $articles = $association->getTarget();
        $articles->getEventManager()->on('Model.buildRules', function ($event, $rules): void {
            $rules->addDelete(function () {
                return false;
            });
        });

        $author = new Entity(['id' => 1, 'name' => 'mark']);
        $this->assertFalse($association->cascadeDelete($author));
        $matching = $articles->find()
            ->where(['Articles.author_id' => $author->id])
            ->all();
        $this->assertGreaterThan(0, count($matching));
    }

    /**
     * Test that saveAssociated() ignores non entity values.
     */
    public function testSaveAssociatedOnlyEntities(): void
    {
        $mock = $this->getMockBuilder('Cake\ORM\Table')
            ->addMethods(['saveAssociated'])
            ->disableOriginalConstructor()
            ->getMock();
        $config = [
            'sourceTable' => $this->author,
            'targetTable' => $mock,
        ];

        $entity = new Entity([
            'username' => 'Mark',
            'email' => 'mark@example.com',
            'articles' => [
                ['title' => 'First Post'],
                new Entity(['title' => 'Second Post']),
            ],
        ]);

        $mock->expects($this->never())
            ->method('saveAssociated');

        $association = new HasMany('Articles', $config);
        $association->saveAssociated($entity);
    }

    /**
     * Tests that property is being set using the constructor options.
     */
    public function testPropertyOption(): void
    {
        $config = ['propertyName' => 'thing_placeholder'];
        $association = new HasMany('Thing', $config);
        $this->assertSame('thing_placeholder', $association->getProperty());
    }

    /**
     * Tests propertyName is used during marshalling and validation
     */
    public function testPropertyOptionMarshalAndValidation(): void
    {
        $authors = $this->getTableLocator()->get('Authors');
        $authors->hasMany('Articles', [
            'propertyName' => 'blogs',
        ]);
        $authors->getValidator()
            ->requirePresence('blogs', true, 'blogs must be set');

        $data = [
            'name' => 'corey',
        ];
        $author = $authors->newEntity($data);
        $this->assertEmpty($author->blogs, 'No blogs set');
        $this->assertTrue($author->hasErrors(), 'Should have validation errors');
        $this->assertArrayHasKey('blogs', $author->getErrors());
    }

    /**
     * Test that plugin names are omitted from property()
     */
    public function testPropertyNoPlugin(): void
    {
        $mock = $this->getMockBuilder('Cake\ORM\Table')
            ->disableOriginalConstructor()
            ->getMock();
        $config = [
            'sourceTable' => $this->author,
            'targetTable' => $mock,
        ];
        $association = new HasMany('Contacts.Addresses', $config);
        $this->assertSame('addresses', $association->getProperty());
    }

    /**
     * Test that the ValueBinder is reset when using strategy = Association::STRATEGY_SUBQUERY
     */
    public function testValueBinderUpdateOnSubQueryStrategy(): void
    {
        $Authors = $this->getTableLocator()->get('Authors');
        $Authors->hasMany('Articles', [
            'strategy' => Association::STRATEGY_SUBQUERY,
        ]);

        $query = $Authors->find();
        $authorsAndArticles = $query
            ->select([
                'id',
                'slug' => $query->func()->concat([
                    '---',
                    'name' => 'identifier',
                ]),
            ])
            ->contain('Articles')
            ->where(['name' => 'mariano'])
            ->first();

        $this->assertCount(2, $authorsAndArticles->get('articles'));
    }

    /**
     * Tests using subquery strategy when parent query
     * that contains limit without order.
     */
    public function testSubqueryWithLimit()
    {
        $Authors = $this->getTableLocator()->get('Authors');
        $Authors->hasMany('Articles', [
            'strategy' => Association::STRATEGY_SUBQUERY,
        ]);

        $query = $Authors->find();
        $result = $query
            ->contain('Articles')
            ->first();

        if (in_array($result->name, ['mariano', 'larry'])) {
            $this->assertNotEmpty($result->articles);
        } else {
            $this->assertEmpty($result->articles);
        }
    }

    /**
     * Tests using subquery strategy when parent query
     * that contains limit with order.
     */
    public function testSubqueryWithLimitAndOrder()
    {
        $this->skipIf(ConnectionManager::get('test')->getDriver() instanceof Sqlserver, 'Sql Server does not support ORDER BY on field not in GROUP BY');

        $Authors = $this->getTableLocator()->get('Authors');
        $Authors->hasMany('Articles', [
            'strategy' => Association::STRATEGY_SUBQUERY,
        ]);

        $query = $Authors->find();
        $result = $query
            ->contain('Articles')
            ->orderBy(['name' => 'ASC'])
            ->limit(2)
            ->toArray();

        $this->assertCount(0, $result[0]->articles);
        $this->assertCount(1, $result[1]->articles);
    }

    /**
     * Assertion method for order by clause contents.
     *
     * @param array $expected The expected join clause.
     * @param \Cake\ORM\Query\SelectQuery $query The query to check.
     */
    protected function assertJoin($expected, $query): void
    {
        if ($this->autoQuote) {
            $quoter = $query->getConnection()->getDriver()->quoter();
            foreach ($expected as &$join) {
                $join['table'] = $quoter->quoteIdentifier($join['table']);
                if ($join['conditions']) {
                    $quoter->quoteExpression($join['conditions']);
                }
            }
        }
        $this->assertEquals($expected, array_values($query->clause('join')));
    }

    /**
     * Assertion method for where clause contents.
     *
     * @param \Cake\Database\QueryExpression $expected The expected where clause.
     * @param \Cake\ORM\Query\SelectQuery $query The query to check.
     */
    protected function assertWhereClause($expected, $query): void
    {
        if ($this->autoQuote) {
            $expected->traverse($query->getConnection()->getDriver()->quoter()->quoteExpression(...));
        }
        $this->assertEquals($expected, $query->clause('where'));
    }

    /**
     * Assertion method for order by clause contents.
     *
     * @param \Cake\Database\QueryExpression $expected The expected where clause.
     * @param \Cake\ORM\Query\SelectQuery $query The query to check.
     */
    protected function assertOrderClause($expected, $query): void
    {
        if ($this->autoQuote) {
            $query->getConnection()->getDriver()->quoter()->quoteExpression($expected);
        }
        $this->assertEquals($expected, $query->clause('order'));
    }

    /**
     * Assertion method for select clause contents.
     *
     * @param array $expected Array of expected fields.
     * @param \Cake\ORM\Query\SelectQuery $query The query to check.
     */
    protected function assertSelectClause($expected, $query): void
    {
        if ($this->autoQuote) {
            $connection = $query->getConnection();
            foreach ($expected as $key => $value) {
                $expected[$connection->getDriver()->quoteIdentifier($key)] = $connection->getDriver()->quoteIdentifier($value);
                unset($expected[$key]);
            }
        }
        $this->assertEquals($expected, $query->clause('select'));
    }

    /**
     * Tests that unlinking calls the right methods
     */
    public function testUnlinkSuccess(): void
    {
        $articles = $this->getTableLocator()->get('Articles');
        $assoc = $this->author->hasMany('Articles', [
            'sourceTable' => $this->author,
            'targetTable' => $articles,
        ]);

        $entity = $this->author->get(1, ['contain' => 'Articles']);
        $initial = $entity->articles;
        $this->assertCount(2, $initial);

        $assoc->unlink($entity, $entity->articles);
        $this->assertEmpty($entity->get('articles'), 'Property should be empty');

        $new = $this->author->get(2, ['contain' => 'Articles']);
        $this->assertCount(0, $new->articles, 'DB should be clean');
        $this->assertSame(4, $this->author->find()->count(), 'Authors should still exist');
        $this->assertSame(3, $articles->find()->count(), 'Articles should still exist');
    }

    /**
     * Tests that unlink with an empty array does nothing
     */
    public function testUnlinkWithEmptyArray(): void
    {
        $articles = $this->getTableLocator()->get('Articles');
        $assoc = $this->author->hasMany('Articles', [
            'sourceTable' => $this->author,
            'targetTable' => $articles,
        ]);

        $entity = $this->author->get(1, ['contain' => 'Articles']);
        $initial = $entity->articles;
        $this->assertCount(2, $initial);

        $assoc->unlink($entity, []);

        $new = $this->author->get(1, ['contain' => 'Articles']);
        $this->assertCount(2, $new->articles, 'Articles should remain linked');
        $this->assertSame(4, $this->author->find()->count(), 'Authors should still exist');
        $this->assertSame(3, $articles->find()->count(), 'Articles should still exist');
    }

    /**
     * Tests that link only uses a single database transaction
     */
    public function testLinkUsesSingleTransaction(): void
    {
        $articles = $this->getTableLocator()->get('Articles');
        $assoc = $this->author->hasMany('Articles', [
            'sourceTable' => $this->author,
            'targetTable' => $articles,
        ]);

        // Ensure author in fixture has zero associated articles
        $entity = $this->author->get(2, ['contain' => 'Articles']);
        $initial = $entity->articles;
        $this->assertCount(0, $initial);

        // Ensure that after each model is saved, we are still within a transaction.
        $listenerAfterSave = function ($e, $entity, $options) use ($articles): void {
            $this->assertTrue(
                $articles->getConnection()->inTransaction(),
                'Multiple transactions used to save associated models.'
            );
        };
        $articles->getEventManager()->on('Model.afterSave', $listenerAfterSave);

        $options = ['atomic' => false];
        $assoc->link($entity, $articles->find('all')->toArray(), $options);

        // Ensure that link was successful.
        $new = $this->author->get(2, ['contain' => 'Articles']);
        $this->assertCount(3, $new->articles);
    }

    /**
     * Test that saveAssociated() fails on non-empty, non-iterable value
     */
    public function testSaveAssociatedNotEmptyNotIterable(): void
    {
        $this->expectException(InvalidArgumentException::class);
        $this->expectExceptionMessage('Could not save comments, it cannot be traversed');
        $articles = $this->getTableLocator()->get('Articles');
        $association = $articles->hasMany('Comments', [
            'saveStrategy' => HasMany::SAVE_APPEND,
        ]);

        $entity = $articles->newEmptyEntity();
        $entity->set('comments', 'oh noes');

        $association->saveAssociated($entity);
    }

    /**
     * Data provider for empty values.
     *
     * @return array
     */
    public function emptySetDataProvider(): array
    {
        return [
            [''],
            [false],
            [null],
            [[]],
        ];
    }

    /**
     * Test that saving empty sets with the `append` strategy does not
     * affect the associated records for not yet persisted parent entities.
     *
     * @dataProvider emptySetDataProvider
     * @param mixed $value Empty value.
     */
    public function testSaveAssociatedEmptySetWithAppendStrategyDoesNotAffectAssociatedRecordsOnCreate($value): void
    {
        $articles = $this->getTableLocator()->get('Articles');
        $association = $articles->hasMany('Comments', [
            'saveStrategy' => HasMany::SAVE_APPEND,
        ]);

        $comments = $association->find();
        $this->assertNotEmpty($comments);

        $entity = $articles->newEmptyEntity();
        $entity->set('comments', $value);

        $this->assertSame($entity, $association->saveAssociated($entity));
        $this->assertEquals($value, $entity->get('comments'));
        $this->assertEquals($comments, $association->find());
    }

    /**
     * Test that saving empty sets with the `append` strategy does not
     * affect the associated records for already persisted parent entities.
     *
     * @dataProvider emptySetDataProvider
     * @param mixed $value Empty value.
     */
    public function testSaveAssociatedEmptySetWithAppendStrategyDoesNotAffectAssociatedRecordsOnUpdate($value): void
    {
        $articles = $this->getTableLocator()->get('Articles');
        $association = $articles->hasMany('Comments', [
            'saveStrategy' => HasMany::SAVE_APPEND,
        ]);

        $entity = $articles->get(1, [
            'contain' => ['Comments'],
        ]);
        $comments = $entity->get('comments');
        $this->assertNotEmpty($comments);

        $entity->set('comments', $value);
        $this->assertSame($entity, $association->saveAssociated($entity));
        $this->assertEquals($value, $entity->get('comments'));

        $entity = $articles->get(1, [
            'contain' => ['Comments'],
        ]);
        $this->assertEquals($comments, $entity->get('comments'));
    }

    /**
     * Test that saving empty sets with the `replace` strategy does not
     * affect the associated records for not yet persisted parent entities.
     *
     * @dataProvider emptySetDataProvider
     * @param mixed $value Empty value.
     */
    public function testSaveAssociatedEmptySetWithReplaceStrategyDoesNotAffectAssociatedRecordsOnCreate($value): void
    {
        $articles = $this->getTableLocator()->get('Articles');
        $association = $articles->hasMany('Comments', [
            'saveStrategy' => HasMany::SAVE_REPLACE,
        ]);

        $comments = $association->find();
        $this->assertNotEmpty($comments);

        $entity = $articles->newEmptyEntity();
        $entity->set('comments', $value);

        $this->assertSame($entity, $association->saveAssociated($entity));
        $this->assertEquals($value, $entity->get('comments'));
        $this->assertEquals($comments, $association->find());
    }

    /**
     * Test that saving empty sets with the `replace` strategy does remove
     * the associated records for already persisted parent entities.
     *
     * @dataProvider emptySetDataProvider
     * @param mixed $value Empty value.
     */
    public function testSaveAssociatedEmptySetWithReplaceStrategyRemovesAssociatedRecordsOnUpdate($value): void
    {
        $articles = $this->getTableLocator()->get('Articles');
        $association = $articles->hasMany('Comments', [
            'saveStrategy' => HasMany::SAVE_REPLACE,
        ]);

        $entity = $articles->get(1, [
            'contain' => ['Comments'],
        ]);
        $comments = $entity->get('comments');
        $this->assertNotEmpty($comments);

        $entity->set('comments', $value);
        $this->assertSame($entity, $association->saveAssociated($entity));
        $this->assertEquals([], $entity->get('comments'));

        $entity = $articles->get(1, [
            'contain' => ['Comments'],
        ]);
        $this->assertEmpty($entity->get('comments'));
    }

    /**
     * Test that the associated entities are not saved when there's any rule
     * that fail on them and the errors are correctly set on the original entity.
     */
    public function testSaveAssociatedWithFailedRuleOnAssociated(): void
    {
        $articles = $this->getTableLocator()->get('Articles');
        $articles->hasMany('Comments');
        $comments = $this->getTableLocator()->get('Comments');
        $comments->belongsTo('Users');
        $rules = $comments->rulesChecker();
        $rules->add($rules->existsIn('user_id', 'Users'));
        $article = $articles->newEntity([
            'title' => 'Bakeries are sky rocketing',
            'body' => 'All because of cake',
            'comments' => [
                [
                    'user_id' => 1,
                    'comment' => 'That is true!',
                ],
                [
                    'user_id' => 999, // This rule will fail because the user doesn't exist
                    'comment' => 'Of course',
                ],
            ],
        ], ['associated' => ['Comments']]);
        $this->assertFalse($article->hasErrors());
        $this->assertFalse($articles->save($article, ['associated' => ['Comments']]));
        $this->assertTrue($article->hasErrors());
        $this->assertFalse($article->comments[0]->hasErrors());
        $this->assertTrue($article->comments[1]->hasErrors());
        $this->assertNotEmpty($article->comments[1]->getErrors());
        $expected = [
            'user_id' => [
                '_existsIn' => __('This value does not exist'),
            ],
        ];
        $this->assertEquals($expected, $article->comments[1]->getErrors());
    }

    /**
     * Tests that providing an invalid strategy throws an exception
     */
    public function testInvalidSaveStrategy(): void
    {
        $this->expectException(InvalidArgumentException::class);
        $articles = $this->getTableLocator()->get('Articles');

        $association = $articles->hasMany('Comments');
        $association->setSaveStrategy('anotherThing');
    }

    /**
     * Tests saveStrategy
     */
    public function testSetSaveStrategy(): void
    {
        $articles = $this->getTableLocator()->get('Articles');

        $association = $articles->hasMany('Comments');
        $this->assertSame($association, $association->setSaveStrategy(HasMany::SAVE_REPLACE));
        $this->assertSame(HasMany::SAVE_REPLACE, $association->getSaveStrategy());
    }

    /**
     * Test that save works with replace saveStrategy and are not deleted once they are not null
     */
    public function testSaveReplaceSaveStrategy(): void
    {
        $authors = $this->getTableLocator()->get('Authors');
        $authors->hasMany('Articles', ['saveStrategy' => HasMany::SAVE_REPLACE]);

        $entity = $authors->newEntity([
            'name' => 'mylux',
            'articles' => [
                ['title' => 'One Random Post', 'body' => 'The cake is not a lie'],
                ['title' => 'Another Random Post', 'body' => 'The cake is nice'],
                ['title' => 'One more random post', 'body' => 'The cake is forever'],
            ],
        ], ['associated' => ['Articles']]);

        $entity = $authors->save($entity, ['associated' => ['Articles']]);
        $sizeArticles = count($entity->articles);
        $this->assertSame($sizeArticles, $authors->Articles->find('all')->where(['author_id' => $entity['id']])->count());

        $articleId = $entity->articles[0]->id;
        unset($entity->articles[0]);
        $entity->setDirty('articles', true);

        $authors->save($entity, ['associated' => ['Articles']]);

        $this->assertSame($sizeArticles - 1, $authors->Articles->find('all')->where(['author_id' => $entity['id']])->count());
        $this->assertTrue($authors->Articles->exists(['id' => $articleId]));
    }

    /**
     * Test that save works with replace saveStrategy conditions
     */
    public function testSaveReplaceSaveStrategyClosureConditions(): void
    {
        $authors = $this->getTableLocator()->get('Authors');
        $authors->hasMany('Articles')
            ->setDependent(true)
            ->setSaveStrategy('replace')
            ->setConditions(function () {
                return ['published' => 'Y'];
            });

        $entity = $authors->newEntity([
            'name' => 'mylux',
            'articles' => [
                ['title' => 'Not matching conditions', 'body' => '', 'published' => 'N'],
                ['title' => 'Random Post', 'body' => 'The cake is nice', 'published' => 'Y'],
                ['title' => 'Another Random Post', 'body' => 'The cake is yummy', 'published' => 'Y'],
                ['title' => 'One more random post', 'body' => 'The cake is forever', 'published' => 'Y'],
            ],
        ], ['associated' => ['Articles']]);

        $entity = $authors->save($entity, ['associated' => ['Articles']]);
        $sizeArticles = count($entity->articles);
        // Should be one fewer because of conditions.
        $this->assertSame($sizeArticles - 1, $authors->Articles->find('all')->where(['author_id' => $entity['id']])->count());

        $articleId = $entity->articles[0]->id;
        unset($entity->articles[0], $entity->articles[1]);
        $entity->setDirty('articles', true);

        $authors->save($entity, ['associated' => ['Articles']]);

        $this->assertSame($sizeArticles - 2, $authors->Articles->find('all')->where(['author_id' => $entity['id']])->count());

        // Should still exist because it doesn't match the association conditions.
        $articles = $this->getTableLocator()->get('Articles');
        $this->assertTrue($articles->exists(['id' => $articleId]));
    }

    /**
     * Test that save works with replace saveStrategy, replacing the already persisted entities even if no new entities are passed
     */
    public function testSaveReplaceSaveStrategyNotAdding(): void
    {
        $authors = $this->getTableLocator()->get('Authors');
        $authors->hasMany('Articles', ['saveStrategy' => 'replace']);

        $entity = $authors->newEntity([
            'name' => 'mylux',
            'articles' => [
                ['title' => 'One Random Post', 'body' => 'The cake is not a lie'],
                ['title' => 'Another Random Post', 'body' => 'The cake is nice'],
                ['title' => 'One more random post', 'body' => 'The cake is forever'],
            ],
        ], ['associated' => ['Articles']]);

        $entity = $authors->save($entity, ['associated' => ['Articles']]);
        $sizeArticles = count($entity->articles);
        $this->assertCount($sizeArticles, $authors->Articles->find('all')->where(['author_id' => $entity['id']]));

        $entity->set('articles', []);

        $entity = $authors->save($entity, ['associated' => ['Articles']]);

        $this->assertCount(0, $authors->Articles->find('all')->where(['author_id' => $entity['id']]));
    }

    /**
     * Test that save works with append saveStrategy not deleting or setting null anything
     */
    public function testSaveAppendSaveStrategy(): void
    {
        $authors = $this->getTableLocator()->get('Authors');
        $authors->hasMany('Articles', ['saveStrategy' => 'append']);

        $entity = $authors->newEntity([
            'name' => 'mylux',
            'articles' => [
                ['title' => 'One Random Post', 'body' => 'The cake is not a lie'],
                ['title' => 'Another Random Post', 'body' => 'The cake is nice'],
                ['title' => 'One more random post', 'body' => 'The cake is forever'],
            ],
        ], ['associated' => ['Articles']]);

        $entity = $authors->save($entity, ['associated' => ['Articles']]);
        $sizeArticles = count($entity->articles);

        $this->assertSame($sizeArticles, $authors->Articles->find('all')->where(['author_id' => $entity['id']])->count());

        $articleId = $entity->articles[0]->id;
        unset($entity->articles[0]);
        $entity->setDirty('articles', true);

        $authors->save($entity, ['associated' => ['Articles']]);

        $this->assertSame($sizeArticles, $authors->Articles->find('all')->where(['author_id' => $entity['id']])->count());
        $this->assertTrue($authors->Articles->exists(['id' => $articleId]));
    }

    /**
     * Test that save has append as the default save strategy
     */
    public function testSaveDefaultSaveStrategy(): void
    {
        $authors = $this->getTableLocator()->get('Authors');
        $authors->hasMany('Articles', ['saveStrategy' => HasMany::SAVE_APPEND]);
        $this->assertSame(HasMany::SAVE_APPEND, $authors->getAssociation('articles')->getSaveStrategy());
    }

    /**
     * Test that the associated entities are unlinked and deleted when they are dependent
     */
    public function testSaveReplaceSaveStrategyDependent(): void
    {
        $authors = $this->getTableLocator()->get('Authors');
        $authors->hasMany('Articles', ['saveStrategy' => HasMany::SAVE_REPLACE, 'dependent' => true]);

        $entity = $authors->newEntity([
            'name' => 'mylux',
            'articles' => [
                ['title' => 'One Random Post', 'body' => 'The cake is not a lie'],
                ['title' => 'Another Random Post', 'body' => 'The cake is nice'],
                ['title' => 'One more random post', 'body' => 'The cake is forever'],
            ],
        ], ['associated' => ['Articles']]);

        $entity = $authors->save($entity, ['associated' => ['Articles']]);
        $sizeArticles = count($entity->articles);
        $this->assertSame($sizeArticles, $authors->Articles->find('all')->where(['author_id' => $entity['id']])->count());

        $articleId = $entity->articles[0]->id;
        unset($entity->articles[0]);
        $entity->setDirty('articles', true);

        $authors->save($entity, ['associated' => ['Articles']]);

        $this->assertSame($sizeArticles - 1, $authors->Articles->find('all')->where(['author_id' => $entity['id']])->count());
        $this->assertFalse($authors->Articles->exists(['id' => $articleId]));
    }

    /**
     * Test that the associated entities are unlinked and deleted when they are dependent
     * when associated entities array is indexed by string keys
     */
    public function testSaveReplaceSaveStrategyDependentWithStringKeys(): void
    {
        $authors = $this->getTableLocator()->get('Authors');
        $authors->hasMany('Articles', ['saveStrategy' => HasMany::SAVE_REPLACE, 'dependent' => true]);

        $entity = $authors->newEntity([
            'name' => 'mylux',
            'articles' => [
                ['title' => 'One Random Post', 'body' => 'The cake is not a lie'],
                ['title' => 'Another Random Post', 'body' => 'The cake is nice'],
                ['title' => 'One more random post', 'body' => 'The cake is forever'],
            ],
        ], ['associated' => ['Articles']]);

        $entity = $authors->saveOrFail($entity, ['associated' => ['Articles']]);
        $sizeArticles = count($entity->articles);
        $this->assertSame($sizeArticles, $authors->Articles->find('all')->where(['author_id' => $entity['id']])->count());

        $articleId = $entity->articles[0]->id;
        $entity->articles = [
            'one' => $entity->articles[1],
            'two' => $entity->articles[2],
        ];

        $authors->saveOrFail($entity, ['associated' => ['Articles']]);

        $this->assertSame($sizeArticles - 1, $authors->Articles->find('all')->where(['author_id' => $entity['id']])->count());
        $this->assertFalse($authors->Articles->exists(['id' => $articleId]));
    }

    /**
     * Test that the associated entities are unlinked and deleted when they are dependent
     *
     * In the future this should change and apply the finder.
     */
    public function testSaveReplaceSaveStrategyDependentWithConditions(): void
    {
        $this->getTableLocator()->clear();
        $this->setAppNamespace('TestApp');

        $authors = $this->getTableLocator()->get('Authors');
        $authors->hasMany('Articles', [
            'finder' => 'published',
            'saveStrategy' => HasMany::SAVE_REPLACE,
            'dependent' => true,
        ]);
        $articles = $authors->Articles->getTarget();

        // Remove an article from the association finder scope
        $articles->updateAll(['published' => 'N'], ['author_id' => 1, 'title' => 'Third Article']);

        $entity = $authors->get(1, ['contain' => ['Articles']]);
        $data = [
            'name' => 'updated',
            'articles' => [
                ['title' => 'New First', 'body' => 'New First', 'published' => 'Y'],
            ],
        ];
        $entity = $authors->patchEntity($entity, $data, ['associated' => ['Articles']]);
        $entity = $authors->save($entity, ['associated' => ['Articles']]);

        // Should only have one article left as we 'replaced' the others.
        $this->assertCount(1, $entity->articles);

        // No additional records in db.
        $this->assertCount(
            1,
            $authors->Articles->find()->where(['author_id' => 1])->toArray()
        );

        $others = $articles->find('all')
            ->where(['Articles.author_id' => 1, 'published' => 'N'])
            ->orderByAsc('title')
            ->toArray();
        $this->assertCount(
            1,
            $others,
            'Record not matching association condition should stay'
        );
        $this->assertSame('Third Article', $others[0]->title);
    }

    /**
     * Test that the associated entities are unlinked and deleted when they have a not nullable foreign key
     */
    public function testSaveReplaceSaveStrategyNotNullable(): void
    {
        $articles = $this->getTableLocator()->get('Articles');
        $articles->hasMany('Comments', ['saveStrategy' => HasMany::SAVE_REPLACE]);

        $article = $articles->newEntity([
            'title' => 'Bakeries are sky rocketing',
            'body' => 'All because of cake',
            'comments' => [
                [
                    'user_id' => 1,
                    'comment' => 'That is true!',
                ],
                [
                    'user_id' => 2,
                    'comment' => 'Of course',
                ],
            ],
        ], ['associated' => ['Comments']]);

        $article = $articles->save($article, ['associated' => ['Comments']]);
        $commentId = $article->comments[0]->id;
        $sizeComments = count($article->comments);

        $this->assertSame($sizeComments, $articles->Comments->find('all')->where(['article_id' => $article->id])->count());
        $this->assertTrue($articles->Comments->exists(['id' => $commentId]));

        unset($article->comments[0]);
        $article->setDirty('comments', true);
        $article = $articles->save($article, ['associated' => ['Comments']]);

        $this->assertSame($sizeComments - 1, $articles->Comments->find('all')->where(['article_id' => $article->id])->count());
        $this->assertFalse($articles->Comments->exists(['id' => $commentId]));
    }

    /**
     * Test that the associated entities are unlinked and deleted when they have a not nullable foreign key
     */
    public function testSaveReplaceSaveStrategyAdding(): void
    {
        $articles = $this->getTableLocator()->get('Articles');
        $articles->hasMany('Comments', ['saveStrategy' => HasMany::SAVE_REPLACE]);

        $article = $articles->newEntity([
            'title' => 'Bakeries are sky rocketing',
            'body' => 'All because of cake',
            'comments' => [
                [
                    'user_id' => 1,
                    'comment' => 'That is true!',
                ],
                [
                    'user_id' => 2,
                    'comment' => 'Of course',
                ],
            ],
        ], ['associated' => ['Comments']]);

        $article = $articles->save($article, ['associated' => ['Comments']]);
        $commentId = $article->comments[0]->id;
        $sizeComments = count($article->comments);
        $articleId = $article->id;

        $this->assertSame($sizeComments, $articles->Comments->find('all')->where(['article_id' => $article->id])->count());
        $this->assertTrue($articles->Comments->exists(['id' => $commentId]));

        unset($article->comments[0]);
        $article->comments[] = $articles->Comments->newEntity([
            'user_id' => 1,
            'comment' => 'new comment',
        ]);

        $article->setDirty('comments', true);
        $article = $articles->save($article, ['associated' => ['Comments']]);

        $this->assertSame($sizeComments, $articles->Comments->find('all')->where(['article_id' => $article->id])->count());
        $this->assertFalse($articles->Comments->exists(['id' => $commentId]));
        $this->assertTrue($articles->Comments->exists(['comment' => 'new comment', 'article_id' => $articleId]));
    }

    /**
     * Tests that dependent, non-cascading deletes are using the association
     * conditions for deleting associated records.
     */
    public function testHasManyNonCascadingUnlinkDeleteUsesAssociationConditions(): void
    {
        $Articles = $this->getTableLocator()->get('Articles');
        $Comments = $Articles->hasMany('Comments', [
            'dependent' => true,
            'cascadeCallbacks' => false,
            'saveStrategy' => HasMany::SAVE_REPLACE,
            'conditions' => [
                'Comments.published' => 'Y',
            ],
        ]);

        $article = $Articles->newEntity([
            'title' => 'Title',
            'body' => 'Body',
            'comments' => [
                [
                    'user_id' => 1,
                    'comment' => 'First comment',
                    'published' => 'Y',
                ],
                [
                    'user_id' => 1,
                    'comment' => 'Second comment',
                    'published' => 'Y',
                ],
            ],
        ]);
        $article = $Articles->save($article);
        $this->assertNotEmpty($article);

        $comment3 = $Comments->getTarget()->newEntity([
            'article_id' => $article->get('id'),
            'user_id' => 1,
            'comment' => 'Third comment',
            'published' => 'N',
        ]);
        $comment3 = $Comments->getTarget()->save($comment3);
        $this->assertNotEmpty($comment3);

        $this->assertSame(3, $Comments->getTarget()->find()->where(['Comments.article_id' => $article->get('id')])->count());

        unset($article->comments[1]);
        $article->setDirty('comments', true);

        $article = $Articles->save($article);
        $this->assertNotEmpty($article);

        // Given the association condition of `'Comments.published' => 'Y'`,
        // it is expected that only one of the three linked comments are
        // actually being deleted, as only one of them matches the
        // association condition.
        $this->assertSame(2, $Comments->getTarget()->find()->where(['Comments.article_id' => $article->get('id')])->count());
    }

    /**
     * Tests that non-dependent, non-cascading deletes are using the association
     * conditions for updating associated records.
     */
    public function testHasManyNonDependentNonCascadingUnlinkUpdateUsesAssociationConditions(): void
    {
        $Authors = $this->getTableLocator()->get('Authors');
        $Authors->associations()->removeAll();
        $Articles = $Authors->hasMany('Articles', [
            'dependent' => false,
            'cascadeCallbacks' => false,
            'saveStrategy' => HasMany::SAVE_REPLACE,
            'conditions' => [
                'Articles.published' => 'Y',
            ],
        ]);

        $author = $Authors->newEntity([
            'name' => 'Name',
            'articles' => [
                [
                    'title' => 'First article',
                    'body' => 'First article',
                    'published' => 'Y',
                ],
                [
                    'title' => 'Second article',
                    'body' => 'Second article',
                    'published' => 'Y',
                ],
            ],
        ]);
        $author = $Authors->save($author);
        $this->assertNotEmpty($author);

        $article3 = $Articles->getTarget()->newEntity([
            'author_id' => $author->get('id'),
            'title' => 'Third article',
            'body' => 'Third article',
            'published' => 'N',
        ]);
        $article3 = $Articles->getTarget()->save($article3);
        $this->assertNotEmpty($article3);

        $this->assertSame(3, $Articles->getTarget()->find()->where(['Articles.author_id' => $author->get('id')])->count());

        $article2 = $author->articles[1];
        unset($author->articles[1]);
        $author->setDirty('articles', true);

        $author = $Authors->save($author);
        $this->assertNotEmpty($author);

        // Given the association condition of `'Articles.published' => 'Y'`,
        // it is expected that only one of the three linked articles are
        // actually being unlinked (nulled), as only one of them matches the
        // association condition.
        $this->assertSame(2, $Articles->getTarget()->find()->where(['Articles.author_id' => $author->get('id')])->count());
        $this->assertNull($Articles->get($article2->get('id'))->get('author_id'));
        $this->assertEquals($author->get('id'), $Articles->get($article3->get('id'))->get('author_id'));
    }
}<|MERGE_RESOLUTION|>--- conflicted
+++ resolved
@@ -320,13 +320,8 @@
         $association = new HasMany('Articles', $config);
         $keys = [1, 2, 3, 4];
 
-<<<<<<< HEAD
         /** @var \Cake\ORM\Query\SelectQuery $query */
         $query = $this->article->query();
-=======
-        /** @var \Cake\ORM\Query $query */
-        $query = $this->article->selectQuery();
->>>>>>> 6aaf8c4f
         $query->addDefaultTypes($this->article->Comments->getSource());
 
         $this->article->method('find')
@@ -403,13 +398,8 @@
         $association = new HasMany('Articles', $config);
         $keys = [1, 2, 3, 4];
 
-<<<<<<< HEAD
         /** @var \Cake\ORM\Query\SelectQuery $query */
         $query = $this->article->query();
-=======
-        /** @var \Cake\ORM\Query $query */
-        $query = $this->article->selectQuery();
->>>>>>> 6aaf8c4f
         $this->article->method('find')
             ->with('all')
             ->will($this->returnValue($query));
