--- conflicted
+++ resolved
@@ -73,20 +73,6 @@
     }
 
     /**
-<<<<<<< HEAD
-     * Tear down
-     *
-     * @return void
-     */
-    public function tearDown(): void
-    {
-        parent::tearDown();
-        $this->getTableLocator()->clear();
-    }
-
-    /**
-=======
->>>>>>> de1e3b4f
      * Test that foreignKey generation
      *
      * @return void
