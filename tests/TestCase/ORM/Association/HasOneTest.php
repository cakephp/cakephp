--- conflicted
+++ resolved
@@ -51,35 +51,6 @@
         $this->user = $this->getTableLocator()->get('Users');
         $this->profile = $this->getTableLocator()->get('Profiles');
         $this->listenerCalled = false;
-    }
-
-    /**
-<<<<<<< HEAD
-     * Tear down
-     *
-     * @return void
-     */
-    public function tearDown(): void
-    {
-        parent::tearDown();
-        $this->getTableLocator()->clear();
-=======
-     * Tests that foreignKey() returns the correct configured value
-     *
-     * @group deprecated
-     * @return void
-     */
-    public function testForeignKey()
-    {
-        $this->deprecated(function () {
-            $assoc = new HasOne('Profiles', [
-                'sourceTable' => $this->user,
-            ]);
-            $this->assertEquals('user_id', $assoc->foreignKey());
-            $this->assertEquals('another_key', $assoc->foreignKey('another_key'));
-            $this->assertEquals('another_key', $assoc->foreignKey());
-        });
->>>>>>> de1e3b4f
     }
 
     /**
