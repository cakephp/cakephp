<?php
/**
 * CakePHP(tm) : Rapid Development Framework (https://cakephp.org)
 * Copyright (c) Cake Software Foundation, Inc. (https://cakefoundation.org)
 *
 * Licensed under The MIT License
 * Redistributions of files must retain the above copyright notice.
 *
 * @copyright     Copyright (c) Cake Software Foundation, Inc. (https://cakefoundation.org)
 * @link          https://cakephp.org CakePHP(tm) Project
 * @since         3.1.0
 * @license       https://opensource.org/licenses/mit-license.php MIT License
 */

namespace Cake\Test\TestCase\ORM\Locator;

use Cake\TestSuite\TestCase;

/**
 * LocatorAwareTrait test case
 */
class LocatorAwareTraitTest extends TestCase
{

    /**
     * setup
     *
     * @return void
     */
    public function setUp()
    {
        parent::setUp();

        $this->subject = $this->getObjectForTrait('Cake\ORM\Locator\LocatorAwareTrait');
    }

    /**
     * Tests tableLocator method
     *
     * @group deprecated
     * @return void
     */
    public function testTableLocator()
    {
<<<<<<< HEAD
        $tableLocator = $this->subject->tableLocator();
        $this->assertSame($this->getTableLocator(), $tableLocator);
=======
        $this->deprecated(function () {
            $tableLocator = $this->subject->tableLocator();
            $this->assertSame(TableRegistry::getTableLocator(), $tableLocator);
>>>>>>> fdfd0260

            $newLocator = $this->getMockBuilder('Cake\ORM\Locator\LocatorInterface')->getMock();
            $subjectLocator = $this->subject->tableLocator($newLocator);
            $this->assertSame($newLocator, $subjectLocator);
        });
    }

    /**
     * Tests testGetTableLocator method
     *
     * @return void
     */
    public function testGetTableLocator()
    {
        $tableLocator = $this->subject->getTableLocator();
        $this->assertSame($this->getTableLocator(), $tableLocator);
    }

    /**
     * Tests testSetTableLocator method
     *
     * @return void
     */
    public function testSetTableLocator()
    {
        $newLocator = $this->getMockBuilder('Cake\ORM\Locator\LocatorInterface')->getMock();
        $this->subject->setTableLocator($newLocator);
        $subjectLocator = $this->subject->getTableLocator();
        $this->assertSame($newLocator, $subjectLocator);
    }
}<|MERGE_RESOLUTION|>--- conflicted
+++ resolved
@@ -42,14 +42,9 @@
      */
     public function testTableLocator()
     {
-<<<<<<< HEAD
-        $tableLocator = $this->subject->tableLocator();
-        $this->assertSame($this->getTableLocator(), $tableLocator);
-=======
         $this->deprecated(function () {
             $tableLocator = $this->subject->tableLocator();
-            $this->assertSame(TableRegistry::getTableLocator(), $tableLocator);
->>>>>>> fdfd0260
+            $this->assertSame($this->getTableLocator(), $tableLocator);
 
             $newLocator = $this->getMockBuilder('Cake\ORM\Locator\LocatorInterface')->getMock();
             $subjectLocator = $this->subject->tableLocator($newLocator);
