--- conflicted
+++ resolved
@@ -48,7 +48,6 @@
 			'id' => ['type' => 'integer'],
 			'name' => ['type' => 'string'],
 			'phone' => ['type' => 'string'],
-			'company_id' => ['type' => 'int'],
 			'_constraints' => [
 				'primary' => ['type' => 'primary', 'columns' => ['id']]
 			]
@@ -421,21 +420,6 @@
 	}
 
 /**
-<<<<<<< HEAD
- * Tests that Cake\ORM\Query::contain associations pass along custom finders to the EagerLoader
- * @return void
- */
-	public function testContainCanSpecifyFinder() {
-		$contains = ['Comments' => ['finder' => 'customFinder']];
-		$loader = new EagerLoader();
-		$loader->contain($contains);		
-		#pr($loader->contain());
-	#	#die();
-		#$this->assertTrue(
-		#	isset($loader->contain()['Comments']['queryBuilder']) && is_object($loader->contain()['Comments']['queryBuilder']),
-		#	"Cake\ORM\Eagerloader must respect custom finders sent to Cake\ORM\Query::contain."
-		#);
-=======
  * Tests that Cake\ORM\Query::contain associations can pass along custom finders to the EagerLoader
  * @return void
  */
@@ -449,7 +433,6 @@
 		$result = $loader->attachableAssociations($this->table)[$tableName]['instance']->finder();
 
 		$this->assertEquals($expected, $result, "The finder passed through in Query::contain should be respected by the EagerLoader");
->>>>>>> fb882cca
 	}
 
 /**
