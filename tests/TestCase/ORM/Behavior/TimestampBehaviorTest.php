--- conflicted
+++ resolved
@@ -243,8 +243,6 @@
     }
 
     /**
-<<<<<<< HEAD
-=======
      * tests using non-DateTimeType throws deprecation warning
      *
      * @return void
@@ -270,7 +268,6 @@
     }
 
     /**
->>>>>>> 4d00d70e
      * testInvalidEventConfig
      *
      * @return void
@@ -486,10 +483,7 @@
             'created' => ['type' => 'datetime'],
             'modified' => ['type' => 'timestamp'],
             'date_specialed' => ['type' => 'datetime'],
-<<<<<<< HEAD
-=======
             'timestamp_str' => ['type' => 'string'],
->>>>>>> 4d00d70e
         ];
         $table = new Table(['schema' => $schema]);
 
