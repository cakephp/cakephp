--- conflicted
+++ resolved
@@ -41,20 +41,6 @@
     ];
 
     /**
-<<<<<<< HEAD
-     * Tear down
-     *
-     * @return void
-     */
-    public function tearDown(): void
-    {
-        parent::tearDown();
-        $this->getTableLocator()->clear();
-    }
-
-    /**
-=======
->>>>>>> de1e3b4f
      * Tests saving belongsTo association and get a validation error
      *
      * @group save
