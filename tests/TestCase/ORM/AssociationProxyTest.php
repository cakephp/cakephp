--- conflicted
+++ resolved
@@ -14,11 +14,6 @@
  */
 namespace Cake\Test\TestCase\ORM;
 
-<<<<<<< HEAD
-use Cake\ORM\Association;
-=======
-use Cake\ORM\TableRegistry;
->>>>>>> 41ecd041
 use Cake\TestSuite\TestCase;
 
 /**
@@ -72,13 +67,9 @@
      */
     public function testGetBadAssociation()
     {
-<<<<<<< HEAD
-        $articles = $this->getTableLocator()->get('articles');
-=======
         $this->expectException(\RuntimeException::class);
         $this->expectExceptionMessage('Table "Cake\ORM\Table" is not associated with "posts"');
-        $articles = TableRegistry::get('articles');
->>>>>>> 41ecd041
+        $articles = $this->getTableLocator()->get('articles');
         $articles->posts;
     }
 
