--- conflicted
+++ resolved
@@ -60,20 +60,6 @@
     }
 
     /**
-<<<<<<< HEAD
-     * Tear down
-     *
-     * @return void
-     */
-    public function tearDown(): void
-    {
-        parent::tearDown();
-        $this->getTableLocator()->clear();
-    }
-
-    /**
-=======
->>>>>>> de1e3b4f
      * Tests that _options acts as a callback where subclasses can add their own
      * initialization code based on the passed configuration array
      *
