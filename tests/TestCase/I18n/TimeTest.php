<?php
/**
 * CakePHP(tm) : Rapid Development Framework (http://cakephp.org)
 * Copyright (c) Cake Software Foundation, Inc. (http://cakefoundation.org)
 *
 * Licensed under The MIT License
 * For full copyright and license information, please see the LICENSE.txt
 * Redistributions of files must retain the above copyright notice
 *
 * @copyright     Copyright (c) Cake Software Foundation, Inc. (http://cakefoundation.org)
 * @link          http://cakephp.org CakePHP(tm) Project
 * @since         1.2.0
 * @license       http://www.opensource.org/licenses/mit-license.php MIT License
 */
namespace Cake\Test\TestCase\I18n;

use Cake\I18n\FrozenTime;
use Cake\I18n\I18n;
use Cake\I18n\Time;
use Cake\TestSuite\TestCase;

/**
 * TimeTest class
 *
 */
class TimeTest extends TestCase
{
    /**
     * setUp method
     *
     * @return void
     */
    public function setUp()
    {
        parent::setUp();
        $this->now = Time::getTestNow();
        $this->frozenNow = FrozenTime::getTestNow();
<<<<<<< HEAD
        $this->locale = Time::$defaultLocale;
        Time::$defaultLocale = 'en_US';
        FrozenTime::$defaultLocale = 'en_US';

        date_default_timezone_set('UTC');
        Time::setDefaultOutputTimezone('UTC');
        FrozenTime::setDefaultOutputTimezone('UTC');
=======
        $this->locale = Time::getDefaultLocale();
        Time::setDefaultLocale('en_US');
        FrozenTime::setDefaultLocale('en_US');
>>>>>>> f61575f6
    }

    /**
     * tearDown method
     *
     * @return void
     */
    public function tearDown()
    {
        parent::tearDown();
        Time::setTestNow($this->now);
        Time::setDefaultLocale($this->locale);
        Time::resetToStringFormat();

        FrozenTime::setTestNow($this->frozenNow);
        FrozenTime::setDefaultLocale($this->locale);
        FrozenTime::resetToStringFormat();

        I18n::locale(I18n::DEFAULT_LOCALE);

        date_default_timezone_set('UTC');
        Time::setDefaultOutputTimezone('UTC');
        FrozenTime::setDefaultOutputTimezone('UTC');
    }

    /**
     * Restored the original system timezone
     *
     * @return void
     */
    protected function _restoreSystemTimezone()
    {
        date_default_timezone_set($this->_systemTimezoneIdentifier);
    }

    /**
     * Provider for ensuring that Time and FrozenTime work the same way.
     *
     * @return void
     */
    public static function classNameProvider()
    {
        return ['mutable' => ['Cake\I18n\Time'], 'immutable' => ['Cake\I18n\FrozenTime']];
    }

    /**
     * Ensure that instances can be built from other objects.
     *
     * @dataProvider classNameProvider
     * @return void
     */
    public function testConstructFromAnotherInstance($class)
    {
        $time = '2015-01-22 10:33:44';
        $frozen = new FrozenTime($time, 'America/Chicago');
        $subject = new $class($frozen);
        $this->assertEquals($time, $subject->format('Y-m-d H:i:s'), 'frozen time construction');

        $mut = new Time($time, 'America/Chicago');
        $subject = new $class($mut);
        $this->assertEquals($time, $subject->format('Y-m-d H:i:s'), 'mutable time construction');
    }

    /**
     * provider for timeAgoInWords() tests
     *
     * @return array
     */
    public static function timeAgoProvider()
    {
        return [
            ['-12 seconds', '12 seconds ago'],
            ['-12 minutes', '12 minutes ago'],
            ['-2 hours', '2 hours ago'],
            ['-1 day', '1 day ago'],
            ['-2 days', '2 days ago'],
            ['-2 days -3 hours', '2 days, 3 hours ago'],
            ['-1 week', '1 week ago'],
            ['-2 weeks -2 days', '2 weeks, 2 days ago'],
            ['+1 week', '1 week'],
            ['+1 week 1 day', '1 week, 1 day'],
            ['+2 weeks 2 day', '2 weeks, 2 days'],
            ['2007-9-24', 'on 9/24/07'],
            ['now', 'just now'],
        ];
    }

    /**
     * testTimeAgoInWords method
     *
     * @dataProvider timeAgoProvider
     * @return void
     */
    public function testTimeAgoInWords($input, $expected)
    {
        $time = new Time($input);
        $result = $time->timeAgoInWords();
        $this->assertEquals($expected, $result);
    }

    /**
     * testTimeAgoInWords method
     *
     * @dataProvider timeAgoProvider
     * @return void
     */
    public function testTimeAgoInWordsFrozenTime($input, $expected)
    {
        $time = new FrozenTime($input);
        $result = $time->timeAgoInWords();
        $this->assertEquals($expected, $result);
    }

    /**
     * provider for timeAgo with an end date.
     *
     * @return void
     */
    public function timeAgoEndProvider()
    {
        return [
            [
                '+4 months +2 weeks +3 days',
                '4 months, 2 weeks, 3 days',
                '8 years'
            ],
            [
                '+4 months +2 weeks +1 day',
                '4 months, 2 weeks, 1 day',
                '8 years'
            ],
            [
                '+3 months +2 weeks',
                '3 months, 2 weeks',
                '8 years'
            ],
            [
                '+3 months +2 weeks +1 day',
                '3 months, 2 weeks, 1 day',
                '8 years'
            ],
            [
                '+1 months +1 week +1 day',
                '1 month, 1 week, 1 day',
                '8 years'
            ],
            [
                '+2 months +2 days',
                '2 months, 2 days',
                '+2 months +2 days'
            ],
            [
                '+2 months +12 days',
                '2 months, 1 week, 5 days',
                '3 months'
            ],
        ];
    }
    /**
     * test the timezone option for timeAgoInWords
     *
     * @dataProvider classNameProvider
     * @return void
     */
    public function testTimeAgoInWordsTimezone($class)
    {
        $time = new $class('1990-07-31 20:33:00 UTC');
        $result = $time->timeAgoInWords(
            [
                'timezone' => 'America/Vancouver',
                'end' => '+1month',
                'format' => 'dd-MM-YYYY HH:mm:ss'
            ]
        );
        $this->assertEquals('on 31-07-1990 13:33:00', $result);
    }

    /**
     * test the end option for timeAgoInWords
     *
     * @dataProvider timeAgoEndProvider
     * @return void
     */
    public function testTimeAgoInWordsEnd($input, $expected, $end)
    {
        $time = new Time($input);
        $result = $time->timeAgoInWords(['end' => $end]);
        $this->assertEquals($expected, $result);
    }

    /**
     * test the custom string options for timeAgoInWords
     *
     * @dataProvider classNameProvider
     * @return void
     */
    public function testTimeAgoInWordsCustomStrings($class)
    {
        $time = new $class('-8 years -4 months -2 weeks -3 days');
        $result = $time->timeAgoInWords([
            'relativeString' => 'at least %s ago',
            'accuracy' => ['year' => 'year'],
            'end' => '+10 years'
        ]);
        $expected = 'at least 8 years ago';
        $this->assertEquals($expected, $result);

        $time = new $class('+4 months +2 weeks +3 days');
        $result = $time->timeAgoInWords([
            'absoluteString' => 'exactly on %s',
            'accuracy' => ['year' => 'year'],
            'end' => '+2 months'
        ]);
        $expected = 'exactly on ' . date('n/j/y', strtotime('+4 months +2 weeks +3 days'));
        $this->assertEquals($expected, $result);
    }

    /**
     * Test the accuracy option for timeAgoInWords()
     *
     * @dataProvider classNameProvider
     * @return void
     */
    public function testTimeAgoInWordsAccuracy($class)
    {
        $time = new $class('+8 years +4 months +2 weeks +3 days');
        $result = $time->timeAgoInWords([
            'accuracy' => ['year' => 'year'],
            'end' => '+10 years'
        ]);
        $expected = '8 years';
        $this->assertEquals($expected, $result);

        $time = new $class('+8 years +4 months +2 weeks +3 days');
        $result = $time->timeAgoInWords([
            'accuracy' => ['year' => 'month'],
            'end' => '+10 years'
        ]);
        $expected = '8 years, 4 months';
        $this->assertEquals($expected, $result);

        $time = new $class('+8 years +4 months +2 weeks +3 days');
        $result = $time->timeAgoInWords([
            'accuracy' => ['year' => 'week'],
            'end' => '+10 years'
        ]);
        $expected = '8 years, 4 months, 2 weeks';
        $this->assertEquals($expected, $result);

        $time = new $class('+8 years +4 months +2 weeks +3 days');
        $result = $time->timeAgoInWords([
            'accuracy' => ['year' => 'day'],
            'end' => '+10 years'
        ]);
        $expected = '8 years, 4 months, 2 weeks, 3 days';
        $this->assertEquals($expected, $result);

        $time = new $class('+1 years +5 weeks');
        $result = $time->timeAgoInWords([
            'accuracy' => ['year' => 'year'],
            'end' => '+10 years'
        ]);
        $expected = '1 year';
        $this->assertEquals($expected, $result);

        $time = new $class('+58 minutes');
        $result = $time->timeAgoInWords([
            'accuracy' => 'hour'
        ]);
        $expected = 'in about an hour';
        $this->assertEquals($expected, $result);

        $time = new $class('+23 hours');
        $result = $time->timeAgoInWords([
            'accuracy' => 'day'
        ]);
        $expected = 'in about a day';
        $this->assertEquals($expected, $result);

        $time = new $class('+20 days');
        $result = $time->timeAgoInWords(['accuracy' => 'month']);
        $this->assertEquals('in about a month', $result);
    }

    /**
     * Test the format option of timeAgoInWords()
     *
     * @dataProvider classNameProvider
     * @return void
     */
    public function testTimeAgoInWordsWithFormat($class)
    {
        $time = new $class('2007-9-25');
        $result = $time->timeAgoInWords(['format' => 'yyyy-MM-dd']);
        $this->assertEquals('on 2007-09-25', $result);

        $time = new $class('+2 weeks +2 days');
        $result = $time->timeAgoInWords(['format' => 'yyyy-MM-dd']);
        $this->assertRegExp('/^2 weeks, [1|2] day(s)?$/', $result);

        $time = new $class('+2 months +2 days');
        $result = $time->timeAgoInWords(['end' => '1 month', 'format' => 'yyyy-MM-dd']);
        $this->assertEquals('on ' . date('Y-m-d', strtotime('+2 months +2 days')), $result);
    }

    /**
     * test timeAgoInWords() with negative values.
     *
     * @dataProvider classNameProvider
     * @return void
     */
    public function testTimeAgoInWordsNegativeValues($class)
    {
        $time = new $class('-2 months -2 days');
        $result = $time->timeAgoInWords(['end' => '3 month']);
        $this->assertEquals('2 months, 2 days ago', $result);

        $time = new $class('-2 months -2 days');
        $result = $time->timeAgoInWords(['end' => '3 month']);
        $this->assertEquals('2 months, 2 days ago', $result);

        $time = new $class('-2 months -2 days');
        $result = $time->timeAgoInWords(['end' => '1 month', 'format' => 'yyyy-MM-dd']);
        $this->assertEquals('on ' . date('Y-m-d', strtotime('-2 months -2 days')), $result);

        $time = new $class('-2 years -5 months -2 days');
        $result = $time->timeAgoInWords(['end' => '3 years']);
        $this->assertEquals('2 years, 5 months, 2 days ago', $result);

        $time = new $class('-2 weeks -2 days');
        $result = $time->timeAgoInWords(['format' => 'yyyy-MM-dd']);
        $this->assertEquals('2 weeks, 2 days ago', $result);

        $time = new $class('-3 years -12 months');
        $result = $time->timeAgoInWords();
        $expected = 'on ' . $time->format('n/j/y');
        $this->assertEquals($expected, $result);

        $time = new $class('-1 month -1 week -6 days');
        $result = $time->timeAgoInWords(
            ['end' => '1 year', 'accuracy' => ['month' => 'month']]
        );
        $this->assertEquals('1 month ago', $result);

        $time = new $class('-1 years -2 weeks -3 days');
        $result = $time->timeAgoInWords(
            ['accuracy' => ['year' => 'year']]
        );
        $expected = 'on ' . $time->format('n/j/y');
        $this->assertEquals($expected, $result);

        $time = new $class('-13 months -5 days');
        $result = $time->timeAgoInWords(['end' => '2 years']);
        $this->assertEquals('1 year, 1 month, 5 days ago', $result);

        $time = new $class('-58 minutes');
        $result = $time->timeAgoInWords(['accuracy' => 'hour']);
        $this->assertEquals('about an hour ago', $result);

        $time = new $class('-23 hours');
        $result = $time->timeAgoInWords(['accuracy' => 'day']);
        $this->assertEquals('about a day ago', $result);

        $time = new $class('-20 days');
        $result = $time->timeAgoInWords(['accuracy' => 'month']);
        $this->assertEquals('about a month ago', $result);
    }

    /**
     * testNice method
     *
     * @dataProvider classNameProvider
     * @return void
     */
    public function testNice($class)
    {
        $time = new $class('2014-04-20 20:00', 'UTC');
        $this->assertTimeFormat('Apr 20, 2014, 8:00 PM', $time->nice());

        $result = $time->nice('America/New_York');
        $this->assertTimeFormat('Apr 20, 2014, 4:00 PM', $result);
        $this->assertEquals('UTC', $time->getTimezone()->getName());

        $this->assertTimeFormat('20 avr. 2014 20:00', $time->nice(null, 'fr-FR'));
        $this->assertTimeFormat('20 avr. 2014 16:00', $time->nice('America/New_York', 'fr-FR'));
    }

    /**
     * test formatting dates taking in account preferred i18n locale file
     *
     * @dataProvider classNameProvider
     * @return void
     */
    public function testI18nFormat($class)
    {
        $time = new $class('Thu Jan 14 13:59:28 2010');
        $result = $time->i18nFormat();
        $expected = '1/14/10, 1:59 PM';
        $this->assertTimeFormat($expected, $result);

        $result = $time->i18nFormat(\IntlDateFormatter::FULL, null, 'es-ES');
        $expected = 'jueves, 14 de enero de 2010, 13:59:28 (GMT)';
        $this->assertTimeFormat($expected, $result);

        $format = [\IntlDateFormatter::NONE, \IntlDateFormatter::SHORT];
        $result = $time->i18nFormat($format);
        $expected = '1:59 PM';
        $this->assertTimeFormat($expected, $result);

        $result = $time->i18nFormat('HH:mm:ss', 'Australia/Sydney');
        $expected = '00:59:28';
        $this->assertTimeFormat($expected, $result);

        $class::setDefaultLocale('fr-FR');
        $result = $time->i18nFormat(\IntlDateFormatter::FULL);
        $expected = 'jeudi 14 janvier 2010 13:59:28 UTC';
        $this->assertTimeFormat($expected, $result);

        $result = $time->i18nFormat(\IntlDateFormatter::FULL, null, 'es-ES');
        $expected = 'jueves, 14 de enero de 2010, 13:59:28 (GMT)';
        $this->assertTimeFormat($expected, $result, 'Default locale should not be used');

        $result = $time->i18nFormat(\IntlDateFormatter::FULL, null, 'fa-SA');
        $expected = 'پنجشنبه ۱۴ ژانویهٔ ۲۰۱۰، ساعت ۱۳:۵۹:۲۸ (GMT)';
        $this->assertTimeFormat($expected, $result, 'fa-SA locale should be used');

        $result = $time->i18nFormat(\IntlDateFormatter::FULL, null, 'en-IR@calendar=persian');
        $expected = 'Thursday, Dey 24, 1388 at 1:59:28 PM GMT';
        $this->assertTimeFormat($expected, $result);

        $result = $time->i18nFormat(\IntlDateFormatter::FULL, null, 'ps-IR@calendar=persian');
        $expected = 'پنجشنبه د  ۱۳۸۸ د مرغومی ۲۴ ۱۳:۵۹:۲۸ (GMT)';
        $this->assertTimeFormat($expected, $result);

        $result = $time->i18nFormat(\IntlDateFormatter::FULL, null, 'en-KW@calendar=islamic');
        $expected = 'Thursday, Muharram 29, 1431 at 1:59:28 PM GMT';
        $this->assertTimeFormat($expected, $result);

        $result = $time->i18nFormat(\IntlDateFormatter::FULL, 'Asia/Tokyo', 'ja-JP@calendar=japanese');
        $expected = '平成22年1月14日木曜日 22時59分28秒 日本標準時';
        $this->assertTimeFormat($expected, $result);

        $result = $time->i18nFormat(\IntlDateFormatter::FULL, 'Asia/Tokyo', 'ja-JP@calendar=japanese');
        $expected = '平成22年1月14日木曜日 22時59分28秒 日本標準時';
        $this->assertTimeFormat($expected, $result);
    }

    /**
     * test formatting dates taking in account default output timezones.
     *
     * @dataProvider classNameProvider
     * @return void
     */
    public function testI18nFormatWithDefaultOutputTimezone($class)
    {
        $time = new $class('Thu Jan 14 13:59:28 2010');

        $class::$defaultLocale = 'en-CA';
        $class::setDefaultOutputTimezone('America/Vancouver');

        $result = $time->i18nFormat();
        $expected = '1/14/10 5:59 AM';
        $this->assertTimeFormat($expected, $result);

        $result = $time->i18nFormat(null, 'America/Toronto');
        $expected = '1/14/10 8:59 AM';
        $this->assertTimeFormat($expected, $result);


        $class::$defaultLocale = 'de-DE';
        $class::setDefaultOutputTimezone('Europe/Berlin');

        $result = $time->i18nFormat();
        $expected = '14.01.10 14:59';
        $this->assertTimeFormat($expected, $result);

        $result = $time->i18nFormat(null, 'Europe/London');
        $expected = '14.01.10 13:59';
        $this->assertTimeFormat($expected, $result);
    }

    /**
     * test formatting dates with offset style timezone
     *
     * @dataProvider classNameProvider
     * @see https://github.com/facebook/hhvm/issues/3637
     * @return void
     */
    public function testI18nFormatWithOffsetTimezone($class)
    {
        $time = new $class('2014-01-01T00:00:00+00');
        $result = $time->i18nFormat(\IntlDateFormatter::FULL);
        $expected = 'Wednesday January 1 2014 12:00:00 AM GMT';
        $this->assertTimeFormat($expected, $result);

        $time = new $class('2014-01-01T00:00:00+09');
        $result = $time->i18nFormat(\IntlDateFormatter::FULL);
        $expected = 'Wednesday January 1 2014 12:00:00 AM GMT+09:00';
        $this->assertTimeFormat($expected, $result);

        $time = new $class('2014-01-01T00:00:00-01:30');
        $result = $time->i18nFormat(\IntlDateFormatter::FULL);
        $expected = 'Wednesday January 1 2014 12:00:00 AM GMT-01:30';
        $this->assertTimeFormat($expected, $result);
    }

    /**
     * testListTimezones
     *
     * @dataProvider classNameProvider
     * @return void
     */
    public function testListTimezones($class)
    {
        $return = $class::listTimezones();
        $this->assertTrue(isset($return['Asia']['Asia/Bangkok']));
        $this->assertEquals('Bangkok', $return['Asia']['Asia/Bangkok']);
        $this->assertTrue(isset($return['America']['America/Argentina/Buenos_Aires']));
        $this->assertEquals('Argentina/Buenos_Aires', $return['America']['America/Argentina/Buenos_Aires']);
        $this->assertTrue(isset($return['UTC']['UTC']));
        $this->assertFalse(isset($return['Cuba']));
        $this->assertFalse(isset($return['US']));

        $return = $class::listTimezones('#^Asia/#');
        $this->assertTrue(isset($return['Asia']['Asia/Bangkok']));
        $this->assertFalse(isset($return['Pacific']));

        $return = $class::listTimezones(null, null, ['abbr' => true]);
        $this->assertTrue(isset($return['Asia']['Asia/Jakarta']));
        $this->assertEquals('Jakarta - WIB', $return['Asia']['Asia/Jakarta']);
        $this->assertEquals('Regina - CST', $return['America']['America/Regina']);

        $return = $class::listTimezones(null, null, [
            'abbr' => true,
            'before' => ' (',
            'after' => ')',
        ]);
        $this->assertEquals('Jayapura (WIT)', $return['Asia']['Asia/Jayapura']);
        $this->assertEquals('Regina (CST)', $return['America']['America/Regina']);

        $return = $class::listTimezones('#^(America|Pacific)/#', null, false);
        $this->assertTrue(isset($return['America/Argentina/Buenos_Aires']));
        $this->assertTrue(isset($return['Pacific/Tahiti']));

        $return = $class::listTimezones(\DateTimeZone::ASIA);
        $this->assertTrue(isset($return['Asia']['Asia/Bangkok']));
        $this->assertFalse(isset($return['Pacific']));

        $return = $class::listTimezones(\DateTimeZone::PER_COUNTRY, 'US', false);
        $this->assertTrue(isset($return['Pacific/Honolulu']));
        $this->assertFalse(isset($return['Asia/Bangkok']));
    }

    /**
     * Tests that __toString uses the i18n formatter
     *
     * @dataProvider classNameProvider
     * @return void
     */
    public function testToString($class)
    {
        $time = new $class('2014-04-20 22:10');
        $class::setDefaultLocale('fr-FR');
        $class::setToStringFormat(\IntlDateFormatter::FULL);
        $this->assertTimeFormat('dimanche 20 avril 2014 22:10:00 UTC', (string)$time);
    }

    /**
     * Data provider for invalid values.
     *
     * @return array
     */
    public function invalidDataProvider()
    {
        return [
            [null],
            [false],
            [''],
        ];
    }

    /**
     * Test that invalid datetime values do not trigger errors.
     *
     * @dataProvider invalidDataProvider
     * @return void
     */
    public function testToStringInvalid($value)
    {
        $time = new Time($value);
        $this->assertInternalType('string', (string)$time);
        $this->assertNotEmpty((string)$time);
    }

    /**
     * Test that invalid datetime values do not trigger errors.
     *
     * @dataProvider invalidDataProvider
     * @return void
     */
    public function testToStringInvalidFrozen($value)
    {
        $time = new FrozenTime($value);
        $this->assertInternalType('string', (string)$time);
        $this->assertNotEmpty((string)$time);
    }

    /**
     * These invalid values are not invalid on windows :(
     *
     * @dataProvider classNameProvider
     * @return void
     */
    public function testToStringInvalidZeros($class)
    {
        $this->skipIf(DS === '\\', 'All zeros are valid on windows.');
        $this->skipIf(PHP_INT_SIZE === 4, 'IntlDateFormatter throws exceptions on 32-bit systems');
        $time = new $class('0000-00-00');
        $this->assertInternalType('string', (string)$time);
        $this->assertNotEmpty((string)$time);

        $time = new $class('0000-00-00 00:00:00');
        $this->assertInternalType('string', (string)$time);
        $this->assertNotEmpty((string)$time);
    }

    /**
     * Tests diffForHumans
     *
     * @dataProvider classNameProvider
     * @return void
     */
    public function testDiffForHumans($class)
    {
        $time = new $class('2014-04-20 10:10:10');

        $other = new $class('2014-04-27 10:10:10');
        $this->assertEquals('1 week before', $time->diffForHumans($other));

        $other = new $class('2014-04-21 09:10:10');
        $this->assertEquals('23 hours before', $time->diffForHumans($other));

        $other = new $class('2014-04-13 09:10:10');
        $this->assertEquals('1 week after', $time->diffForHumans($other));

        $other = new $class('2014-04-06 09:10:10');
        $this->assertEquals('2 weeks after', $time->diffForHumans($other));

        $other = new $class('2014-04-21 10:10:10');
        $this->assertEquals('1 day before', $time->diffForHumans($other));

        $other = new $class('2014-04-22 10:10:10');
        $this->assertEquals('2 days before', $time->diffForHumans($other));

        $other = new $class('2014-04-20 10:11:10');
        $this->assertEquals('1 minute before', $time->diffForHumans($other));

        $other = new $class('2014-04-20 10:12:10');
        $this->assertEquals('2 minutes before', $time->diffForHumans($other));

        $other = new $class('2014-04-20 10:10:09');
        $this->assertEquals('1 second after', $time->diffForHumans($other));

        $other = new $class('2014-04-20 10:10:08');
        $this->assertEquals('2 seconds after', $time->diffForHumans($other));
    }

    /**
     * Tests diffForHumans absolute
     *
     * @dataProvider classNameProvider
     * @return void
     */
    public function testDiffForHumansAbsolute($class)
    {
        $class::setTestNow(new $class('2015-12-12 10:10:10'));
        $time = new $class('2014-04-20 10:10:10');
        $this->assertEquals('1 year', $time->diffForHumans(null, ['absolute' => true]));

        $other = new $class('2014-04-27 10:10:10');
        $this->assertEquals('1 week', $time->diffForHumans($other, ['absolute' => true]));

        $time = new $class('2016-04-20 10:10:10');
        $this->assertEquals('4 months', $time->diffForHumans(null, ['absolute' => true]));
    }

    /**
     * Tests diffForHumans with now
     *
     * @dataProvider classNameProvider
     * @return void
     */
    public function testDiffForHumansNow($class)
    {
        $class::setTestNow(new $class('2015-12-12 10:10:10'));
        $time = new $class('2014-04-20 10:10:10');
        $this->assertEquals('1 year ago', $time->diffForHumans());

        $time = new $class('2016-04-20 10:10:10');
        $this->assertEquals('4 months from now', $time->diffForHumans());
    }

    /**
     * Tests encoding a Time object as json
     *
     * @dataProvider classNameProvider
     * @return void
     */
    public function testJsonEnconde($class)
    {
        $time = new $class('2014-04-20 10:10:10');
        $this->assertEquals('"2014-04-20T10:10:10+0000"', json_encode($time));

        $class::setJsonEncodeFormat('yyyy-MM-dd HH:mm:ss');
        $this->assertEquals('"2014-04-20 10:10:10"', json_encode($time));
    }

    /**
     * Tests debugInfo
     *
     * @dataProvider classNameProvider
     * @return void
     */
    public function testDebugInfo($class)
    {
        $time = new $class('2014-04-20 10:10:10');
        $expected = [
            'time' => '2014-04-20T10:10:10+00:00',
            'timezone' => 'UTC',
            'fixedNowTime' => $class::getTestNow()->toIso8601String()
        ];
        $this->assertEquals($expected, $time->__debugInfo());
    }

    /**
     * Tests parsing a string into a Time object based on the locale format.
     *
     * @dataProvider classNameProvider
     * @return void
     */
    public function testParseDateTime($class)
    {
        $time = $class::parseDateTime('01/01/1970 00:00am');
        $this->assertNotNull($time);
        $this->assertEquals('1970-01-01 00:00', $time->format('Y-m-d H:i'));

        $time = $class::parseDateTime('10/13/2013 12:54am');
        $this->assertNotNull($time);
        $this->assertEquals('2013-10-13 00:54', $time->format('Y-m-d H:i'));

        $class::setDefaultLocale('fr-FR');
        $time = $class::parseDateTime('13 10, 2013 12:54');
        $this->assertNotNull($time);
        $this->assertEquals('2013-10-13 12:54', $time->format('Y-m-d H:i'));

        $time = $class::parseDateTime('13 foo 10 2013 12:54');
        $this->assertNull($time);
    }

    /**
     * Tests parsing a string into a Time object based on the locale format.
     *
     * @dataProvider classNameProvider
     * @return void
     */
    public function testParseDate($class)
    {
        $time = $class::parseDate('10/13/2013 12:54am');
        $this->assertNotNull($time);
        $this->assertEquals('2013-10-13 00:00', $time->format('Y-m-d H:i'));

        $time = $class::parseDate('10/13/2013');
        $this->assertNotNull($time);
        $this->assertEquals('2013-10-13 00:00', $time->format('Y-m-d H:i'));

        $class::setDefaultLocale('fr-FR');
        $time = $class::parseDate('13 10, 2013 12:54');
        $this->assertNotNull($time);
        $this->assertEquals('2013-10-13 00:00', $time->format('Y-m-d H:i'));

        $time = $class::parseDate('13 foo 10 2013 12:54');
        $this->assertNull($time);

        $time = $class::parseDate('13 10, 2013', 'dd M, y');
        $this->assertNotNull($time);
        $this->assertEquals('2013-10-13', $time->format('Y-m-d'));
    }

    /**
     * Tests parsing times using the parseTime function
     *
     * @dataProvider classNameProvider
     * @return void
     */
    public function testParseTime($class)
    {
        $time = $class::parseTime('12:54am');
        $this->assertNotNull($time);
        $this->assertEquals('00:54:00', $time->format('H:i:s'));

        $class::setDefaultLocale('fr-FR');
        $time = $class::parseTime('23:54');
        $this->assertNotNull($time);
        $this->assertEquals('23:54:00', $time->format('H:i:s'));

        $time = $class::parseTime('31c2:54');
        $this->assertNull($time);
    }

    /**
     * Tests that timeAgoInWords when using a russian locale does not break things
     *
     * @dataProvider classNameProvider
     * @return void
     */
    public function testRussianTimeAgoInWords($class)
    {
        I18n::locale('ru_RU');
        $time = new $class('5 days ago');
        $result = $time->timeAgoInWords();
        $this->assertEquals('5 days ago', $result);
    }

    /**
     * Tests that parsing a date respects de default timezone in PHP.
     *
     * @dataProvider classNameProvider
     * @return void
     */
    public function testParseDateDifferentTimezone($class)
    {
        date_default_timezone_set('Europe/Paris');
        $class::setDefaultLocale('fr-FR');
        $result = $class::parseDate('12/03/2015');
        $this->assertEquals('2015-03-12', $result->format('Y-m-d'));
        $this->assertEquals(new \DateTimeZone('Europe/Paris'), $result->tz);
    }

    /**
     * Tests the default locale setter.
     *
     * @dataProvider classNameProvider
     * @return void
     */
    public function testGetSetDefaultLocale($class)
    {
        $class::setDefaultLocale('fr-FR');
        $this->assertSame('fr-FR', $class::getDefaultLocale());
    }

    /**
     * Tests the default locale setter.
     *
     * @dataProvider classNameProvider
     * @return void
     */
    public function testDefaultLocaleEffectsFormatting($class)
    {
        $result = $class::parseDate('12/03/2015');
        $this->assertRegExp('/Dec 3, 2015[ ,]+12:00 AM/', $result->nice());

        $class::setDefaultLocale('fr-FR');

        $result = $class::parseDate('12/03/2015');
        $this->assertRegexp('/12 mars 2015 (?:à )?00:00/', $result->nice());

        $expected = 'Y-m-d';
        $result = $class::parseDate('12/03/2015');
        $this->assertEquals('2015-03-12', $result->format($expected));
    }

    /**
     * Custom assert to allow for variation in the version of the intl library, where
     * some translations contain a few extra commas.
     *
     * @param string $expected
     * @param string $result
     * @return void
     */
    public function assertTimeFormat($expected, $result, $message = "")
    {
        $expected = str_replace([',', '(', ')', ' at', ' م.', ' ه‍.ش.', ' AP', ' AH', ' SAKA', 'à '], '', $expected);
        $expected = str_replace(['  '], ' ', $expected);

        $result = str_replace([',', '(', ')', ' at', ' م.', ' ه‍.ش.', ' AP', ' AH', ' SAKA', 'à '], '', $result);
        $result = str_replace(['گرینویچ'], 'GMT', $result);
        $result = str_replace(['  '], ' ', $result);

        return $this->assertSame($expected, $result, $message);
    }
}<|MERGE_RESOLUTION|>--- conflicted
+++ resolved
@@ -35,19 +35,11 @@
         parent::setUp();
         $this->now = Time::getTestNow();
         $this->frozenNow = FrozenTime::getTestNow();
-<<<<<<< HEAD
-        $this->locale = Time::$defaultLocale;
-        Time::$defaultLocale = 'en_US';
-        FrozenTime::$defaultLocale = 'en_US';
-
-        date_default_timezone_set('UTC');
-        Time::setDefaultOutputTimezone('UTC');
-        FrozenTime::setDefaultOutputTimezone('UTC');
-=======
         $this->locale = Time::getDefaultLocale();
         Time::setDefaultLocale('en_US');
         FrozenTime::setDefaultLocale('en_US');
->>>>>>> f61575f6
+        Time::setDefaultOutputTimezone('UTC');
+        FrozenTime::setDefaultOutputTimezone('UTC');
     }
 
     /**
