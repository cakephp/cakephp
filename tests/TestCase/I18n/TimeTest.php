--- conflicted
+++ resolved
@@ -714,15 +714,11 @@
      */
     public function testParseDateTime($class)
     {
-<<<<<<< HEAD
-        $time = $class::parseDateTime('10/13/2013 12:54am');
-=======
-        $time = Time::parseDateTime('01/01/1970 00:00am');
+        $time = $class::parseDateTime('01/01/1970 00:00am');
         $this->assertNotNull($time);
         $this->assertEquals('1970-01-01 00:00', $time->format('Y-m-d H:i'));
 
-        $time = Time::parseDateTime('10/13/2013 12:54am');
->>>>>>> 7091d4d5
+        $time = $class::parseDateTime('10/13/2013 12:54am');
         $this->assertNotNull($time);
         $this->assertEquals('2013-10-13 00:54', $time->format('Y-m-d H:i'));
 
