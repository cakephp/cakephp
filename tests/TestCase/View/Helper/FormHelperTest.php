--- conflicted
+++ resolved
@@ -146,12 +146,10 @@
         Configure::write('App.base', '');
         static::setAppNamespace('Cake\Test\TestCase\View\Helper');
 
-<<<<<<< HEAD
         $this->Form = new FormHelper($this->View, [
             'autoSetCustomValidity' => false,
         ]);
-=======
->>>>>>> 37da6ef1
+
         $request = new ServerRequest([
             'webroot' => '',
             'base' => '',
