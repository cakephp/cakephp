--- conflicted
+++ resolved
@@ -3176,7 +3176,61 @@
     }
 
     /**
-<<<<<<< HEAD
+     * test the limitControl() method with defaults and query
+     *
+     * @return void
+     */
+    public function testLimitControlQuery()
+    {
+        $out = $this->Paginator->limitControl([], 50);
+        $expected = [
+            ['form' => ['method' => 'get', 'accept-charset' => 'utf-8', 'action' => '/']],
+            ['div' => ['class' => 'input select']],
+            ['label' => ['for' => 'limit']],
+            'View',
+            '/label',
+            ['select' => ['name' => 'limit', 'id' => 'limit', 'onChange' => 'this.form.submit()']],
+            ['option' => ['value' => '20']],
+            '20',
+            '/option',
+            ['option' => ['value' => '50', 'selected' => 'selected']],
+            '50',
+            '/option',
+            ['option' => ['value' => '100']],
+            '100',
+            '/option',
+            '/select',
+            '/div',
+            '/form'
+        ];
+        $this->assertHtml($expected, $out);
+
+        $this->View->setRequest($this->View->getRequest()->withQueryParams(['limit' => '100']));
+        $out = $this->Paginator->limitControl([], 50);
+        $expected = [
+            ['form' => ['method' => 'get', 'accept-charset' => 'utf-8', 'action' => '/']],
+            ['div' => ['class' => 'input select']],
+            ['label' => ['for' => 'limit']],
+            'View',
+            '/label',
+            ['select' => ['name' => 'limit', 'id' => 'limit', 'onChange' => 'this.form.submit()']],
+            ['option' => ['value' => '20']],
+            '20',
+            '/option',
+            ['option' => ['value' => '50']],
+            '50',
+            '/option',
+            ['option' => ['value' => '100', 'selected' => 'selected']],
+            '100',
+            '/option',
+            '/select',
+            '/div',
+            '/form'
+        ];
+        $this->assertHtml($expected, $out);
+    }
+
+    /**
      * Test using paging params set by SimplePaginator which doesn't do count query.
      *
      * @return void
@@ -3228,59 +3282,5 @@
 
         $result = $paginator->total();
         $this->assertSame(0, $result);
-=======
-     * test the limitControl() method with defaults and query
-     *
-     * @return void
-     */
-    public function testLimitControlQuery()
-    {
-        $out = $this->Paginator->limitControl([], 50);
-        $expected = [
-            ['form' => ['method' => 'get', 'accept-charset' => 'utf-8', 'action' => '/']],
-            ['div' => ['class' => 'input select']],
-            ['label' => ['for' => 'limit']],
-            'View',
-            '/label',
-            ['select' => ['name' => 'limit', 'id' => 'limit', 'onChange' => 'this.form.submit()']],
-            ['option' => ['value' => '20']],
-            '20',
-            '/option',
-            ['option' => ['value' => '50', 'selected' => 'selected']],
-            '50',
-            '/option',
-            ['option' => ['value' => '100']],
-            '100',
-            '/option',
-            '/select',
-            '/div',
-            '/form'
-        ];
-        $this->assertHtml($expected, $out);
-
-        $this->View->setRequest($this->View->getRequest()->withQueryParams(['limit' => '100']));
-        $out = $this->Paginator->limitControl([], 50);
-        $expected = [
-            ['form' => ['method' => 'get', 'accept-charset' => 'utf-8', 'action' => '/']],
-            ['div' => ['class' => 'input select']],
-            ['label' => ['for' => 'limit']],
-            'View',
-            '/label',
-            ['select' => ['name' => 'limit', 'id' => 'limit', 'onChange' => 'this.form.submit()']],
-            ['option' => ['value' => '20']],
-            '20',
-            '/option',
-            ['option' => ['value' => '50']],
-            '50',
-            '/option',
-            ['option' => ['value' => '100', 'selected' => 'selected']],
-            '100',
-            '/option',
-            '/select',
-            '/div',
-            '/form'
-        ];
-        $this->assertHtml($expected, $out);
->>>>>>> 69840376
     }
 }