<?php
/**
 * CakePHP(tm) : Rapid Development Framework (http://cakephp.org)
 * Copyright (c) Cake Software Foundation, Inc. (http://cakefoundation.org)
 *
 * Licensed under The MIT License
 * For full copyright and license information, please see the LICENSE.txt
 * Redistributions of files must retain the above copyright notice
 *
 * @copyright     Copyright (c) Cake Software Foundation, Inc. (http://cakefoundation.org)
 * @link          http://cakephp.org CakePHP(tm) Project
 * @since         1.2.0
 * @license       http://www.opensource.org/licenses/mit-license.php MIT License
 */
namespace Cake\Test\TestCase\View\Helper;

use Cake\Core\Configure;
use Cake\I18n\I18n;
use Cake\Network\Request;
use Cake\Routing\Router;
use Cake\TestSuite\TestCase;
use Cake\View\Helper\PaginatorHelper;
use Cake\View\View;

/**
 * PaginatorHelperTest class
 */
class PaginatorHelperTest extends TestCase
{

    /**
     * @var string
     */
    protected $locale;

    /**
     * @var \Cake\View\View
     */
    protected $View;

    /**
     * @var \Cake\View\Helper\PaginatorHelper
     */
    protected $Paginator;

    /**
     * setUp method
     *
     * @return void
     */
    public function setUp()
    {
        parent::setUp();
        Configure::write('Config.language', 'eng');
        $this->View = new View();
        $this->Paginator = new PaginatorHelper($this->View);
        $this->Paginator->request = new Request();
        $this->Paginator->request->addParams([
            'paging' => [
                'Article' => [
                    'page' => 1,
                    'current' => 9,
                    'count' => 62,
                    'prevPage' => false,
                    'nextPage' => true,
                    'pageCount' => 7,
                    'sort' => null,
                    'direction' => null,
                    'limit' => null,
                ]
            ]
        ]);

        Router::reload();
        Router::connect('/:controller/:action/*');
        Router::connect('/:plugin/:controller/:action/*');

        $this->locale = I18n::locale();
    }

    /**
     * tearDown method
     *
     * @return void
     */
    public function tearDown()
    {
        parent::tearDown();
        unset($this->View, $this->Paginator);

        I18n::locale($this->locale);
    }

    /**
     * Test the templates method.
     *
     * @return void
     */
    public function testTemplates()
    {
        $result = $this->Paginator->templates([
            'test' => 'val'
        ]);
        $this->assertSame(
            $this->Paginator,
            $result,
            'Setting should return the same object'
        );

        $result = $this->Paginator->templates();
        $this->assertArrayHasKey('test', $result);
        $this->assertEquals('val', $result['test']);

        $this->assertEquals('val', $this->Paginator->templates('test'));
    }

    /**
     * testHasPrevious method
     *
     * @return void
     */
    public function testHasPrevious()
    {
        $this->assertFalse($this->Paginator->hasPrev());
        $this->Paginator->request->params['paging']['Article']['prevPage'] = true;
        $this->assertTrue($this->Paginator->hasPrev());
        $this->Paginator->request->params['paging']['Article']['prevPage'] = false;
    }

    /**
     * testHasNext method
     *
     * @return void
     */
    public function testHasNext()
    {
        $this->assertTrue($this->Paginator->hasNext());
        $this->Paginator->request->params['paging']['Article']['nextPage'] = false;
        $this->assertFalse($this->Paginator->hasNext());
        $this->Paginator->request->params['paging']['Article']['nextPage'] = true;
    }

    /**
     * testSortLinks method
     *
     * @return void
     */
    public function testSortLinks()
    {
        Router::setRequestInfo([
            ['plugin' => null, 'controller' => 'accounts', 'action' => 'index', 'pass' => [], 'url' => ['url' => 'accounts/']],
            ['base' => '', 'here' => '/accounts/', 'webroot' => '/']
        ]);

        $this->Paginator->options(['url' => ['param']]);
        $this->Paginator->request->params['paging'] = [
            'Article' => [
                'current' => 9,
                'count' => 62,
                'prevPage' => false,
                'nextPage' => true,
                'pageCount' => 7,
                'sort' => 'date',
                'direction' => 'asc',
                'page' => 1,
            ]
        ];

        $result = $this->Paginator->sort('title');
        $expected = [
            'a' => ['href' => '/accounts/index/param?sort=title&amp;direction=asc'],
            'Title',
            '/a'
        ];
        $this->assertHtml($expected, $result);

        $result = $this->Paginator->sort('title', null, ['model' => 'Nope']);
        $this->assertHtml($expected, $result);

        $result = $this->Paginator->sort('title', null, ['model' => 'Article']);
        $this->assertHtml($expected, $result);

        $result = $this->Paginator->sort('date');
        $expected = [
            'a' => ['href' => '/accounts/index/param?sort=date&amp;direction=desc', 'class' => 'asc'],
            'Date',
            '/a'
        ];
        $this->assertHtml($expected, $result);

        $result = $this->Paginator->sort('title', 'TestTitle');
        $expected = [
            'a' => ['href' => '/accounts/index/param?sort=title&amp;direction=asc'],
            'TestTitle',
            '/a'
        ];
        $this->assertHtml($expected, $result);

        $result = $this->Paginator->sort('title', ['asc' => 'ascending', 'desc' => 'descending']);
        $expected = [
            'a' => ['href' => '/accounts/index/param?sort=title&amp;direction=asc'],
            'ascending',
            '/a'
        ];
        $this->assertHtml($expected, $result);

        $this->Paginator->request->params['paging']['Article']['sort'] = 'title';
        $result = $this->Paginator->sort('title', ['asc' => 'ascending', 'desc' => 'descending']);
        $expected = [
            'a' => ['href' => '/accounts/index/param?sort=title&amp;direction=desc', 'class' => 'asc'],
            'descending',
            '/a'
        ];
        $this->assertHtml($expected, $result);

        $this->Paginator->request->params['paging']['Article']['sort'] = 'Article.title';
        $this->Paginator->request->params['paging']['Article']['direction'] = 'desc';
        $result = $this->Paginator->sort('title');
        $expected = [
            'a' => ['href' => '/accounts/index/param?sort=title&amp;direction=asc', 'class' => 'desc'],
            'Title',
            '/a'
        ];
        $this->assertHtml($expected, $result);

        $this->Paginator->request->params['paging']['Article']['sort'] = 'Article.title';
        $this->Paginator->request->params['paging']['Article']['direction'] = 'asc';
        $result = $this->Paginator->sort('title');
        $expected = [
            'a' => ['href' => '/accounts/index/param?sort=title&amp;direction=desc', 'class' => 'asc'],
            'Title',
            '/a'
        ];
        $this->assertHtml($expected, $result);

        $this->Paginator->request->params['paging']['Article']['sort'] = 'Article.title';
        $this->Paginator->request->params['paging']['Article']['direction'] = 'desc';
        $result = $this->Paginator->sort('title', 'Title', ['direction' => 'desc']);
        $expected = [
            'a' => ['href' => '/accounts/index/param?sort=title&amp;direction=asc', 'class' => 'desc'],
            'Title',
            '/a'
        ];
        $this->assertHtml($expected, $result);

        $this->Paginator->request->params['paging']['Article']['sort'] = 'Article.title';
        $this->Paginator->request->params['paging']['Article']['direction'] = 'desc';
        $result = $this->Paginator->sort('title', 'Title', ['direction' => 'ASC']);
        $expected = [
            'a' => ['href' => '/accounts/index/param?sort=title&amp;direction=asc', 'class' => 'desc'],
            'Title',
            '/a'
        ];
        $this->assertHtml($expected, $result);

        $this->Paginator->request->params['paging']['Article']['sort'] = 'Article.title';
        $this->Paginator->request->params['paging']['Article']['direction'] = 'asc';
        $result = $this->Paginator->sort('title', 'Title', ['direction' => 'asc']);
        $expected = [
            'a' => ['href' => '/accounts/index/param?sort=title&amp;direction=desc', 'class' => 'asc'],
            'Title',
            '/a'
        ];
        $this->assertHtml($expected, $result);

        $this->Paginator->request->params['paging']['Article']['sort'] = 'Article.title';
        $this->Paginator->request->params['paging']['Article']['direction'] = 'asc';

        $result = $this->Paginator->sort('title', 'Title', ['direction' => 'desc']);
        $expected = [
            'a' => ['href' => '/accounts/index/param?sort=title&amp;direction=desc', 'class' => 'asc'],
            'Title',
            '/a'
        ];
        $this->assertHtml($expected, $result);
    }

    /**
     * test sort() with escape option
     */
    public function testSortEscape()
    {
        $result = $this->Paginator->sort('title', 'TestTitle >');
        $expected = [
            'a' => ['href' => '/index?sort=title&amp;direction=asc'],
            'TestTitle &gt;',
            '/a'
        ];
        $this->assertHtml($expected, $result);

        $result = $this->Paginator->sort('title', 'TestTitle >', ['escape' => true]);
        $this->assertHtml($expected, $result);

        $result = $this->Paginator->sort('title', 'TestTitle >', ['escape' => false]);
        $expected = [
            'a' => ['href' => '/index?sort=title&amp;direction=asc'],
            'TestTitle >',
            '/a'
        ];
        $this->assertHtml($expected, $result);
    }

    /**
     * test that sort() works with virtual field order options.
     *
     * @return void
     */
    public function testSortLinkWithVirtualField()
    {
        Router::setRequestInfo([
            ['plugin' => null, 'controller' => 'accounts', 'action' => 'index', 'pass' => [], 'form' => [], 'url' => ['url' => 'accounts/']],
            ['base' => '', 'here' => '/accounts/', 'webroot' => '/']
        ]);
        $this->Paginator->request->params['paging']['Article']['sort'] = 'full_name';
        $this->Paginator->request->params['paging']['Article']['direction'] = 'asc';

        $result = $this->Paginator->sort('Article.full_name');
        $expected = [
            'a' => ['href' => '/accounts/index?sort=Article.full_name&amp;direction=desc', 'class' => 'asc'],
            'Article Full Name',
            '/a'
        ];
        $this->assertHtml($expected, $result);

        $result = $this->Paginator->sort('full_name');
        $expected = [
            'a' => ['href' => '/accounts/index?sort=full_name&amp;direction=desc', 'class' => 'asc'],
            'Full Name',
            '/a'
        ];
        $this->assertHtml($expected, $result);

        $this->Paginator->request->params['paging']['Article']['sort'] = 'full_name';
        $this->Paginator->request->params['paging']['Article']['direction'] = 'desc';
        $result = $this->Paginator->sort('Article.full_name');
        $expected = [
            'a' => ['href' => '/accounts/index?sort=Article.full_name&amp;direction=asc', 'class' => 'desc'],
            'Article Full Name',
            '/a'
        ];
        $this->assertHtml($expected, $result);

        $result = $this->Paginator->sort('full_name');
        $expected = [
            'a' => ['href' => '/accounts/index?sort=full_name&amp;direction=asc', 'class' => 'desc'],
            'Full Name',
            '/a'
        ];
        $this->assertHtml($expected, $result);
    }

    /**
     * testSortLinksUsingDirectionOption method
     *
     * @return void
     */
    public function testSortLinksUsingDirectionOption()
    {
        Router::setRequestInfo([
            ['plugin' => null, 'controller' => 'accounts', 'action' => 'index',
                'url' => ['url' => 'accounts/', 'mod_rewrite' => 'true']],
            ['base' => '/', 'here' => '/accounts/', 'webroot' => '/']
        ]);
        $this->Paginator->options(['url' => ['param']]);

        $result = $this->Paginator->sort('title', 'TestTitle', ['direction' => 'desc']);
        $expected = [
            'a' => ['href' => '/accounts/index/param?sort=title&amp;direction=desc'],
            'TestTitle',
            '/a'
        ];
        $this->assertHtml($expected, $result);

        $result = $this->Paginator->sort('title', ['asc' => 'ascending', 'desc' => 'descending'], ['direction' => 'desc']);
        $expected = [
            'a' => ['href' => '/accounts/index/param?sort=title&amp;direction=desc'],
            'descending',
            '/a'
        ];
        $this->assertHtml($expected, $result);
    }

    /**
     * testSortLinksUsingDotNotation method
     *
     * @return void
     */
    public function testSortLinksUsingDotNotation()
    {
        Router::setRequestInfo([
            ['plugin' => null, 'controller' => 'accounts', 'action' => 'index', 'pass' => []],
            ['base' => '', 'here' => '/accounts/', 'webroot' => '/']
        ]);

        $this->Paginator->request->params['paging']['Article']['sort'] = 'Article.title';
        $this->Paginator->request->params['paging']['Article']['direction'] = 'desc';
        $result = $this->Paginator->sort('Article.title');
        $expected = [
            'a' => ['href' => '/accounts/index?sort=Article.title&amp;direction=asc', 'class' => 'desc'],
            'Article Title',
            '/a'
        ];
        $this->assertHtml($expected, $result);

        $this->Paginator->request->params['paging']['Article']['sort'] = 'Article.title';
        $this->Paginator->request->params['paging']['Article']['direction'] = 'desc';
        $result = $this->Paginator->sort('Article.title', 'Title');
        $expected = [
            'a' => ['href' => '/accounts/index?sort=Article.title&amp;direction=asc', 'class' => 'desc'],
            'Title',
            '/a'
        ];
        $this->assertHtml($expected, $result);

        $this->Paginator->request->params['paging']['Article']['sort'] = 'Article.title';
        $this->Paginator->request->params['paging']['Article']['direction'] = 'asc';
        $result = $this->Paginator->sort('Article.title', 'Title');
        $expected = [
            'a' => ['href' => '/accounts/index?sort=Article.title&amp;direction=desc', 'class' => 'asc'],
            'Title',
            '/a'
        ];
        $this->assertHtml($expected, $result);

        $this->Paginator->request->params['paging']['Article']['sort'] = 'Account.title';
        $this->Paginator->request->params['paging']['Article']['direction'] = 'asc';
        $result = $this->Paginator->sort('title');
        $expected = [
            'a' => ['href' => '/accounts/index?sort=title&amp;direction=asc'],
            'Title',
            '/a'
        ];
        $this->assertHtml($expected, $result);
    }

    /**
     * test multiple pagination sort links
     *
     * @return void
     */
    public function testSortLinksMultiplePagination()
    {
        Router::setRequestInfo([
            ['plugin' => null, 'controller' => 'accounts', 'action' => 'index', 'pass' => [], 'url' => ['url' => 'accounts/']],
            ['base' => '', 'here' => '/accounts/', 'webroot' => '/']
        ]);

        $this->Paginator->options(['model' => 'Articles']);
        $this->Paginator->request['paging'] = [
            'Articles' => [
                'current' => 9,
                'count' => 62,
                'prevPage' => false,
                'nextPage' => true,
                'pageCount' => 7,
                'sort' => 'date',
                'direction' => 'asc',
                'page' => 1,
                'scope' => 'article',
            ]
        ];

        $result = $this->Paginator->sort('title');
        $expected = [
            'a' => ['href' => '/accounts/index?article%5Bsort%5D=title&amp;article%5Bdirection%5D=asc'],
            'Title',
            '/a'
        ];
        $this->assertHtml($expected, $result);
    }

    /**
     * Test creating paging links for missing models.
     *
     * @return void
     */
    public function testPagingLinksMissingModel()
    {
        $result = $this->Paginator->sort('title', 'Title', ['model' => 'Missing']);
        $expected = [
            'a' => ['href' => '/index?sort=title&amp;direction=asc'],
            'Title',
            '/a'
        ];
        $this->assertHtml($expected, $result);

        $result = $this->Paginator->next('Next', ['model' => 'Missing']);
        $expected = [
            'li' => ['class' => 'next disabled'],
            'a' => ['href' => '', 'onclick' => 'return false;'],
            'Next',
            '/a',
            '/li'
        ];
        $this->assertHtml($expected, $result);

        $result = $this->Paginator->prev('Prev', ['model' => 'Missing']);
        $expected = [
            'li' => ['class' => 'prev disabled'],
            'a' => ['href' => '', 'onclick' => 'return false;'],
            'Prev',
            '/a',
            '/li'
        ];
        $this->assertHtml($expected, $result);
    }

    /**
     * testSortKey method
     *
     * @return void
     */
    public function testSortKey()
    {
        $result = $this->Paginator->sortKey('Article', ['sort' => 'Article.title']);
        $this->assertEquals('Article.title', $result);

        $result = $this->Paginator->sortKey('Article', ['sort' => 'Article']);
        $this->assertEquals('Article', $result);
    }

    /**
     * Test that sortKey falls back to the default sorting options set
     * in the $params which are the default pagination options.
     *
     * @return void
     */
    public function testSortKeyFallbackToParams()
    {
        $this->Paginator->request->params['paging']['Article']['sort'] = 'Article.body';
        $result = $this->Paginator->sortKey();
        $this->assertEquals('Article.body', $result);

        $result = $this->Paginator->sortKey('Article');
        $this->assertEquals('Article.body', $result);

        $this->Paginator->request->params['paging']['Article']['sort'] = 'Article.body';
        $this->Paginator->request->params['paging']['Article']['order'] = 'DESC';
        $result = $this->Paginator->sortKey();
        $this->assertEquals('Article.body', $result);

        $result = $this->Paginator->sortKey('Article');
        $this->assertEquals('Article.body', $result);
    }

    /**
     * testSortDir method
     *
     * @return void
     */
    public function testSortDir()
    {
        $result = $this->Paginator->sortDir();
        $expected = 'asc';
        $this->assertEquals($expected, $result);

        $this->Paginator->request->params['paging']['Article']['sort'] = 'Article.title';
        $this->Paginator->request->params['paging']['Article']['direction'] = 'desc';
        $result = $this->Paginator->sortDir();
        $this->assertEquals('desc', $result);

        $this->Paginator->request->params['paging']['Article']['sort'] = 'Article.title';
        $this->Paginator->request->params['paging']['Article']['direction'] = 'asc';
        $result = $this->Paginator->sortDir();
        $this->assertEquals('asc', $result);

        $this->Paginator->request->params['paging']['Article']['sort'] = 'title';
        $this->Paginator->request->params['paging']['Article']['direction'] = 'desc';
        $result = $this->Paginator->sortDir();
        $this->assertEquals('desc', $result);

        $this->Paginator->request->params['paging']['Article']['sort'] = 'title';
        $this->Paginator->request->params['paging']['Article']['direction'] = 'asc';
        $result = $this->Paginator->sortDir();
        $this->assertEquals('asc', $result);

        unset($this->Paginator->request->params['paging']['Article']['direction']);
        $result = $this->Paginator->sortDir('Article', ['direction' => 'asc']);
        $this->assertEquals('asc', $result);

        $result = $this->Paginator->sortDir('Article', ['direction' => 'desc']);
        $this->assertEquals('desc', $result);

        $result = $this->Paginator->sortDir('Article', ['direction' => 'asc']);
        $this->assertEquals('asc', $result);
    }

    /**
     * Test that sortDir falls back to the default sorting options set
     * in the $params which are the default pagination options.
     *
     * @return void
     */
    public function testSortDirFallbackToParams()
    {
        $this->Paginator->request->params['paging']['Article']['sort'] = 'Article.body';
        $this->Paginator->request->params['paging']['Article']['direction'] = 'asc';

        $result = $this->Paginator->sortDir();
        $this->assertEquals('asc', $result);

        $result = $this->Paginator->sortDir('Article');
        $this->assertEquals('asc', $result);

        $this->Paginator->request->params['paging']['Article']['sort'] = 'Article.body';
        $this->Paginator->request->params['paging']['Article']['direction'] = 'DESC';

        $result = $this->Paginator->sortDir();
        $this->assertEquals('desc', $result);

        $result = $this->Paginator->sortDir('Article');
        $this->assertEquals('desc', $result);
    }

    /**
     * testSortAdminLinks method
     *
     * @return void
     */
    public function testSortAdminLinks()
    {
        Configure::write('Routing.prefixes', ['admin']);
        Router::reload();
        Router::connect('/admin/:controller/:action/*', ['prefix' => 'admin']);
        Router::setRequestInfo([
            ['controller' => 'users', 'plugin' => null, 'action' => 'index', 'prefix' => 'admin'],
            ['base' => '', 'here' => '/admin/users', 'webroot' => '/']
        ]);
        $this->Paginator->request->params['paging']['Article']['page'] = 1;
        $result = $this->Paginator->next('Next');
        $expected = [
            'li' => ['class' => 'next'],
            'a' => ['href' => '/admin/users/index?page=2', 'rel' => 'next'],
            'Next',
            '/a',
            '/li'
        ];
        $this->assertHtml($expected, $result);

        $this->Paginator->options(['url' => ['param']]);
        $result = $this->Paginator->sort('title');
        $expected = [
            'a' => ['href' => '/admin/users/index/param?sort=title&amp;direction=asc'],
            'Title',
            '/a'
        ];
        $this->assertHtml($expected, $result);

        $this->Paginator->options(['url' => ['param']]);
        $result = $this->Paginator->sort('Article.title', 'Title');
        $expected = [
            'a' => ['href' => '/admin/users/index/param?sort=Article.title&amp;direction=asc'],
            'Title',
            '/a'
        ];
        $this->assertHtml($expected, $result);
    }

    /**
     * Test that generated URLs work without sort defined within the request
     *
     * @return void
     */
    public function testDefaultSortAndNoSort()
    {
        Router::setRequestInfo([
            ['plugin' => null, 'controller' => 'articles', 'action' => 'index'],
            ['base' => '/', 'here' => '/articles/', 'webroot' => '/']
        ]);
        $this->Paginator->request->params['paging'] = [
            'Article' => [
                'page' => 1, 'current' => 3, 'count' => 13,
                'prevPage' => false, 'nextPage' => true, 'pageCount' => 8,
                'sortDefault' => 'Article.title', 'directionDefault' => 'ASC',
                'sort' => null
            ]
        ];
        $result = $this->Paginator->next('Next');
        $expected = [
            'li' => ['class' => 'next'],
            'a' => ['rel' => 'next', 'href' => '/articles/index?page=2'],
            'Next',
            '/a',
            '/li'
        ];
        $this->assertHtml($expected, $result);
    }

    /**
     * testUrlGeneration method
     *
     * @return void
     */
    public function testUrlGeneration()
    {
        $result = $this->Paginator->sort('controller');
        $expected = [
            'a' => ['href' => '/index?sort=controller&amp;direction=asc'],
            'Controller',
            '/a'
        ];
        $this->assertHtml($expected, $result);

        $result = $this->Paginator->generateUrl();
        $this->assertEquals('/index', $result);

        $this->Paginator->request->params['paging']['Article']['page'] = 2;
        $result = $this->Paginator->generateUrl();
        $this->assertEquals('/index?page=2', $result);

        $options = ['sort' => 'Article', 'direction' => 'desc'];
        $result = $this->Paginator->generateUrl($options);
        $this->assertEquals('/index?page=2&amp;sort=Article&amp;direction=desc', $result);

        $this->Paginator->request->params['paging']['Article']['page'] = 3;
        $options = ['sort' => 'Article.name', 'direction' => 'desc'];
        $result = $this->Paginator->generateUrl($options);
        $this->assertEquals('/index?page=3&amp;sort=Article.name&amp;direction=desc', $result);

        $this->Paginator->request->params['paging']['Article']['page'] = 3;
        $options = ['sort' => 'Article.name', 'direction' => 'desc'];
        $result = $this->Paginator->generateUrl($options, null, ['escape' => false]);
        $this->assertEquals('/index?page=3&sort=Article.name&direction=desc', $result);

        $this->Paginator->request->params['paging']['Article']['page'] = 3;
        $options = ['sort' => 'Article.name', 'direction' => 'desc'];
        $result = $this->Paginator->generateUrl($options, null, ['fullBase' => true]);
        $this->assertEquals('http://localhost/index?page=3&amp;sort=Article.name&amp;direction=desc', $result);

        // @deprecated 3.3.5 Use fullBase array option instead.
        $this->Paginator->request->params['paging']['Article']['page'] = 3;
        $options = ['sort' => 'Article.name', 'direction' => 'desc'];
        $result = $this->Paginator->generateUrl($options, null, true);
        $this->assertEquals('http://localhost/index?page=3&amp;sort=Article.name&amp;direction=desc', $result);
    }

    /**
     * test URL generation with prefix routes
     *
     * @return void
     */
    public function testGenerateUrlWithPrefixes()
    {
        Configure::write('Routing.prefixes', ['members']);
        Router::reload();
        Router::connect('/members/:controller/:action/*', ['prefix' => 'members']);
        Router::connect('/:controller/:action/*');

        Router::setRequestInfo([
            ['controller' => 'posts', 'action' => 'index', 'plugin' => null],
            ['base' => '', 'here' => 'posts/index', 'webroot' => '/']
        ]);

        $this->Paginator->request->params['paging']['Article']['page'] = 2;
        $this->Paginator->request->params['paging']['Article']['prevPage'] = true;
        $options = ['prefix' => 'members'];

        $result = $this->Paginator->generateUrl($options);
        $expected = '/members/posts/index?page=2';
        $this->assertEquals($expected, $result);

        $result = $this->Paginator->sort('name', null, ['url' => $options]);
        $expected = [
            'a' => ['href' => '/members/posts/index?page=2&amp;sort=name&amp;direction=asc'],
            'Name',
            '/a'
        ];
        $this->assertHtml($expected, $result);

        $result = $this->Paginator->next('next', ['url' => $options]);
        $expected = [
            'li' => ['class' => 'next'],
            'a' => ['href' => '/members/posts/index?page=3', 'rel' => 'next'],
            'next',
            '/a',
            '/li'
        ];
        $this->assertHtml($expected, $result);

        $result = $this->Paginator->prev('prev', ['url' => $options]);
        $expected = [
            'li' => ['class' => 'prev'],
            'a' => ['href' => '/members/posts/index', 'rel' => 'prev'],
            'prev',
            '/a',
            '/li'
        ];
        $this->assertHtml($expected, $result);

        $options = ['prefix' => 'members', 'controller' => 'posts', 'sort' => 'name', 'direction' => 'desc'];
        $result = $this->Paginator->generateUrl($options);
        $expected = '/members/posts/index?page=2&amp;sort=name&amp;direction=desc';
        $this->assertEquals($expected, $result);

        $options = ['controller' => 'posts', 'sort' => 'Article.name', 'direction' => 'desc'];
        $result = $this->Paginator->generateUrl($options);
        $expected = '/posts/index?page=2&amp;sort=Article.name&amp;direction=desc';
        $this->assertEquals($expected, $result);
    }

    /**
     * test generateUrl with multiple pagination
     *
     * @return void
     */
    public function testGenerateUrlMultiplePagination()
    {
        Router::setRequestInfo([
            ['controller' => 'posts', 'action' => 'index', 'plugin' => null],
            ['base' => '', 'here' => 'posts/index', 'webroot' => '/']
        ]);

        $this->Paginator->request->params['paging']['Article']['scope'] = 'article';
        $this->Paginator->request->params['paging']['Article']['page'] = 3;
        $this->Paginator->request->params['paging']['Article']['prevPage'] = true;
        $this->Paginator->options(['model' => 'Article']);

        $result = $this->Paginator->generateUrl([]);
        $expected = '/posts/index?article%5Bpage%5D=3';
        $this->assertEquals($expected, $result);

        $result = $this->Paginator->sort('name');
        $expected = [
            'a' => ['href' => '/posts/index?article%5Bpage%5D=3&amp;article%5Bsort%5D=name&amp;article%5Bdirection%5D=asc'],
            'Name',
            '/a'
        ];
        $this->assertHtml($expected, $result);

        $result = $this->Paginator->next('next');
        $expected = [
            'li' => ['class' => 'next'],
            'a' => ['href' => '/posts/index?article%5Bpage%5D=4', 'rel' => 'next'],
            'next',
            '/a',
            '/li'
        ];
        $this->assertHtml($expected, $result);

        $result = $this->Paginator->prev('prev');
        $expected = [
            'li' => ['class' => 'prev'],
            'a' => ['href' => '/posts/index?article%5Bpage%5D=2', 'rel' => 'prev'],
            'prev',
            '/a',
            '/li'
        ];
        $this->assertHtml($expected, $result);

        $result = $this->Paginator->generateUrl(['sort' => 'name']);
        $expected = '/posts/index?article%5Bpage%5D=3&amp;article%5Bsort%5D=name';
        $this->assertEquals($expected, $result);
    }

    /**
     * test generateUrl with multiple pagination and query string values
     *
     * @return void
     */
    public function testGenerateUrlMultiplePaginationQueryStringData()
    {
        Router::setRequestInfo([
            ['controller' => 'posts', 'action' => 'index', 'plugin' => null],
            ['base' => '', 'here' => 'posts/index', 'webroot' => '/']
        ]);
        $this->View->request->params['paging']['Article']['scope'] = 'article';
        $this->View->request->params['paging']['Article']['page'] = 3;
        $this->View->request->params['paging']['Article']['prevPage'] = true;
        $this->View->request->query = [
            'article' => [
                'puppy' => 'no'
            ]
        ];
        // Need to run __construct to update _config['url']
        $paginator = new PaginatorHelper($this->View);
        $paginator->options(['model' => 'Article']);

        $result = $paginator->generateUrl(['sort' => 'name']);
        $expected = '/posts/index?article%5Bpage%5D=3&amp;article%5Bsort%5D=name&amp;article%5Bpuppy%5D=no';
        $this->assertEquals($expected, $result);

        $result = $paginator->generateUrl([]);
        $expected = '/posts/index?article%5Bpage%5D=3&amp;article%5Bpuppy%5D=no';
        $this->assertEquals($expected, $result);
    }

    /**
     * testOptions method
     *
     * @return void
     */
    public function testOptions()
    {
        $this->Paginator->options = [];
        $this->Paginator->request->params = [];

        $options = ['paging' => ['Article' => [
            'direction' => 'desc',
            'sort' => 'title'
        ]]];
        $this->Paginator->options($options);

        $expected = ['Article' => [
            'direction' => 'desc',
            'sort' => 'title'
        ]];
        $this->assertEquals($expected, $this->Paginator->request->params['paging']);

        $this->Paginator->options = [];
        $this->Paginator->request->params = [];

        $options = ['Article' => [
            'direction' => 'desc',
            'sort' => 'title'
        ]];
        $this->Paginator->options($options);
        $this->assertEquals($expected, $this->Paginator->request->params['paging']);

        $options = ['paging' => ['Article' => [
            'direction' => 'desc',
            'sort' => 'Article.title'
        ]]];
        $this->Paginator->options($options);

        $expected = ['Article' => [
            'direction' => 'desc',
            'sort' => 'Article.title'
        ]];
        $this->assertEquals($expected, $this->Paginator->request->params['paging']);
    }

    /**
     * testPassedArgsMergingWithUrlOptions method
     *
     * @return void
     */
    public function testPassedArgsMergingWithUrlOptions()
    {
        Router::setRequestInfo([
            ['plugin' => null, 'controller' => 'articles', 'action' => 'index', 'pass' => ['2']],
            ['base' => '/', 'here' => '/articles/', 'webroot' => '/']
        ]);
        $this->Paginator->request->params['paging'] = [
            'Article' => [
                'page' => 1, 'current' => 3, 'count' => 13,
                'prevPage' => false, 'nextPage' => true, 'pageCount' => 8,
                'sort' => null, 'direction' => null,
            ]
        ];

        $this->Paginator->request->params['pass'] = [2];
        $this->Paginator->request->query = ['page' => 1, 'foo' => 'bar', 'x' => 'y', 'num' => 0];
        $this->View->request = $this->Paginator->request;
        $this->Paginator = new PaginatorHelper($this->View);

        $result = $this->Paginator->sort('title');
        $expected = [
            'a' => ['href' => '/articles/index/2?foo=bar&amp;x=y&amp;num=0&amp;sort=title&amp;direction=asc'],
            'Title',
            '/a'
        ];
        $this->assertHtml($expected, $result);

        $result = $this->Paginator->numbers();
        $expected = [
            ['li' => ['class' => 'active']], '<a href=""', '1', '/a', '/li',
            ['li' => []], ['a' => ['href' => '/articles/index/2?foo=bar&amp;x=y&amp;num=0&amp;page=2']], '2', '/a', '/li',
            ['li' => []], ['a' => ['href' => '/articles/index/2?foo=bar&amp;x=y&amp;num=0&amp;page=3']], '3', '/a', '/li',
            ['li' => []], ['a' => ['href' => '/articles/index/2?foo=bar&amp;x=y&amp;num=0&amp;page=4']], '4', '/a', '/li',
            ['li' => []], ['a' => ['href' => '/articles/index/2?foo=bar&amp;x=y&amp;num=0&amp;page=5']], '5', '/a', '/li',
            ['li' => []], ['a' => ['href' => '/articles/index/2?foo=bar&amp;x=y&amp;num=0&amp;page=6']], '6', '/a', '/li',
            ['li' => []], ['a' => ['href' => '/articles/index/2?foo=bar&amp;x=y&amp;num=0&amp;page=7']], '7', '/a', '/li',
        ];
        $this->assertHtml($expected, $result);

        $result = $this->Paginator->next('Next');
        $expected = [
            'li' => ['class' => 'next'],
            'a' => ['href' => '/articles/index/2?foo=bar&amp;x=y&amp;num=0&amp;page=2', 'rel' => 'next'],
            'Next',
            '/a',
            '/li'
        ];
        $this->assertHtml($expected, $result);
    }

    /**
     * Test that generated URLs don't include sort and direction parameters
     *
     * @return void
     */
    public function testDefaultSortRemovedFromUrl()
    {
        Router::setRequestInfo([
            ['plugin' => null, 'controller' => 'articles', 'action' => 'index'],
            ['base' => '/', 'here' => '/articles/', 'webroot' => '/']
        ]);
        $this->Paginator->request->params['paging'] = [
            'Article' => [
                'page' => 1, 'current' => 3, 'count' => 13,
                'prevPage' => false, 'nextPage' => true, 'pageCount' => 8,
                'sort' => 'Article.title', 'direction' => 'ASC',
                'sortDefault' => 'Article.title', 'directionDefault' => 'ASC'
            ]
        ];
        $result = $this->Paginator->next('Next');
        $expected = [
            'li' => ['class' => 'next'],
            'a' => ['rel' => 'next', 'href' => '/articles/index?page=2'],
            'Next',
            '/a',
            '/li'
        ];
        $this->assertHtml($expected, $result);
    }

    /**
     * Test the prev() method.
     *
     * @return void
     */
    public function testPrev()
    {
        $this->Paginator->request->params['paging'] = [
            'Client' => [
                'page' => 1,
                'current' => 3,
                'count' => 13,
                'prevPage' => false,
                'nextPage' => true,
                'pageCount' => 5,
            ]
        ];
        $result = $this->Paginator->prev('<< Previous');
        $expected = [
            'li' => ['class' => 'prev disabled'],
            'a' => ['href' => '', 'onclick' => 'return false;'],
            '&lt;&lt; Previous',
            '/a',
            '/li'
        ];
        $this->assertHtml($expected, $result);

        $result = $this->Paginator->prev('<< Previous', ['disabledTitle' => 'Prev']);
        $expected = [
            'li' => ['class' => 'prev disabled'],
            'a' => ['href' => '', 'onclick' => 'return false;'],
            'Prev',
            '/a',
            '/li'
        ];
        $this->assertHtml($expected, $result);

        $result = $this->Paginator->prev('<< Previous', ['disabledTitle' => false]);
        $this->assertEquals('', $result, 'disabled + no text = no link');

        $this->Paginator->request->params['paging']['Client']['page'] = 2;
        $this->Paginator->request->params['paging']['Client']['prevPage'] = true;
        $result = $this->Paginator->prev('<< Previous');
        $expected = [
            'li' => ['class' => 'prev'],
            'a' => ['href' => '/index', 'rel' => 'prev'],
            '&lt;&lt; Previous',
            '/a',
            '/li'
        ];
        $this->assertHtml($expected, $result);

        $result = $this->Paginator->prev('Prev', [
            'templates' => [
                'prevActive' => '<a rel="prev" href="{{url}}">{{text}}</a>'
            ]
        ]);
        $expected = [
            'a' => ['href' => '/index', 'rel' => 'prev'],
            'Prev',
            '/a',
        ];
        $this->assertHtml($expected, $result);
    }

    /**
     * Test that prev() and the shared implementation underneath picks up from optins
     *
     * @return void
     */
    public function testPrevWithOptions()
    {
        $this->Paginator->request->params['paging'] = [
            'Client' => [
                'page' => 2, 'current' => 1, 'count' => 13, 'prevPage' => true,
                'nextPage' => false, 'pageCount' => 2,
                'limit' => 10,
            ]
        ];
        $this->Paginator->options(['url' => [12, 'page' => 3]]);
        $result = $this->Paginator->prev('Prev', ['url' => ['foo' => 'bar']]);
        $expected = [
            'li' => ['class' => 'prev'],
            'a' => ['href' => '/index/12?limit=10&amp;foo=bar', 'rel' => 'prev'],
            'Prev',
            '/a',
            '/li'
        ];
        $this->assertHtml($expected, $result);
    }

    /**
     * test the next() method.
     *
     * @return void
     */
    public function testNext()
    {
        $result = $this->Paginator->next('Next >>');
        $expected = [
            'li' => ['class' => 'next'],
            'a' => ['href' => '/index?page=2', 'rel' => 'next'],
            'Next &gt;&gt;',
            '/a',
            '/li'
        ];
        $this->assertHtml($expected, $result);

        $result = $this->Paginator->next('Next', [
            'templates' => [
                'nextActive' => '<a rel="next" href="{{url}}">{{text}}</a>'
            ]
        ]);
        $expected = [
            'a' => ['href' => '/index?page=2', 'rel' => 'next'],
            'Next',
            '/a',
        ];
        $this->assertHtml($expected, $result);

        $result = $this->Paginator->next('Next >>', ['escape' => false]);
        $expected = [
            'li' => ['class' => 'next'],
            'a' => ['href' => '/index?page=2', 'rel' => 'next'],
            'preg:/Next >>/',
            '/a',
            '/li'
        ];
        $this->assertHtml($expected, $result);
    }

    /**
     * test next() with disabled links
     *
     * @return void
     */
    public function testNextDisabled()
    {
        $this->Paginator->request->params['paging'] = [
            'Client' => [
                'page' => 5,
                'current' => 3,
                'count' => 13,
                'prevPage' => true,
                'nextPage' => false,
                'pageCount' => 5,
            ]
        ];
        $result = $this->Paginator->next('Next >>');
        $expected = [
            'li' => ['class' => 'next disabled'],
            'a' => ['href' => '', 'onclick' => 'return false;'],
            'Next &gt;&gt;',
            '/a',
            '/li'
        ];
        $this->assertHtml($expected, $result);

        $result = $this->Paginator->next('Next >>', ['disabledTitle' => 'Next']);
        $expected = [
            'li' => ['class' => 'next disabled'],
            'a' => ['href' => '', 'onclick' => 'return false;'],
            'Next',
            '/a',
            '/li'
        ];
        $this->assertHtml($expected, $result);

        $result = $this->Paginator->next('Next >>', ['disabledTitle' => false]);
        $this->assertEquals('', $result, 'disabled + no text = no link');
    }

    /**
     * Test next() with a model argument.
     *
     * @return void
     */
    public function testNextAndPrevNonDefaultModel()
    {
        $this->Paginator->request->params['paging'] = [
            'Client' => [
                'page' => 1,
                'current' => 3,
                'count' => 13,
                'prevPage' => false,
                'nextPage' => true,
                'pageCount' => 5,
            ],
            'Server' => [
                'page' => 5,
                'current' => 1,
                'count' => 5,
                'prevPage' => true,
                'nextPage' => false,
                'pageCount' => 5,
            ]
        ];
        $result = $this->Paginator->next('Next', [
            'model' => 'Client'
        ]);
        $expected = [
            'li' => ['class' => 'next'],
            'a' => ['href' => '/index?page=2', 'rel' => 'next'],
            'Next',
            '/a',
            '/li'
        ];
        $this->assertHtml($expected, $result);

        $result = $this->Paginator->prev('Prev', [
            'model' => 'Client'
        ]);
        $expected = '<li class="prev disabled"><a href="" onclick="return false;">Prev</a></li>';
        $this->assertEquals($expected, $result);

        $result = $this->Paginator->next('Next', [
            'model' => 'Server'
        ]);
        $expected = '<li class="next disabled"><a href="" onclick="return false;">Next</a></li>';
        $this->assertEquals($expected, $result);

        $result = $this->Paginator->prev('Prev', [
            'model' => 'Server'
        ]);
        $expected = [
            'li' => ['class' => 'prev'],
            'a' => ['href' => '/index?page=4', 'rel' => 'prev'],
            'Prev',
            '/a',
            '/li'
        ];
        $this->assertHtml($expected, $result);
    }

    /**
     * testNumbers method
     *
     * @return void
     */
    public function testNumbers()
    {
        $this->Paginator->request->params['paging'] = [
            'Client' => [
                'page' => 8,
                'current' => 3,
                'count' => 30,
                'prevPage' => false,
                'nextPage' => 2,
                'pageCount' => 15,
            ]
        ];
        $result = $this->Paginator->numbers();
        $expected = [
            ['li' => []], ['a' => ['href' => '/index?page=4']], '4', '/a', '/li',
            ['li' => []], ['a' => ['href' => '/index?page=5']], '5', '/a', '/li',
            ['li' => []], ['a' => ['href' => '/index?page=6']], '6', '/a', '/li',
            ['li' => []], ['a' => ['href' => '/index?page=7']], '7', '/a', '/li',
            ['li' => ['class' => 'active']], '<a href=""', '8', '/a', '/li',
            ['li' => []], ['a' => ['href' => '/index?page=9']], '9', '/a', '/li',
            ['li' => []], ['a' => ['href' => '/index?page=10']], '10', '/a', '/li',
            ['li' => []], ['a' => ['href' => '/index?page=11']], '11', '/a', '/li',
            ['li' => []], ['a' => ['href' => '/index?page=12']], '12', '/a', '/li',
        ];
        $this->assertHtml($expected, $result);

        $result = $this->Paginator->numbers(['first' => 'first', 'last' => 'last']);
        $expected = [
            ['li' => ['class' => 'first']], ['a' => ['href' => '/index']], 'first', '/a', '/li',
            ['li' => ['class' => 'ellipsis']], '&hellip;', '/li',
            ['li' => []], ['a' => ['href' => '/index?page=4']], '4', '/a', '/li',
            ['li' => []], ['a' => ['href' => '/index?page=5']], '5', '/a', '/li',
            ['li' => []], ['a' => ['href' => '/index?page=6']], '6', '/a', '/li',
            ['li' => []], ['a' => ['href' => '/index?page=7']], '7', '/a', '/li',
            ['li' => ['class' => 'active']], '<a href=""', '8', '/a', '/li',
            ['li' => []], ['a' => ['href' => '/index?page=9']], '9', '/a', '/li',
            ['li' => []], ['a' => ['href' => '/index?page=10']], '10', '/a', '/li',
            ['li' => []], ['a' => ['href' => '/index?page=11']], '11', '/a', '/li',
            ['li' => []], ['a' => ['href' => '/index?page=12']], '12', '/a', '/li',
            ['li' => ['class' => 'ellipsis']], '&hellip;', '/li',
            ['li' => ['class' => 'last']], ['a' => ['href' => '/index?page=15']], 'last', '/a', '/li',
        ];
        $this->assertHtml($expected, $result);

        $result = $this->Paginator->numbers(['first' => '2', 'last' => '8']);
        $expected = [
            ['li' => ['class' => 'first']], ['a' => ['href' => '/index']], '2', '/a', '/li',
            ['li' => ['class' => 'ellipsis']], '&hellip;', '/li',
            ['li' => []], ['a' => ['href' => '/index?page=4']], '4', '/a', '/li',
            ['li' => []], ['a' => ['href' => '/index?page=5']], '5', '/a', '/li',
            ['li' => []], ['a' => ['href' => '/index?page=6']], '6', '/a', '/li',
            ['li' => []], ['a' => ['href' => '/index?page=7']], '7', '/a', '/li',
            ['li' => ['class' => 'active']], '<a href=""', '8', '/a', '/li',
            ['li' => []], ['a' => ['href' => '/index?page=9']], '9', '/a', '/li',
            ['li' => []], ['a' => ['href' => '/index?page=10']], '10', '/a', '/li',
            ['li' => []], ['a' => ['href' => '/index?page=11']], '11', '/a', '/li',
            ['li' => []], ['a' => ['href' => '/index?page=12']], '12', '/a', '/li',
            ['li' => ['class' => 'ellipsis']], '&hellip;', '/li',
            ['li' => ['class' => 'last']], ['a' => ['href' => '/index?page=15']], '8', '/a', '/li',
        ];
        $this->assertHtml($expected, $result);

        $result = $this->Paginator->numbers(['first' => '8', 'last' => '8']);
        $expected = [
            ['li' => ['class' => 'first']], ['a' => ['href' => '/index']], '8', '/a', '/li',
            ['li' => ['class' => 'ellipsis']], '&hellip;', '/li',
            ['li' => []], ['a' => ['href' => '/index?page=4']], '4', '/a', '/li',
            ['li' => []], ['a' => ['href' => '/index?page=5']], '5', '/a', '/li',
            ['li' => []], ['a' => ['href' => '/index?page=6']], '6', '/a', '/li',
            ['li' => []], ['a' => ['href' => '/index?page=7']], '7', '/a', '/li',
            ['li' => ['class' => 'active']], '<a href=""', '8', '/a', '/li',
            ['li' => []], ['a' => ['href' => '/index?page=9']], '9', '/a', '/li',
            ['li' => []], ['a' => ['href' => '/index?page=10']], '10', '/a', '/li',
            ['li' => []], ['a' => ['href' => '/index?page=11']], '11', '/a', '/li',
            ['li' => []], ['a' => ['href' => '/index?page=12']], '12', '/a', '/li',
            ['li' => ['class' => 'ellipsis']], '&hellip;', '/li',
            ['li' => ['class' => 'last']], ['a' => ['href' => '/index?page=15']], '8', '/a', '/li',
        ];
        $this->assertHtml($expected, $result);

        $this->Paginator->request->params['paging'] = [
            'Client' => [
                'page' => 1,
                'current' => 3,
                'count' => 30,
                'prevPage' => false,
                'nextPage' => 2,
                'pageCount' => 15,
            ]
        ];
        $result = $this->Paginator->numbers();
        $expected = [
            ['li' => ['class' => 'active']], '<a href=""', '1', '/a', '/li',
            ['li' => []], ['a' => ['href' => '/index?page=2']], '2', '/a', '/li',
            ['li' => []], ['a' => ['href' => '/index?page=3']], '3', '/a', '/li',
            ['li' => []], ['a' => ['href' => '/index?page=4']], '4', '/a', '/li',
            ['li' => []], ['a' => ['href' => '/index?page=5']], '5', '/a', '/li',
            ['li' => []], ['a' => ['href' => '/index?page=6']], '6', '/a', '/li',
            ['li' => []], ['a' => ['href' => '/index?page=7']], '7', '/a', '/li',
            ['li' => []], ['a' => ['href' => '/index?page=8']], '8', '/a', '/li',
            ['li' => []], ['a' => ['href' => '/index?page=9']], '9', '/a', '/li',
        ];
        $this->assertHtml($expected, $result);

        $this->Paginator->request->params['paging'] = [
            'Client' => [
                'page' => 14,
                'current' => 3,
                'count' => 30,
                'prevPage' => false,
                'nextPage' => 2,
                'pageCount' => 15,
            ]
        ];
        $result = $this->Paginator->numbers();
        $expected = [
            ['li' => []], ['a' => ['href' => '/index?page=7']], '7', '/a', '/li',
            ['li' => []], ['a' => ['href' => '/index?page=8']], '8', '/a', '/li',
            ['li' => []], ['a' => ['href' => '/index?page=9']], '9', '/a', '/li',
            ['li' => []], ['a' => ['href' => '/index?page=10']], '10', '/a', '/li',
            ['li' => []], ['a' => ['href' => '/index?page=11']], '11', '/a', '/li',
            ['li' => []], ['a' => ['href' => '/index?page=12']], '12', '/a', '/li',
            ['li' => []], ['a' => ['href' => '/index?page=13']], '13', '/a', '/li',
            ['li' => ['class' => 'active']], '<a href=""', '14', '/a', '/li',
            ['li' => []], ['a' => ['href' => '/index?page=15']], '15', '/a', '/li',
        ];
        $this->assertHtml($expected, $result);

        $this->Paginator->request->params['paging'] = [
            'Client' => [
                'page' => 2,
                'current' => 3,
                'count' => 27,
                'prevPage' => false,
                'nextPage' => 2,
                'pageCount' => 9,
            ]
        ];

        $result = $this->Paginator->numbers(['first' => 1]);
        $expected = [
            ['li' => []], ['a' => ['href' => '/index']], '1', '/a', '/li',
            ['li' => ['class' => 'active']], '<a href=""', '2', '/a', '/li',
            ['li' => []], ['a' => ['href' => '/index?page=3']], '3', '/a', '/li',
            ['li' => []], ['a' => ['href' => '/index?page=4']], '4', '/a', '/li',
            ['li' => []], ['a' => ['href' => '/index?page=5']], '5', '/a', '/li',
            ['li' => []], ['a' => ['href' => '/index?page=6']], '6', '/a', '/li',
            ['li' => []], ['a' => ['href' => '/index?page=7']], '7', '/a', '/li',
            ['li' => []], ['a' => ['href' => '/index?page=8']], '8', '/a', '/li',
            ['li' => []], ['a' => ['href' => '/index?page=9']], '9', '/a', '/li',
        ];
        $this->assertHtml($expected, $result);

        $result = $this->Paginator->numbers(['last' => 1]);
        $expected = [
            ['li' => []], ['a' => ['href' => '/index']], '1', '/a', '/li',
            ['li' => ['class' => 'active']], '<a href=""', '2', '/a', '/li',
            ['li' => []], ['a' => ['href' => '/index?page=3']], '3', '/a', '/li',
            ['li' => []], ['a' => ['href' => '/index?page=4']], '4', '/a', '/li',
            ['li' => []], ['a' => ['href' => '/index?page=5']], '5', '/a', '/li',
            ['li' => []], ['a' => ['href' => '/index?page=6']], '6', '/a', '/li',
            ['li' => []], ['a' => ['href' => '/index?page=7']], '7', '/a', '/li',
            ['li' => []], ['a' => ['href' => '/index?page=8']], '8', '/a', '/li',
            ['li' => []], ['a' => ['href' => '/index?page=9']], '9', '/a', '/li',
        ];
        $this->assertHtml($expected, $result);

        $this->Paginator->request->params['paging'] = [
            'Client' => [
                'page' => 15,
                'current' => 3,
                'count' => 30,
                'prevPage' => false,
                'nextPage' => 2,
                'pageCount' => 15,
            ]
        ];

        $result = $this->Paginator->numbers(['first' => 1]);
        $expected = [
            ['li' => []], ['a' => ['href' => '/index']], '1', '/a', '/li',
            ['li' => ['class' => 'ellipsis']], '&hellip;', '/li',
            ['li' => []], ['a' => ['href' => '/index?page=7']], '7', '/a', '/li',
            ['li' => []], ['a' => ['href' => '/index?page=8']], '8', '/a', '/li',
            ['li' => []], ['a' => ['href' => '/index?page=9']], '9', '/a', '/li',
            ['li' => []], ['a' => ['href' => '/index?page=10']], '10', '/a', '/li',
            ['li' => []], ['a' => ['href' => '/index?page=11']], '11', '/a', '/li',
            ['li' => []], ['a' => ['href' => '/index?page=12']], '12', '/a', '/li',
            ['li' => []], ['a' => ['href' => '/index?page=13']], '13', '/a', '/li',
            ['li' => []], ['a' => ['href' => '/index?page=14']], '14', '/a', '/li',
            ['li' => ['class' => 'active']], '<a href=""', '15', '/a', '/li',
        ];
        $this->assertHtml($expected, $result);

        $this->Paginator->request->params['paging'] = [
            'Client' => [
                'page' => 10,
                'current' => 3,
                'count' => 30,
                'prevPage' => false,
                'nextPage' => 2,
                'pageCount' => 15,
            ]
        ];

        $result = $this->Paginator->numbers(['first' => 1, 'last' => 1]);
        $expected = [
            ['li' => []], ['a' => ['href' => '/index']], '1', '/a', '/li',
            ['li' => ['class' => 'ellipsis']], '&hellip;', '/li',
            ['li' => []], ['a' => ['href' => '/index?page=6']], '6', '/a', '/li',
            ['li' => []], ['a' => ['href' => '/index?page=7']], '7', '/a', '/li',
            ['li' => []], ['a' => ['href' => '/index?page=8']], '8', '/a', '/li',
            ['li' => []], ['a' => ['href' => '/index?page=9']], '9', '/a', '/li',
            ['li' => ['class' => 'active']], '<a href=""', '10', '/a', '/li',
            ['li' => []], ['a' => ['href' => '/index?page=11']], '11', '/a', '/li',
            ['li' => []], ['a' => ['href' => '/index?page=12']], '12', '/a', '/li',
            ['li' => []], ['a' => ['href' => '/index?page=13']], '13', '/a', '/li',
            ['li' => []], ['a' => ['href' => '/index?page=14']], '14', '/a', '/li',
            ['li' => []], ['a' => ['href' => '/index?page=15']], '15', '/a', '/li',
        ];
        $this->assertHtml($expected, $result);

        $this->Paginator->request->params['paging'] = [
            'Client' => [
                'page' => 6,
                'current' => 15,
                'count' => 623,
                'prevPage' => 1,
                'nextPage' => 1,
                'pageCount' => 42,
            ]
        ];

        $result = $this->Paginator->numbers(['first' => 1, 'last' => 1]);
        $expected = [
            ['li' => []], ['a' => ['href' => '/index']], '1', '/a', '/li',
            ['li' => []], ['a' => ['href' => '/index?page=2']], '2', '/a', '/li',
            ['li' => []], ['a' => ['href' => '/index?page=3']], '3', '/a', '/li',
            ['li' => []], ['a' => ['href' => '/index?page=4']], '4', '/a', '/li',
            ['li' => []], ['a' => ['href' => '/index?page=5']], '5', '/a', '/li',
            ['li' => ['class' => 'active']], '<a href=""', '6', '/a', '/li',
            ['li' => []], ['a' => ['href' => '/index?page=7']], '7', '/a', '/li',
            ['li' => []], ['a' => ['href' => '/index?page=8']], '8', '/a', '/li',
            ['li' => []], ['a' => ['href' => '/index?page=9']], '9', '/a', '/li',
            ['li' => []], ['a' => ['href' => '/index?page=10']], '10', '/a', '/li',
            ['li' => ['class' => 'ellipsis']], '&hellip;', '/li',
            ['li' => []], ['a' => ['href' => '/index?page=42']], '42', '/a', '/li',
        ];
        $this->assertHtml($expected, $result);

        $this->Paginator->request->params['paging'] = [
            'Client' => [
                'page' => 37,
                'current' => 15,
                'count' => 623,
                'prevPage' => 1,
                'nextPage' => 1,
                'pageCount' => 42,
            ]
        ];

        $result = $this->Paginator->numbers(['first' => 1, 'last' => 1]);
        $expected = [
            ['li' => []], ['a' => ['href' => '/index']], '1', '/a', '/li',
            ['li' => ['class' => 'ellipsis']], '&hellip;', '/li',
            ['li' => []], ['a' => ['href' => '/index?page=33']], '33', '/a', '/li',
            ['li' => []], ['a' => ['href' => '/index?page=34']], '34', '/a', '/li',
            ['li' => []], ['a' => ['href' => '/index?page=35']], '35', '/a', '/li',
            ['li' => []], ['a' => ['href' => '/index?page=36']], '36', '/a', '/li',
            ['li' => ['class' => 'active']], '<a href=""', '37', '/a', '/li',
            ['li' => []], ['a' => ['href' => '/index?page=38']], '38', '/a', '/li',
            ['li' => []], ['a' => ['href' => '/index?page=39']], '39', '/a', '/li',
            ['li' => []], ['a' => ['href' => '/index?page=40']], '40', '/a', '/li',
            ['li' => []], ['a' => ['href' => '/index?page=41']], '41', '/a', '/li',
            ['li' => []], ['a' => ['href' => '/index?page=42']], '42', '/a', '/li',
        ];
        $this->assertHtml($expected, $result);
    }

    /**
     * Test that numbers() lets you overwrite templates.
     *
     * The templates file has no li elements.
     *
     * @return void
     */
    public function testNumbersTemplates()
    {
        $this->Paginator->request->params['paging'] = [
            'Client' => [
                'page' => 8,
                'current' => 3,
                'count' => 30,
                'prevPage' => false,
                'nextPage' => 2,
                'pageCount' => 15,
            ]
        ];
        $result = $this->Paginator->numbers(['templates' => 'htmlhelper_tags']);
        $expected = [
            ['a' => ['href' => '/index?page=4']], '4', '/a',
            ['a' => ['href' => '/index?page=5']], '5', '/a',
            ['a' => ['href' => '/index?page=6']], '6', '/a',
            ['a' => ['href' => '/index?page=7']], '7', '/a',
            'span' => ['class' => 'active'], '8', '/span',
            ['a' => ['href' => '/index?page=9']], '9', '/a',
            ['a' => ['href' => '/index?page=10']], '10', '/a',
            ['a' => ['href' => '/index?page=11']], '11', '/a',
            ['a' => ['href' => '/index?page=12']], '12', '/a',
        ];
        $this->assertHtml($expected, $result);

        $this->assertContains(
            '<li',
            $this->Paginator->templater()->get('current'),
            'Templates were not restored.'
        );
    }

    /**
     * Test modulus option for numbers()
     *
     * @return void
     */
    public function testNumbersModulus()
    {
        $this->Paginator->request->params['paging'] = [
            'Client' => [
                'page' => 1,
                'current' => 10,
                'count' => 30,
                'prevPage' => false,
                'nextPage' => 2,
                'pageCount' => 3,
            ]
        ];

        $result = $this->Paginator->numbers(['modulus' => 10]);
        $expected = [
            ['li' => ['class' => 'active']], '<a href=""', '1', '/a', '/li',
            ['li' => []], ['a' => ['href' => '/index?page=2']], '2', '/a', '/li',
            ['li' => []], ['a' => ['href' => '/index?page=3']], '3', '/a', '/li',
        ];
        $this->assertHtml($expected, $result);

        $result = $this->Paginator->numbers(['modulus' => 3]);
        $expected = [
            ['li' => ['class' => 'active']], '<a href=""', '1', '/a', '/li',
            ['li' => []], ['a' => ['href' => '/index?page=2']], '2', '/a', '/li',
            ['li' => []], ['a' => ['href' => '/index?page=3']], '3', '/a', '/li',
        ];
        $this->assertHtml($expected, $result);

        $this->Paginator->request->params['paging'] = [
            'Client' => [
                'page' => 4895,
                'current' => 10,
                'count' => 48962,
                'prevPage' => 1,
                'nextPage' => 1,
                'pageCount' => 4897,
            ]
        ];

        $result = $this->Paginator->numbers(['first' => 2, 'modulus' => 2, 'last' => 2]);
        $expected = [
            ['li' => []], ['a' => ['href' => '/index']], '1', '/a', '/li',
            ['li' => []], ['a' => ['href' => '/index?page=2']], '2', '/a', '/li',
            ['li' => ['class' => 'ellipsis']], '&hellip;', '/li',
            ['li' => []], ['a' => ['href' => '/index?page=4894']], '4,894', '/a', '/li',
            ['li' => ['class' => 'active']], '<a href=""', '4,895', '/a', '/li',
            ['li' => []], ['a' => ['href' => '/index?page=4896']], '4,896', '/a', '/li',
            ['li' => []], ['a' => ['href' => '/index?page=4897']], '4,897', '/a', '/li',
        ];
        $this->assertHtml($expected, $result);

        $this->Paginator->request->params['paging']['Client']['page'] = 3;

        $result = $this->Paginator->numbers(['first' => 2, 'modulus' => 2, 'last' => 2]);
        $expected = [
            ['li' => []], ['a' => ['href' => '/index']], '1', '/a', '/li',
            ['li' => []], ['a' => ['href' => '/index?page=2']], '2', '/a', '/li',
            ['li' => ['class' => 'active']], '<a href=""', '3', '/a', '/li',
            ['li' => []], ['a' => ['href' => '/index?page=4']], '4', '/a', '/li',
            ['li' => ['class' => 'ellipsis']], '&hellip;', '/li',
            ['li' => []], ['a' => ['href' => '/index?page=4896']], '4,896', '/a', '/li',
            ['li' => []], ['a' => ['href' => '/index?page=4897']], '4,897', '/a', '/li',
        ];
        $this->assertHtml($expected, $result);

        $result = $this->Paginator->numbers(['first' => 2, 'modulus' => 2, 'last' => 2]);
        $expected = [
            ['li' => []], ['a' => ['href' => '/index']], '1', '/a', '/li',
            ['li' => []], ['a' => ['href' => '/index?page=2']], '2', '/a', '/li',
            ['li' => ['class' => 'active']], '<a href=""', '3', '/a', '/li',
            ['li' => []], ['a' => ['href' => '/index?page=4']], '4', '/a', '/li',
            ['li' => ['class' => 'ellipsis']], '&hellip;', '/li',
            ['li' => []], ['a' => ['href' => '/index?page=4896']], '4,896', '/a', '/li',
            ['li' => []], ['a' => ['href' => '/index?page=4897']], '4,897', '/a', '/li',
        ];
        $this->assertHtml($expected, $result);

        $result = $this->Paginator->numbers(['first' => 5, 'modulus' => 5, 'last' => 5]);
        $expected = [
            ['li' => []], ['a' => ['href' => '/index']], '1', '/a', '/li',
            ['li' => []], ['a' => ['href' => '/index?page=2']], '2', '/a', '/li',
            ['li' => ['class' => 'active']], '<a href=""', '3', '/a', '/li',
            ['li' => []], ['a' => ['href' => '/index?page=4']], '4', '/a', '/li',
            ['li' => []], ['a' => ['href' => '/index?page=5']], '5', '/a', '/li',
            ['li' => []], ['a' => ['href' => '/index?page=6']], '6', '/a', '/li',
            ['li' => ['class' => 'ellipsis']], '&hellip;', '/li',
            ['li' => []], ['a' => ['href' => '/index?page=4893']], '4,893', '/a', '/li',
            ['li' => []], ['a' => ['href' => '/index?page=4894']], '4,894', '/a', '/li',
            ['li' => []], ['a' => ['href' => '/index?page=4895']], '4,895', '/a', '/li',
            ['li' => []], ['a' => ['href' => '/index?page=4896']], '4,896', '/a', '/li',
            ['li' => []], ['a' => ['href' => '/index?page=4897']], '4,897', '/a', '/li',
        ];
        $this->assertHtml($expected, $result);

        $this->Paginator->request->params['paging']['Client']['page'] = 4893;
        $result = $this->Paginator->numbers(['first' => 5, 'modulus' => 4, 'last' => 5]);
        $expected = [
            ['li' => []], ['a' => ['href' => '/index']], '1', '/a', '/li',
            ['li' => []], ['a' => ['href' => '/index?page=2']], '2', '/a', '/li',
            ['li' => []], ['a' => ['href' => '/index?page=3']], '3', '/a', '/li',
            ['li' => []], ['a' => ['href' => '/index?page=4']], '4', '/a', '/li',
            ['li' => []], ['a' => ['href' => '/index?page=5']], '5', '/a', '/li',
            ['li' => ['class' => 'ellipsis']], '&hellip;', '/li',
            ['li' => []], ['a' => ['href' => '/index?page=4891']], '4,891', '/a', '/li',
            ['li' => []], ['a' => ['href' => '/index?page=4892']], '4,892', '/a', '/li',
            ['li' => ['class' => 'active']], '<a href=""', '4,893', '/a', '/li',
            ['li' => []], ['a' => ['href' => '/index?page=4894']], '4,894', '/a', '/li',
            ['li' => []], ['a' => ['href' => '/index?page=4895']], '4,895', '/a', '/li',
            ['li' => []], ['a' => ['href' => '/index?page=4896']], '4,896', '/a', '/li',
            ['li' => []], ['a' => ['href' => '/index?page=4897']], '4,897', '/a', '/li',
        ];
        $this->assertHtml($expected, $result);

        $this->Paginator->request->params['paging']['Client']['page'] = 58;
        $result = $this->Paginator->numbers(['first' => 5, 'modulus' => 4, 'last' => 5]);
        $expected = [
            ['li' => []], ['a' => ['href' => '/index']], '1', '/a', '/li',
            ['li' => []], ['a' => ['href' => '/index?page=2']], '2', '/a', '/li',
            ['li' => []], ['a' => ['href' => '/index?page=3']], '3', '/a', '/li',
            ['li' => []], ['a' => ['href' => '/index?page=4']], '4', '/a', '/li',
            ['li' => []], ['a' => ['href' => '/index?page=5']], '5', '/a', '/li',
            ['li' => ['class' => 'ellipsis']], '&hellip;', '/li',
            ['li' => []], ['a' => ['href' => '/index?page=56']], '56', '/a', '/li',
            ['li' => []], ['a' => ['href' => '/index?page=57']], '57', '/a', '/li',
            ['li' => ['class' => 'active']], '<a href=""', '58', '/a', '/li',
            ['li' => []], ['a' => ['href' => '/index?page=59']], '59', '/a', '/li',
            ['li' => []], ['a' => ['href' => '/index?page=60']], '60', '/a', '/li',
            ['li' => ['class' => 'ellipsis']], '&hellip;', '/li',
            ['li' => []], ['a' => ['href' => '/index?page=4893']], '4,893', '/a', '/li',
            ['li' => []], ['a' => ['href' => '/index?page=4894']], '4,894', '/a', '/li',
            ['li' => []], ['a' => ['href' => '/index?page=4895']], '4,895', '/a', '/li',
            ['li' => []], ['a' => ['href' => '/index?page=4896']], '4,896', '/a', '/li',
            ['li' => []], ['a' => ['href' => '/index?page=4897']], '4,897', '/a', '/li',
        ];
        $this->assertHtml($expected, $result);

        $this->Paginator->request->params['paging']['Client']['page'] = 5;
        $result = $this->Paginator->numbers(['first' => 5, 'modulus' => 4, 'last' => 5]);
        $expected = [
            ['li' => []], ['a' => ['href' => '/index']], '1', '/a', '/li',
            ['li' => []], ['a' => ['href' => '/index?page=2']], '2', '/a', '/li',
            ['li' => []], ['a' => ['href' => '/index?page=3']], '3', '/a', '/li',
            ['li' => []], ['a' => ['href' => '/index?page=4']], '4', '/a', '/li',
            ['li' => ['class' => 'active']], '<a href=""', '5', '/a', '/li',
            ['li' => []], ['a' => ['href' => '/index?page=6']], '6', '/a', '/li',
            ['li' => []], ['a' => ['href' => '/index?page=7']], '7', '/a', '/li',
            ['li' => ['class' => 'ellipsis']], '&hellip;', '/li',
            ['li' => []], ['a' => ['href' => '/index?page=4893']], '4,893', '/a', '/li',
            ['li' => []], ['a' => ['href' => '/index?page=4894']], '4,894', '/a', '/li',
            ['li' => []], ['a' => ['href' => '/index?page=4895']], '4,895', '/a', '/li',
            ['li' => []], ['a' => ['href' => '/index?page=4896']], '4,896', '/a', '/li',
            ['li' => []], ['a' => ['href' => '/index?page=4897']], '4,897', '/a', '/li',
        ];
        $this->assertHtml($expected, $result);

        $this->Paginator->request->params['paging']['Client']['page'] = 3;
        $result = $this->Paginator->numbers(['first' => 2, 'modulus' => 2, 'last' => 2]);
        $expected = [
            ['li' => []], ['a' => ['href' => '/index']], '1', '/a', '/li',
            ['li' => []], ['a' => ['href' => '/index?page=2']], '2', '/a', '/li',
            ['li' => ['class' => 'active']], '<a href=""', '3', '/a', '/li',
            ['li' => []], ['a' => ['href' => '/index?page=4']], '4', '/a', '/li',
            ['li' => ['class' => 'ellipsis']], '&hellip;', '/li',
            ['li' => []], ['a' => ['href' => '/index?page=4896']], '4,896', '/a', '/li',
            ['li' => []], ['a' => ['href' => '/index?page=4897']], '4,897', '/a', '/li',
        ];
        $this->assertHtml($expected, $result);

        $this->Paginator->request->params['paging']['Client']['page'] = 3;
        $result = $this->Paginator->numbers(['first' => 2, 'modulus' => 0, 'last' => 2]);
        $expected = [
            ['li' => []], ['a' => ['href' => '/index']], '1', '/a', '/li',
            ['li' => []], ['a' => ['href' => '/index?page=2']], '2', '/a', '/li',
            ['li' => ['class' => 'active']], '<a href=""', '3', '/a', '/li',
            ['li' => ['class' => 'ellipsis']], '&hellip;', '/li',
            ['li' => []], ['a' => ['href' => '/index?page=4896']], '4,896', '/a', '/li',
            ['li' => []], ['a' => ['href' => '/index?page=4897']], '4,897', '/a', '/li',
        ];
        $this->assertHtml($expected, $result);
    }

    /**
     * Tests that disabling modulus displays all page links.
     *
     * @return void
     */
    public function testModulusDisabled()
    {
        $this->Paginator->request->params['paging'] = [
            'Client' => [
                'page' => 4,
                'current' => 2,
                'count' => 30,
                'prevPage' => 1,
                'nextPage' => 1,
                'pageCount' => 6,
            ]
        ];

        $result = $this->Paginator->numbers(['modulus' => false]);
        $expected = [
            ['li' => []], '<a href="/index"', '1', '/a', '/li',
            ['li' => []], ['a' => ['href' => '/index?page=2']], '2', '/a', '/li',
            ['li' => []], ['a' => ['href' => '/index?page=3']], '3', '/a', '/li',
            ['li' => ['class' => 'active']], ['a' => ['href' => '']], '4', '/a', '/li',
            ['li' => []], ['a' => ['href' => '/index?page=5']], '5', '/a', '/li',
            ['li' => []], ['a' => ['href' => '/index?page=6']], '6', '/a', '/li',
        ];
        $this->assertHtml($expected, $result);
    }

    /**
     * Test that numbers() with url options.
     *
     * @return void
     */
    public function testNumbersWithUrlOptions()
    {
        $this->Paginator->request->params['paging'] = [
            'Client' => [
                'page' => 8,
                'current' => 3,
                'count' => 30,
                'prevPage' => false,
                'nextPage' => 2,
                'pageCount' => 15,
            ]
        ];
        $result = $this->Paginator->numbers(['url' => ['#' => 'foo']]);
        $expected = [
            ['li' => []], ['a' => ['href' => '/index?page=4#foo']], '4', '/a', '/li',
            ['li' => []], ['a' => ['href' => '/index?page=5#foo']], '5', '/a', '/li',
            ['li' => []], ['a' => ['href' => '/index?page=6#foo']], '6', '/a', '/li',
            ['li' => []], ['a' => ['href' => '/index?page=7#foo']], '7', '/a', '/li',
            ['li' => ['class' => 'active']], '<a href=""', '8', '/a', '/li',
            ['li' => []], ['a' => ['href' => '/index?page=9#foo']], '9', '/a', '/li',
            ['li' => []], ['a' => ['href' => '/index?page=10#foo']], '10', '/a', '/li',
            ['li' => []], ['a' => ['href' => '/index?page=11#foo']], '11', '/a', '/li',
            ['li' => []], ['a' => ['href' => '/index?page=12#foo']], '12', '/a', '/li',
        ];
        $this->assertHtml($expected, $result);

        $this->Paginator->request->params['paging'] = [
            'Client' => [
                'page' => 3,
                'current' => 10,
                'count' => 48962,
                'prevPage' => 1,
                'nextPage' => 1,
                'pageCount' => 4897,
            ]
        ];
        $result = $this->Paginator->numbers([
            'first' => 2,
            'modulus' => 2,
            'last' => 2,
            'url' => ['foo' => 'bar']]);
        $expected = [
            ['li' => []], ['a' => ['href' => '/index?foo=bar']], '1', '/a', '/li',
            ['li' => []], ['a' => ['href' => '/index?page=2&amp;foo=bar']], '2', '/a', '/li',
            ['li' => ['class' => 'active']], '<a href=""', '3', '/a', '/li',
            ['li' => []], ['a' => ['href' => '/index?page=4&amp;foo=bar']], '4', '/a', '/li',
            ['li' => ['class' => 'ellipsis']], '&hellip;', '/li',
            ['li' => []], ['a' => ['href' => '/index?page=4896&amp;foo=bar']], '4,896', '/a', '/li',
            ['li' => []], ['a' => ['href' => '/index?page=4897&amp;foo=bar']], '4,897', '/a', '/li',
        ];
        $this->assertHtml($expected, $result);
    }

    /**
     * test numbers() with routing parameters.
     *
     * @return void
     */
    public function testNumbersRouting()
    {
        $this->Paginator->request->params['paging'] = [
            'Client' => [
                'page' => 2,
                'current' => 2,
                'count' => 30,
                'prevPage' => false,
                'nextPage' => 3,
                'pageCount' => 3,
            ]
        ];

        $request = new Request();
        $request->addParams([
            'controller' => 'clients', 'action' => 'index', 'plugin' => null
        ]);
        $request->base = '';
        $request->here = '/clients/index?page=2';
        $request->webroot = '/';

        Router::setRequestInfo($request);

        $result = $this->Paginator->numbers();
        $expected = [
            ['li' => []], ['a' => ['href' => '/clients/index']], '1', '/a', '/li',
            ['li' => ['class' => 'active']], '<a href=""', '2', '/a', '/li',
            ['li' => []], ['a' => ['href' => '/clients/index?page=3']], '3', '/a', '/li',
        ];
        $this->assertHtml($expected, $result);
    }

    /**
     * Test that numbers() works with the non default model.
     *
     * @return void
     */
    public function testNumbersNonDefaultModel()
    {
        $this->Paginator->request->params['paging'] = [
            'Client' => [
                'page' => 1,
                'current' => 3,
                'count' => 13,
                'prevPage' => false,
                'nextPage' => true,
                'pageCount' => 5,
            ],
            'Server' => [
                'page' => 5,
                'current' => 1,
                'count' => 5,
                'prevPage' => true,
                'nextPage' => false,
                'pageCount' => 5,
            ]
        ];
        $result = $this->Paginator->numbers(['model' => 'Server']);
        $this->assertContains('<li class="active"><a href="">5</a></li>', $result);
        $this->assertNotContains('<li class="active"><a href="">1</a></li>', $result);

        $result = $this->Paginator->numbers(['model' => 'Client']);
        $this->assertContains('<li class="active"><a href="">1</a></li>', $result);
        $this->assertNotContains('<li class="active"><a href="">5</a></li>', $result);
    }

    /**
     * test first() and last() with tag options
     *
     * @return void
     */
    public function testFirstAndLastTag()
    {
        $this->Paginator->request->params['paging']['Article']['page'] = 2;
        $result = $this->Paginator->first('<<');
        $expected = [
            'li' => ['class' => 'first'],
            'a' => ['href' => '/index'],
            '&lt;&lt;',
            '/a',
            '/li'
        ];
        $this->assertHtml($expected, $result);

        $result = $this->Paginator->first('5');
        $expected = [
            'li' => ['class' => 'first'],
            'a' => ['href' => '/index'],
            '5',
            '/a',
            '/li'
        ];
        $this->assertHtml($expected, $result);

        $result = $this->Paginator->last(2);
        $expected = [
            '<li',
            ['a' => ['href' => '/index?page=6']], '6', '/a',
            '/li',
            '<li',
            ['a' => ['href' => '/index?page=7']], '7', '/a',
            '/li',
        ];
        $this->assertHtml($expected, $result);

        $result = $this->Paginator->last('9');
        $expected = [
            'li' => ['class' => 'last'],
            'a' => ['href' => '/index?page=7'],
            '9',
            '/a',
            '/li'
        ];
        $this->assertHtml($expected, $result);
    }

    /**
     * test that on the last page you don't get a link ot the last page.
     *
     * @return void
     */
    public function testLastNoOutput()
    {
        $this->Paginator->request->params['paging']['Article']['page'] = 15;
        $this->Paginator->request->params['paging']['Article']['pageCount'] = 15;

        $result = $this->Paginator->last();
        $expected = '';
        $this->assertEquals($expected, $result);
    }

    /**
     * test first() with a the model parameter.
     *
     * @return void
     */
    public function testFirstNonDefaultModel()
    {
        $this->Paginator->request->params['paging']['Article']['page'] = 1;
        $this->Paginator->request->params['paging']['Client'] = [
            'page' => 3,
            'current' => 3,
            'count' => 13,
            'prevPage' => false,
            'nextPage' => true,
            'pageCount' => 5,
        ];

        $result = $this->Paginator->first('first', ['model' => 'Article']);
        $this->assertEquals('', $result);

        $result = $this->Paginator->first('first', ['model' => 'Client']);
        $expected = [
            'li' => ['class' => 'first'],
            'a' => ['href' => '/index'],
            'first',
            '/a',
            '/li'
        ];
        $this->assertHtml($expected, $result);
    }

    /**
     * test first() on the first page.
     *
     * @return void
     */
    public function testFirstEmpty()
    {
        $this->Paginator->request->params['paging']['Article']['page'] = 1;

        $result = $this->Paginator->first();
        $expected = '';
        $this->assertEquals($expected, $result);
    }

    /**
     * test first() and options()
     *
     * @return void
     */
    public function testFirstFullBaseUrl()
    {
        $this->Paginator->request->params['paging']['Article']['page'] = 3;
        $this->Paginator->request->params['paging']['Article']['direction'] = 'DESC';
        $this->Paginator->request->params['paging']['Article']['sort'] = 'Article.title';

        $this->Paginator->options(['url' => ['_full' => true]]);

        $result = $this->Paginator->first();
        $expected = [
            'li' => ['class' => 'first'],
            ['a' => [
                'href' => Configure::read('App.fullBaseUrl') . '/index?sort=Article.title&amp;direction=DESC'
            ]],
            '&lt;&lt; first',
            '/a',
            '/li',
        ];
        $this->assertHtml($expected, $result);
    }

    /**
     * test first() on the fence-post
     *
     * @return void
     */
    public function testFirstBoundaries()
    {
        $this->Paginator->request->params['paging']['Article']['page'] = 3;
        $result = $this->Paginator->first();
        $expected = [
            'li' => ['class' => 'first'],
            'a' => ['href' => '/index'],
            '&lt;&lt; first',
            '/a',
            '/li'
        ];
        $this->assertHtml($expected, $result);

        $result = $this->Paginator->first(2);
        $expected = [
            '<li',
            ['a' => ['href' => '/index']], '1', '/a',
            '/li',
            '<li',
            ['a' => ['href' => '/index?page=2']], '2', '/a',
            '/li'
        ];
        $this->assertHtml($expected, $result);

        $this->Paginator->request->params['paging']['Article']['page'] = 2;
        $result = $this->Paginator->first(3);
        $this->assertEquals('', $result, 'When inside the first links range, no links should be made');
    }

    /**
     * test params() method
     *
     * @return void
     */
    public function testParams()
    {
        $result = $this->Paginator->params();
        $this->assertArrayHasKey('page', $result);
        $this->assertArrayHasKey('pageCount', $result);

        $result = $this->Paginator->params('Nope');
        $this->assertEquals([], $result);
    }

    /**
     * test param() method
     *
     * @return void
     */
    public function testParam()
    {
        $result = $this->Paginator->param('count');
        $this->assertSame(62, $result);

        $result = $this->Paginator->param('imaginary');
        $this->assertNull($result);
    }

    /**
     * test last() method
     *
     * @return void
     */
    public function testLast()
    {
        $result = $this->Paginator->last();
        $expected = [
            'li' => ['class' => 'last'],
            'a' => ['href' => '/index?page=7'],
            'last &gt;&gt;',
            '/a',
            '/li'
        ];
        $this->assertHtml($expected, $result);

        $result = $this->Paginator->last(1);
        $expected = [
            '<li',
            'a' => ['href' => '/index?page=7'],
            '7',
            '/a',
            '/li'
        ];
        $this->assertHtml($expected, $result);

        $this->Paginator->request->params['paging']['Article']['page'] = 6;

        $result = $this->Paginator->last(2);
        $expected = [
            '<li',
            ['a' => ['href' => '/index?page=6']], '6', '/a',
            '/li',
            '<li',
            ['a' => ['href' => '/index?page=7']], '7', '/a',
            '/li',
        ];
        $this->assertHtml($expected, $result);

        $result = $this->Paginator->last(3);
        $this->assertEquals('', $result, 'When inside the last links range, no links should be made');
    }

    /**
     * test the options for last()
     *
     * @return void
     */
    public function testLastOptions()
    {
        $this->Paginator->request->params['paging'] = [
            'Client' => [
                'page' => 4,
                'current' => 3,
                'count' => 30,
                'prevPage' => false,
                'nextPage' => 2,
                'pageCount' => 15,
                'sort' => 'Client.name',
                'direction' => 'DESC',
            ]
        ];

        $result = $this->Paginator->last();
        $expected = [
            'li' => ['class' => 'last'],
            'a' => [
                'href' => '/index?page=15&amp;sort=Client.name&amp;direction=DESC',
            ],
            'last &gt;&gt;', '/a',
            '/li',
        ];
        $this->assertHtml($expected, $result);

        $result = $this->Paginator->last(1);
        $expected = [
            '<li',
            ['a' => ['href' => '/index?page=15&amp;sort=Client.name&amp;direction=DESC']], '15', '/a',
            '/li',
        ];
        $this->assertHtml($expected, $result);

        $result = $this->Paginator->last(2);
        $expected = [
            '<li',
            ['a' => ['href' => '/index?page=14&amp;sort=Client.name&amp;direction=DESC']], '14', '/a',
            '/li',
            '<li',
            ['a' => ['href' => '/index?page=15&amp;sort=Client.name&amp;direction=DESC']], '15', '/a',
            '/li',
        ];
        $this->assertHtml($expected, $result);
    }

    /**
     * test last() with a the model parameter.
     *
     * @return void
     */
    public function testLastNonDefaultModel()
    {
        $this->Paginator->request->params['paging']['Article']['page'] = 7;
        $this->Paginator->request->params['paging']['Client'] = [
            'page' => 3,
            'current' => 3,
            'count' => 13,
            'prevPage' => false,
            'nextPage' => true,
            'pageCount' => 5,
        ];

        $result = $this->Paginator->last('last', ['model' => 'Article']);
        $this->assertEquals('', $result);

        $result = $this->Paginator->last('last', ['model' => 'Client']);
        $expected = [
            'li' => ['class' => 'last'],
            'a' => ['href' => '/index?page=5'],
            'last',
            '/a',
            '/li'
        ];
        $this->assertHtml($expected, $result);
    }

    /**
     * testCounter method
     *
     * @return void
     */
    public function testCounter()
    {
        $this->Paginator->request->params['paging'] = [
            'Client' => [
                'page' => 1,
                'current' => 3,
                'count' => 13,
                'perPage' => 3,
                'prevPage' => false,
                'nextPage' => true,
                'pageCount' => 5,
                'limit' => 3,
                'sort' => 'Client.name',
                'order' => 'DESC',
            ]
        ];
        $input = 'Page {{page}} of {{pages}}, showing {{current}} records out of {{count}} total, ';
        $input .= 'starting on record {{start}}, ending on {{end}}';

        $expected = 'Page 1 of 5, showing 3 records out of 13 total, starting on record 1, ';
        $expected .= 'ending on 3';
        $result = $this->Paginator->counter($input);
        $this->assertEquals($expected, $result);

        $result = $this->Paginator->counter(['format' => 'pages']);
        $expected = '1 of 5';
        $this->assertEquals($expected, $result);

        $result = $this->Paginator->counter(['format' => 'range']);
        $expected = '1 - 3 of 13';
        $this->assertEquals($expected, $result);

        $result = $this->Paginator->counter('Showing {{page}} of {{pages}} {{model}}');
        $this->assertEquals('Showing 1 of 5 clients', $result);
    }

    /**
     * Tests that numbers are formatted according to the locale when using counter()
     *
     * @return void
     */
    public function testCounterBigNumbers()
    {
        $this->Paginator->request->params['paging'] = [
            'Client' => [
                'page' => 1523,
                'current' => 1230,
                'count' => 234567,
                'perPage' => 3000,
                'prevPage' => false,
                'nextPage' => true,
                'pageCount' => 1000,
                'limit' => 5000,
                'sort' => 'Client.name',
                'order' => 'DESC',
            ]
        ];

        $input = 'Page {{page}} of {{pages}}, showing {{current}} records out of {{count}} total, ';
        $input .= 'starting on record {{start}}, ending on {{end}}';

        $expected = 'Page 1,523 of 1,000, showing 1,230 records out of 234,567 total, ';
        $expected .= 'starting on record 4,566,001, ending on 234,567';
        $result = $this->Paginator->counter($input);
        $this->assertEquals($expected, $result);

        I18n::locale('de-DE');
        $expected = 'Page 1.523 of 1.000, showing 1.230 records out of 234.567 total, ';
        $expected .= 'starting on record 4.566.001, ending on 234.567';
        $result = $this->Paginator->counter($input);
        $this->assertEquals($expected, $result);
    }

    /**
     * testHasPage method
     *
     * @return void
     */
    public function testHasPage()
    {
        $result = $this->Paginator->hasPage('Article', 15);
        $this->assertFalse($result);

        $result = $this->Paginator->hasPage('UndefinedModel', 2);
        $this->assertFalse($result);

        $result = $this->Paginator->hasPage('Article', 2);
        $this->assertTrue($result);

        $result = $this->Paginator->hasPage(2);
        $this->assertTrue($result);
    }

    /**
     * testNextLinkUsingDotNotation method
     *
     * @return void
     */
    public function testNextLinkUsingDotNotation()
    {
        Router::setRequestInfo([
            ['plugin' => null, 'controller' => 'accounts', 'action' => 'index', 'pass' => []],
            ['base' => '', 'here' => '/accounts/', 'webroot' => '/']
        ]);

        $this->Paginator->request->params['paging']['Article']['sort'] = 'Article.title';
        $this->Paginator->request->params['paging']['Article']['direction'] = 'asc';
        $this->Paginator->request->params['paging']['Article']['page'] = 1;

        $test = ['url' => [
            'page' => '1',
            'sort' => 'Article.title',
            'direction' => 'asc',
        ]];
        $this->Paginator->options($test);

        $result = $this->Paginator->next('Next');
        $expected = [
            'li' => ['class' => 'next'],
            'a' => [
                'href' => '/accounts/index?page=2&amp;sort=Article.title&amp;direction=asc',
                'rel' => 'next'
            ],
            'Next',
            '/a',
            '/li',
        ];
        $this->assertHtml($expected, $result);
    }

    /**
     * test the current() method
     *
     * @return void
     */
    public function testCurrent()
    {
        $result = $this->Paginator->current();
        $this->assertEquals($this->Paginator->request->params['paging']['Article']['page'], $result);

        $result = $this->Paginator->current('Incorrect');
        $this->assertEquals(1, $result);
    }

    /**
     * test the total() method
     *
     * @return void
     */
    public function testTotal()
    {
        $result = $this->Paginator->total();
        $this->assertSame($this->Paginator->request->params['paging']['Article']['pageCount'], $result);

        $result = $this->Paginator->total('Incorrect');
        $this->assertSame(0, $result);
    }

    /**
     * test the defaultModel() method
     *
     * @return void
     */
    public function testNoDefaultModel()
    {
        $this->Paginator->request = new Request();
        $this->assertNull($this->Paginator->defaultModel());

        $this->Paginator->defaultModel('Article');
        $this->assertEquals('Article', $this->Paginator->defaultModel());

        $this->Paginator->options(['model' => 'Client']);
        $this->assertEquals('Client', $this->Paginator->defaultModel());
    }

    /**
     * test the numbers() method when there is only one page
     *
     * @return void
     */
    public function testWithOnePage()
    {
        $this->Paginator->request->params['paging'] = [
            'Article' => [
                'page' => 1,
                'current' => 2,
                'count' => 2,
                'prevPage' => false,
                'nextPage' => true,
                'pageCount' => 1,
            ]
        ];
        $this->assertFalse($this->Paginator->numbers());
        $this->assertFalse($this->Paginator->first());
        $this->assertFalse($this->Paginator->last());
    }

    /**
     * test the numbers() method when there is only one page
     *
     * @return void
     */
    public function testWithZeroPages()
    {
        $this->Paginator->request->params['paging'] = [
            'Article' => [
                'page' => 0,
                'current' => 0,
                'count' => 0,
                'perPage' => 10,
                'prevPage' => false,
                'nextPage' => false,
                'pageCount' => 0,
                'limit' => 10,
            ]
        ];

        $result = $this->Paginator->counter(['format' => 'pages']);
        $expected = '0 of 1';
        $this->assertEquals($expected, $result);
    }

    /**
     * Test data for meta()
     *
     * @return array
     */
    public function dataMetaProvider()
    {
<<<<<<< HEAD
        return [
            // Verifies that no next and prev links are created for single page results.
            [1, false, false, 1, [], ''],
            // Verifies that first and last pages are created for single page results.
            [1, false, false, 1, ['first' => true, 'last' => true], '<link href="http://localhost/index" rel="first"/>' .
                '<link href="http://localhost/index" rel="last"/>'],
            // Verifies that first page is created for single page results.
            [1, false, false, 1, ['first' => true], '<link href="http://localhost/index" rel="first"/>'],
            // Verifies that last page is created for single page results.
            [1, false, false, 1, ['last' => true], '<link href="http://localhost/index" rel="last"/>'],
            // Verifies that page 1 only has a next link.
            [1, false, true, 2, [], '<link href="http://localhost/index?page=2" rel="next"/>'],
            // Verifies that page 1 only has next, first and last link.
            [1, false, true, 2, ['first' => true, 'last' => true], '<link href="http://localhost/index?page=2" rel="next"/>' .
                '<link href="http://localhost/index" rel="first"/>' .
                '<link href="http://localhost/index?page=2" rel="last"/>'],
            // Verifies that page 1 only has next and first link.
            [1, false, true, 2, ['first' => true], '<link href="http://localhost/index?page=2" rel="next"/>' .
                '<link href="http://localhost/index" rel="first"/>'],
            // Verifies that page 1 only has next and last link.
            [1, false, true, 2, ['last' => true], '<link href="http://localhost/index?page=2" rel="next"/>' .
                '<link href="http://localhost/index?page=2" rel="last"/>'],
            // Verifies that the last page only has a prev link.
            [2, true, false, 2, [], '<link href="http://localhost/index" rel="prev"/>'],
            // Verifies that the last page only has a prev, first and last link.
            [2, true, false, 2, ['first' => true, 'last' => true], '<link href="http://localhost/index" rel="prev"/>' .
                '<link href="http://localhost/index" rel="first"/>' .
                '<link href="http://localhost/index?page=2" rel="last"/>'],
            // Verifies that a page in the middle has both links.
            [5, true, true, 10, [], '<link href="http://localhost/index?page=4" rel="prev"/>' .
                '<link href="http://localhost/index?page=6" rel="next"/>'],
            // Verifies that a page in the middle has both links.
            [5, true, true, 10, ['first' => true, 'last' => true], '<link href="http://localhost/index?page=4" rel="prev"/>' .
                '<link href="http://localhost/index?page=6" rel="next"/>' .
                '<link href="http://localhost/index" rel="first"/>' .
                '<link href="http://localhost/index?page=10" rel="last"/>']
=======
        $this->Paginator->request->params['paging'] = [
            'Article' => [
                'page' => 1,
                'prevPage' => false,
                'nextPage' => false,
                'pageCount' => 1,
            ]
>>>>>>> 9eedad2a
        ];
    }

    /**
     * @param int $page
     * @param int $prevPage
     * @param int $nextPage
     * @param int $pageCount
     * @param array $options
     * @param string $expected
     * @dataProvider dataMetaProvider
     */
    public function testMeta($page, $prevPage, $nextPage, $pageCount, $options, $expected)
    {
        $this->Paginator->request->params['paging'] = [
            'Article' => [
                'page' => $page,
                'prevPage' => $prevPage,
                'nextPage' => $nextPage,
                'pageCount' => $pageCount,
            ]
        ];

        $result = $this->Paginator->meta($options);
        $this->assertSame($expected, $result);

<<<<<<< HEAD
        $this->assertEquals('', $this->View->fetch('meta'));

        $result = $this->Paginator->meta($options + ['block' => true]);
        $this->assertNull($result);
=======
    /**
     * Verifies that the method will append to a block.
     *
     * @return void
     */
    public function testMetaPage1InlineFalse()
    {
        $this->Paginator->request->params['paging'] = [
            'Article' => [
                'page' => 1,
                'prevPage' => false,
                'nextPage' => true,
                'pageCount' => 2,
            ]
        ];

        $expected = '<link rel="next" href="http://localhost/index?page=2"/>';
        $this->Paginator->meta(['block' => true]);
        $result = $this->View->fetch('meta');
        $this->assertSame($expected, $result);
    }

    /**
     * Verifies that the last page only has a prev link.
     *
     * @return void
     */
    public function testMetaPage1Last()
    {
        $this->Paginator->request->params['paging'] = [
            'Article' => [
                'page' => 2,
                'prevPage' => true,
                'nextPage' => false,
                'pageCount' => 2,
            ]
        ];

        $expected = '<link rel="prev" href="http://localhost/index"/>';
        $result = $this->Paginator->meta();

        $this->assertSame($expected, $result);
    }

    /**
     * Verifies that a page in the middle has both links.
     *
     * @return void
     */
    public function testMetaPage10Last()
    {
        $this->Paginator->request->params['paging'] = [
            'Article' => [
                'page' => 5,
                'prevPage' => true,
                'nextPage' => true,
                'pageCount' => 10,
            ]
        ];
>>>>>>> 9eedad2a

        $this->assertSame($expected, $this->View->fetch('meta'));
    }
}<|MERGE_RESOLUTION|>--- conflicted
+++ resolved
@@ -2477,7 +2477,6 @@
      */
     public function dataMetaProvider()
     {
-<<<<<<< HEAD
         return [
             // Verifies that no next and prev links are created for single page results.
             [1, false, false, 1, [], ''],
@@ -2514,15 +2513,6 @@
                 '<link href="http://localhost/index?page=6" rel="next"/>' .
                 '<link href="http://localhost/index" rel="first"/>' .
                 '<link href="http://localhost/index?page=10" rel="last"/>']
-=======
-        $this->Paginator->request->params['paging'] = [
-            'Article' => [
-                'page' => 1,
-                'prevPage' => false,
-                'nextPage' => false,
-                'pageCount' => 1,
-            ]
->>>>>>> 9eedad2a
         ];
     }
 
@@ -2549,72 +2539,10 @@
         $result = $this->Paginator->meta($options);
         $this->assertSame($expected, $result);
 
-<<<<<<< HEAD
         $this->assertEquals('', $this->View->fetch('meta'));
 
         $result = $this->Paginator->meta($options + ['block' => true]);
         $this->assertNull($result);
-=======
-    /**
-     * Verifies that the method will append to a block.
-     *
-     * @return void
-     */
-    public function testMetaPage1InlineFalse()
-    {
-        $this->Paginator->request->params['paging'] = [
-            'Article' => [
-                'page' => 1,
-                'prevPage' => false,
-                'nextPage' => true,
-                'pageCount' => 2,
-            ]
-        ];
-
-        $expected = '<link rel="next" href="http://localhost/index?page=2"/>';
-        $this->Paginator->meta(['block' => true]);
-        $result = $this->View->fetch('meta');
-        $this->assertSame($expected, $result);
-    }
-
-    /**
-     * Verifies that the last page only has a prev link.
-     *
-     * @return void
-     */
-    public function testMetaPage1Last()
-    {
-        $this->Paginator->request->params['paging'] = [
-            'Article' => [
-                'page' => 2,
-                'prevPage' => true,
-                'nextPage' => false,
-                'pageCount' => 2,
-            ]
-        ];
-
-        $expected = '<link rel="prev" href="http://localhost/index"/>';
-        $result = $this->Paginator->meta();
-
-        $this->assertSame($expected, $result);
-    }
-
-    /**
-     * Verifies that a page in the middle has both links.
-     *
-     * @return void
-     */
-    public function testMetaPage10Last()
-    {
-        $this->Paginator->request->params['paging'] = [
-            'Article' => [
-                'page' => 5,
-                'prevPage' => true,
-                'nextPage' => true,
-                'pageCount' => 10,
-            ]
-        ];
->>>>>>> 9eedad2a
 
         $this->assertSame($expected, $this->View->fetch('meta'));
     }
