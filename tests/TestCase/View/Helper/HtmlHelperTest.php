<?php
declare(strict_types=1);
/**
 * CakePHP(tm) : Rapid Development Framework (https://cakephp.org)
 * Copyright (c) Cake Software Foundation, Inc. (https://cakefoundation.org)
 *
 * Licensed under The MIT License
 * For full copyright and license information, please see the LICENSE.txt
 * Redistributions of files must retain the above copyright notice
 *
 * @copyright     Copyright (c) Cake Software Foundation, Inc. (https://cakefoundation.org)
 * @link          https://cakephp.org CakePHP(tm) Project
 * @since         1.2.0
 * @license       https://opensource.org/licenses/mit-license.php MIT License
 */
namespace Cake\Test\TestCase\View\Helper;

use Cake\Core\Configure;
use Cake\Core\Plugin;
use Cake\Filesystem\File;
use Cake\Http\ServerRequest;
use Cake\Routing\Router;
use Cake\TestSuite\TestCase;
use Cake\View\Helper\HtmlHelper;

/**
 * HtmlHelperTest class
 */
class HtmlHelperTest extends TestCase
{
    /**
     * Regexp for CDATA start block
     *
     * @var string
     */
    public $cDataStart = 'preg:/^\/\/<!\[CDATA\[[\n\r]*/';

    /**
     * Regexp for CDATA end block
     *
     * @var string
     */
    public $cDataEnd = 'preg:/[^\]]*\]\]\>[\s\r\n]*/';

    /**
     * Helper to be tested
     *
     * @var \Cake\View\Helper\HtmlHelper
     */
    public $Html;

    /**
     * Mocked view
     *
     * @var \Cake\View\View|\PHPUnit_Framework_MockObject_MockObject
     */
    public $View;

    /**
     * setUp method
     *
     * @return void
     */
    public function setUp()
    {
        parent::setUp();

        $request = new ServerRequest([
            'webroot' => '',
        ]);
        $this->View = $this->getMockBuilder('Cake\View\View')
            ->setMethods(['append'])
            ->setConstructorArgs([$request])
            ->getMock();
        $this->Html = new HtmlHelper($this->View);

        $this->loadPlugins(['TestTheme']);
        static::setAppNamespace();
        Configure::write('Asset.timestamp', false);

        Router::scope('/', function ($routes) {
            $routes->fallbacks();
        });
    }

    /**
     * tearDown method
     *
     * @return void
     */
    public function tearDown()
    {
        parent::tearDown();
<<<<<<< HEAD
        Plugin::unload('TestTheme');
        Router::reload();
=======
        Plugin::unload();
>>>>>>> 50d16b6a
        unset($this->Html, $this->View);
    }

    /**
     * testDocType method
     *
     * @return void
     */
    public function testDocType()
    {
        $result = $this->Html->docType();
        $expected = '<!DOCTYPE html>';
        $this->assertEquals($expected, $result);

        $result = $this->Html->docType('html4-strict');
        $expected = '<!DOCTYPE HTML PUBLIC "-//W3C//DTD HTML 4.01//EN" "http://www.w3.org/TR/html4/strict.dtd">';
        $this->assertEquals($expected, $result);

        $this->assertNull($this->Html->docType('non-existing-doctype'));
    }

    /**
     * testLink method
     *
     * @return void
     */
    public function testLink()
    {
        Router::connect('/:controller/:action/*');

        $this->View->setRequest($this->View->getRequest()->withAttribute('webroot', ''));

        $result = $this->Html->link('/home');
        $expected = ['a' => ['href' => '/home'], 'preg:/\/home/', '/a'];
        $this->assertHtml($expected, $result);

        $result = $this->Html->link(['action' => 'login', '<[You]>']);
        $expected = [
            'a' => ['href' => '/login/%3C%5BYou%5D%3E'],
            'preg:/\/login\/&lt;\[You\]&gt;/',
            '/a',
        ];
        $this->assertHtml($expected, $result);

        Router::reload();
        Router::connect('/:controller', ['action' => 'index']);
        Router::connect('/:controller/:action/*');

        $result = $this->Html->link('Posts', ['controller' => 'posts', 'action' => 'index', '_full' => true]);
        $expected = ['a' => ['href' => Router::fullBaseUrl() . '/posts'], 'Posts', '/a'];
        $this->assertHtml($expected, $result);

        $result = $this->Html->link('Home', '/home', ['confirm' => 'Are you sure you want to do this?']);
        $expected = [
            'a' => ['href' => '/home', 'onclick' => 'if (confirm(&quot;Are you sure you want to do this?&quot;)) { return true; } return false;'],
            'Home',
            '/a',
        ];
        $this->assertHtml($expected, $result);

        $this->Html->setTemplates(['confirmJs' => 'if (confirm({{confirmMessage}})) { window.location="/";};']);
        $result = $this->Html->link('Home', '/home', ['confirm' => 'Are you sure you want to do this?']);
        $expected = [
            'a' => ['href' => '/home', 'onclick' => 'preg:/if \(confirm\(&quot;Are you sure you want to do this\?&quot;\)\) \{ window\.location=&quot;\/&quot;;\};/'],
            'Home',
            '/a',
        ];

        $this->assertHtml($expected, $result);
        $this->Html->setTemplates(['confirmJs' => '{{confirm}}']);

        $result = $this->Html->link('Home', '/home', ['escape' => false, 'confirm' => 'Confirm\'s "nightmares"']);
        $expected = [
            'a' => ['href' => '/home', 'onclick' => 'if (confirm(&quot;Confirm&#039;s \&quot;nightmares\&quot;&quot;)) { return true; } return false;'],
            'Home',
            '/a',
        ];
        $this->assertHtml($expected, $result);

        $result = $this->Html->link('Home', '/home', ['onclick' => 'someFunction();']);
        $expected = [
            'a' => ['href' => '/home', 'onclick' => 'someFunction();'],
            'Home',
            '/a',
        ];
        $this->assertHtml($expected, $result);

        $result = $this->Html->link('Next >', '#');
        $expected = [
            'a' => ['href' => '#'],
            'Next &gt;',
            '/a',
        ];
        $this->assertHtml($expected, $result);

        $result = $this->Html->link('Next >', '#', ['escape' => true]);
        $expected = [
            'a' => ['href' => '#'],
            'Next &gt;',
            '/a',
        ];
        $this->assertHtml($expected, $result);

        $result = $this->Html->link('Next >', '#', ['escape' => 'utf-8']);
        $expected = [
            'a' => ['href' => '#'],
            'Next &gt;',
            '/a',
        ];
        $this->assertHtml($expected, $result);

        $result = $this->Html->link('Next >', '#', ['escape' => false]);
        $expected = [
            'a' => ['href' => '#'],
            'Next >',
            '/a',
        ];
        $this->assertHtml($expected, $result);

        $result = $this->Html->link('Next >', '#', [
            'title' => 'to escape &#8230; or not escape?',
            'escape' => false,
        ]);
        $expected = [
            'a' => ['href' => '#', 'title' => 'to escape &#8230; or not escape?'],
            'Next >',
            '/a',
        ];
        $this->assertHtml($expected, $result);

        $result = $this->Html->link('Next >', '#', [
            'title' => 'to escape &#8230; or not escape?',
            'escape' => true,
        ]);
        $expected = [
            'a' => ['href' => '#', 'title' => 'to escape &amp;#8230; or not escape?'],
            'Next &gt;',
            '/a',
        ];
        $this->assertHtml($expected, $result);

        $result = $this->Html->link('Next >', '#', [
            'title' => 'Next >',
            'escapeTitle' => false,
        ]);
        $expected = [
            'a' => ['href' => '#', 'title' => 'Next &gt;'],
            'Next >',
            '/a',
        ];
        $this->assertHtml($expected, $result);

        $result = $this->Html->link('Original size', [
            'controller' => 'images', 'action' => 'view', 3, '?' => ['height' => 100, 'width' => 200],
        ]);
        $expected = [
            'a' => ['href' => '/images/view/3?height=100&amp;width=200'],
            'Original size',
            '/a',
        ];
        $this->assertHtml($expected, $result);

        Configure::write('Asset.timestamp', false);

        $result = $this->Html->link($this->Html->image('test.gif'), '#', ['escape' => false]);
        $expected = [
            'a' => ['href' => '#'],
            'img' => ['src' => 'img/test.gif', 'alt' => ''],
            '/a',
        ];
        $this->assertHtml($expected, $result);

        $result = $this->Html->link($this->Html->image('test.gif'), '#', [
            'title' => 'hey "howdy"',
            'escapeTitle' => false,
        ]);
        $expected = [
            'a' => ['href' => '#', 'title' => 'hey &quot;howdy&quot;'],
            'img' => ['src' => 'img/test.gif', 'alt' => ''],
            '/a',
        ];
        $this->assertHtml($expected, $result);

        $result = $this->Html->image('test.gif', ['url' => '#']);
        $expected = [
            'a' => ['href' => '#'],
            'img' => ['src' => 'img/test.gif', 'alt' => ''],
            '/a',
        ];
        $this->assertHtml($expected, $result);

        $result = $this->Html->link($this->Html->image('../favicon.ico'), '#', ['escape' => false]);
        $expected = [
            'a' => ['href' => '#'],
            'img' => ['src' => 'img/../favicon.ico', 'alt' => ''],
            '/a',
        ];
        $this->assertHtml($expected, $result);

        $result = $this->Html->image('../favicon.ico', ['url' => '#']);
        $expected = [
            'a' => ['href' => '#'],
            'img' => ['src' => 'img/../favicon.ico', 'alt' => ''],
            '/a',
        ];
        $this->assertHtml($expected, $result);

        $result = $this->Html->link('http://www.example.org?param1=value1&param2=value2');
        $expected = ['a' => ['href' => 'http://www.example.org?param1=value1&amp;param2=value2'], 'http://www.example.org?param1=value1&amp;param2=value2', '/a'];
        $this->assertHtml($expected, $result);

        $result = $this->Html->link('alert', 'javascript:alert(\'cakephp\');');
        $expected = ['a' => ['href' => 'javascript:alert(&#039;cakephp&#039;);'], 'alert', '/a'];
        $this->assertHtml($expected, $result);

        $result = $this->Html->link('write me', 'mailto:example@cakephp.org');
        $expected = ['a' => ['href' => 'mailto:example@cakephp.org'], 'write me', '/a'];
        $this->assertHtml($expected, $result);

        $result = $this->Html->link('call me on 0123465-798', 'tel:0123465-798');
        $expected = ['a' => ['href' => 'tel:0123465-798'], 'call me on 0123465-798', '/a'];
        $this->assertHtml($expected, $result);

        $result = $this->Html->link('text me on 0123465-798', 'sms:0123465-798');
        $expected = ['a' => ['href' => 'sms:0123465-798'], 'text me on 0123465-798', '/a'];
        $this->assertHtml($expected, $result);

        $result = $this->Html->link('say hello to 0123465-798', 'sms:0123465-798?body=hello there');
        $expected = ['a' => ['href' => 'sms:0123465-798?body=hello there'], 'say hello to 0123465-798', '/a'];
        $this->assertHtml($expected, $result);

        $result = $this->Html->link('say hello to 0123465-798', 'sms:0123465-798?body=hello "cakephp"');
        $expected = ['a' => ['href' => 'sms:0123465-798?body=hello &quot;cakephp&quot;'], 'say hello to 0123465-798', '/a'];
        $this->assertHtml($expected, $result);

        $result = $this->Html->link('Home', '/', ['fullBase' => true]);
        $expected = ['a' => ['href' => 'http://localhost/'], 'Home', '/a'];
        $this->assertHtml($expected, $result);

        $result = $this->Html->link('Home', '/', ['fullBase' => false]);
        $expected = ['a' => ['href' => '/'], 'Home', '/a'];
        $this->assertHtml($expected, $result);
    }

    /**
     * testImageTag method
     *
     * @return void
     */
    public function testImageTag()
    {
        Router::connect('/:controller', ['action' => 'index']);
        Router::connect('/:controller/:action/*');

        $result = $this->Html->image('test.gif');
        $expected = ['img' => ['src' => 'img/test.gif', 'alt' => '']];
        $this->assertHtml($expected, $result);

        $result = $this->Html->image('http://google.com/logo.gif');
        $expected = ['img' => ['src' => 'http://google.com/logo.gif', 'alt' => '']];
        $this->assertHtml($expected, $result);

        $result = $this->Html->image('//google.com/logo.gif');
        $expected = ['img' => ['src' => '//google.com/logo.gif', 'alt' => '']];
        $this->assertHtml($expected, $result);

        $result = $this->Html->image(['controller' => 'test', 'action' => 'view', 1, '_ext' => 'gif']);
        $expected = ['img' => ['src' => '/test/view/1.gif', 'alt' => '']];
        $this->assertHtml($expected, $result);

        $result = $this->Html->image('/test/view/1.gif');
        $expected = ['img' => ['src' => '/test/view/1.gif', 'alt' => '']];
        $this->assertHtml($expected, $result);

        $result = $this->Html->image('cid:cakephp_logo');
        $expected = ['img' => ['src' => 'cid:cakephp_logo', 'alt' => '']];
        $this->assertHtml($expected, $result);

        $result = $this->Html->image('x:"><script>alert(1)</script>');
        $expected = ['img' => ['src' => 'x:&quot;&gt;&lt;script&gt;alert(1)&lt;/script&gt;', 'alt' => '']];
        $this->assertHtml($expected, $result);

        $result = $this->Html->image('//google.com/"><script>alert(1)</script>');
        $expected = ['img' => ['src' => '//google.com/&quot;&gt;&lt;script&gt;alert(1)&lt;/script&gt;', 'alt' => '']];
        $this->assertHtml($expected, $result);
    }

    /**
     * Ensure that data URIs don't get base paths set.
     *
     * @return void
     */
    public function testImageDataUriBaseDir()
    {
        $request = $this->View->getRequest()
            ->withAttribute('base', 'subdir')
            ->withAttribute('webroot', 'subdir/');
        $this->View->setRequest($request);
        Router::pushRequest($request);

        $data = 'data:image/png;base64,iVBORw0KGgoAAAANSUhEUgAAAAUAAAAFCAYAAACNbyblAAAAHElEQVQI12P4' .
            '/8/w38GIAXDIBKE0DHxgljNBAAO9TXL0Y4OHwAAAABJRU5ErkJggg==';
        $result = $this->Html->image($data);
        $expected = ['img' => ['src' => $data, 'alt' => '']];
        $this->assertHtml($expected, $result);

        $data = 'data:image/png;base64,<evil>';
        $result = $this->Html->image($data);
        $expected = ['img' => ['src' => h($data), 'alt' => '']];
        $this->assertHtml($expected, $result);
    }

    /**
     * Test image() with query strings.
     *
     * @return void
     */
    public function testImageQueryString()
    {
        $result = $this->Html->image('test.gif?one=two&three=four');
        $expected = ['img' => ['src' => 'img/test.gif?one=two&amp;three=four', 'alt' => '']];
        $this->assertHtml($expected, $result);

        $result = $this->Html->image([
            'controller' => 'images',
            'action' => 'display',
            'test',
            '?' => ['one' => 'two', 'three' => 'four'],
        ]);
        $expected = ['img' => ['src' => '/images/display/test?one=two&amp;three=four', 'alt' => '']];
        $this->assertHtml($expected, $result);
    }

    /**
     * Test that image works with pathPrefix.
     *
     * @return void
     */
    public function testImagePathPrefix()
    {
        $result = $this->Html->image('test.gif', ['pathPrefix' => '/my/custom/path/']);
        $expected = ['img' => ['src' => '/my/custom/path/test.gif', 'alt' => '']];
        $this->assertHtml($expected, $result);

        $result = $this->Html->image('test.gif', ['pathPrefix' => 'http://cakephp.org/assets/img/']);
        $expected = ['img' => ['src' => 'http://cakephp.org/assets/img/test.gif', 'alt' => '']];
        $this->assertHtml($expected, $result);

        $result = $this->Html->image('test.gif', ['pathPrefix' => '//cakephp.org/assets/img/']);
        $expected = ['img' => ['src' => '//cakephp.org/assets/img/test.gif', 'alt' => '']];
        $this->assertHtml($expected, $result);

        $previousConfig = Configure::read('App.imageBaseUrl');
        Configure::write('App.imageBaseUrl', '//cdn.cakephp.org/img/');
        $result = $this->Html->image('test.gif');
        $expected = ['img' => ['src' => '//cdn.cakephp.org/img/test.gif', 'alt' => '']];
        $this->assertHtml($expected, $result);
        Configure::write('App.imageBaseUrl', $previousConfig);
    }

    /**
     * Test that image() works with fullBase and a webroot not equal to /
     *
     * @return void
     */
    public function testImageWithFullBase()
    {
        $result = $this->Html->image('test.gif', ['fullBase' => true]);
        $here = $this->Html->Url->build('/', ['fullBase' => true]);
        $expected = ['img' => ['src' => $here . 'img/test.gif', 'alt' => '']];
        $this->assertHtml($expected, $result);

        $result = $this->Html->image('sub/test.gif', ['fullBase' => true]);
        $here = $this->Html->Url->build('/', ['fullBase' => true]);
        $expected = ['img' => ['src' => $here . 'img/sub/test.gif', 'alt' => '']];
        $this->assertHtml($expected, $result);

        $this->View->setRequest($this->View->getRequest()
            ->withAttribute('webroot', '/myproject/')
            ->withAttribute('base', '/myproject'));

        $result = $this->Html->image('sub/test.gif', ['fullBase' => true]);
        $here = $this->Html->Url->build('/', ['fullBase' => true]);
        $expected = ['img' => ['src' => $here . 'myproject/img/sub/test.gif', 'alt' => '']];
        $this->assertHtml($expected, $result);
    }

    /**
     * test image() with Asset.timestamp
     *
     * @return void
     */
    public function testImageWithTimestampping()
    {
        Configure::write('Asset.timestamp', 'force');

        $this->View->setRequest($this->View->getRequest()->withAttribute('webroot', '/'));
        $result = $this->Html->image('cake.icon.png');
        $expected = ['img' => ['src' => 'preg:/\/img\/cake\.icon\.png\?\d+/', 'alt' => '']];
        $this->assertHtml($expected, $result);

        Configure::write('debug', false);
        Configure::write('Asset.timestamp', 'force');

        $result = $this->Html->image('cake.icon.png');
        $expected = ['img' => ['src' => 'preg:/\/img\/cake\.icon\.png\?\d+/', 'alt' => '']];
        $this->assertHtml($expected, $result);

        $this->View->setRequest($this->View->getRequest()->withAttribute('webroot', '/testing/longer/'));
        $result = $this->Html->image('cake.icon.png');
        $expected = [
            'img' => ['src' => 'preg:/\/testing\/longer\/img\/cake\.icon\.png\?[0-9]+/', 'alt' => ''],
        ];
        $this->assertHtml($expected, $result);
    }

    /**
     * Tests creation of an image tag using a theme and asset timestamping
     *
     * @return void
     */
    public function testImageTagWithTheme()
    {
        $this->skipIf(!is_writable(WWW_ROOT), 'Cannot write to webroot.');

        $testfile = WWW_ROOT . 'test_theme/img/__cake_test_image.gif';
        $File = new File($testfile, true);

        Configure::write('Asset.timestamp', true);
        Configure::write('debug', true);

        $this->View->setRequest($this->View->getRequest()->withAttribute('webroot', '/'));
        $this->Html->Url->getView()->setTheme('TestTheme');
        $result = $this->Html->image('__cake_test_image.gif');
        $expected = [
            'img' => [
                'src' => 'preg:/\/test_theme\/img\/__cake_test_image\.gif\?\d+/',
                'alt' => '',
            ],
        ];
        $this->assertHtml($expected, $result);

        $this->View->setRequest($this->View->getRequest()->withAttribute('webroot', '/testing/'));
        $result = $this->Html->image('__cake_test_image.gif');
        $expected = [
        'img' => [
            'src' => 'preg:/\/testing\/test_theme\/img\/__cake_test_image\.gif\?\d+/',
            'alt' => '',
        ]];
        $this->assertHtml($expected, $result);
        $File->delete();
    }

    /**
     * test theme assets in main webroot path
     *
     * @return void
     */
    public function testThemeAssetsInMainWebrootPath()
    {
        Configure::write('App.wwwRoot', TEST_APP . 'webroot/');

        $this->Html->Url->getView()->setTheme('TestTheme');
        $result = $this->Html->css('webroot_test');
        $expected = [
            'link' => ['rel' => 'stylesheet', 'href' => 'preg:/.*test_theme\/css\/webroot_test\.css/'],
        ];
        $this->assertHtml($expected, $result);

        $this->Html->getView()->setTheme('TestTheme');
        $result = $this->Html->css('theme_webroot');
        $expected = [
            'link' => ['rel' => 'stylesheet', 'href' => 'preg:/.*test_theme\/css\/theme_webroot\.css/'],
        ];
        $this->assertHtml($expected, $result);
    }

    /**
     * testStyle method
     *
     * @return void
     */
    public function testStyle()
    {
        $result = $this->Html->style(['display' => 'none', 'margin' => '10px']);
        $this->assertEquals('display:none; margin:10px;', $result);

        $result = $this->Html->style(['display' => 'none', 'margin' => '10px'], false);
        $this->assertEquals("display:none;\nmargin:10px;", $result);
    }

    /**
     * testCssLink method
     *
     * @return void
     */
    public function testCssLink()
    {
        $result = $this->Html->css('screen');
        $expected = [
            'link' => ['rel' => 'stylesheet', 'href' => 'preg:/.*css\/screen\.css/'],
        ];
        $this->assertHtml($expected, $result);

        $result = $this->Html->css('screen.css', ['once' => false]);
        $this->assertHtml($expected, $result);

        $this->loadPlugins(['TestPlugin']);
        $result = $this->Html->css('TestPlugin.style', ['plugin' => false]);
        $expected['link']['href'] = 'preg:/.*css\/TestPlugin\.style\.css/';
        $this->assertHtml($expected, $result);
        Plugin::unload('TestPlugin');

        $result = $this->Html->css('my.css.library');
        $expected['link']['href'] = 'preg:/.*css\/my\.css\.library\.css/';
        $this->assertHtml($expected, $result);

        $result = $this->Html->css('screen.css?1234');
        $expected['link']['href'] = 'preg:/.*css\/screen\.css\?1234/';
        $this->assertHtml($expected, $result);

        $result = $this->Html->css('screen.css?with=param&other=param');
        $expected['link']['href'] = 'css/screen.css?with=param&amp;other=param';
        $this->assertHtml($expected, $result);

        $result = $this->Html->css('x:"><script>alert(1)</script>');
        $expected['link']['href'] = 'x:&quot;&gt;&lt;script&gt;alert(1)&lt;/script&gt;';
        $this->assertHtml($expected, $result);

        $result = $this->Html->css('http://whatever.com/screen.css?1234');
        $expected['link']['href'] = 'preg:/http:\/\/.*\/screen\.css\?1234/';
        $this->assertHtml($expected, $result);

        Configure::write('App.cssBaseUrl', '//cdn.cakephp.org/css/');
        $result = $this->Html->css('cake.generic');
        $expected['link']['href'] = '//cdn.cakephp.org/css/cake.generic.css';
        $this->assertHtml($expected, $result);

        $result = $this->Html->css('//example.com/css/cake.generic.css');
        $expected['link']['href'] = 'preg:/.*example\.com\/css\/cake\.generic\.css/';
        $this->assertHtml($expected, $result);

        $result = explode("\n", trim($this->Html->css(['cake', 'vendor.generic'])));
        $expected['link']['href'] = 'preg:/.*css\/cake\.css/';
        $this->assertHtml($expected, $result[0]);
        $expected['link']['href'] = 'preg:/.*css\/vendor\.generic\.css/';
        $this->assertHtml($expected, $result[1]);
        $this->assertCount(2, $result);

        $this->View->expects($this->at(0))
            ->method('append')
            ->with('css', $this->matchesRegularExpression('/css_in_head.css/'));

        $this->View->expects($this->at(1))
            ->method('append')
            ->with('css', $this->matchesRegularExpression('/more_css_in_head.css/'));

        $result = $this->Html->css('css_in_head', ['block' => true]);
        $this->assertNull($result);

        $result = $this->Html->css('more_css_in_head', ['block' => true]);
        $this->assertNull($result);

        $result = $this->Html->css('import-screen', ['rel' => 'import']);
        $expected = [
            '<style',
            'preg:/@import url\(.*css\/import-screen\.css\);/',
            '/style',
        ];
        $this->assertHtml($expected, $result);
    }

    /**
     * Test css() with once option.
     *
     * @return void
     */
    public function testCssLinkOnce()
    {
        $result = $this->Html->css('screen', ['once' => true]);
        $expected = [
            'link' => ['rel' => 'stylesheet', 'href' => 'preg:/.*css\/screen\.css/'],
        ];
        $this->assertHtml($expected, $result);

        // Default is once=true
        $result = $this->Html->css('screen');
        $this->assertEquals('', $result);

        $result = $this->Html->css('screen', ['once' => false]);
        $expected = [
            'link' => ['rel' => 'stylesheet', 'href' => 'preg:/.*css\/screen\.css/'],
        ];
        $this->assertHtml($expected, $result);
    }

    /**
     * testCssWithFullBase method
     *
     * @return void
     */
    public function testCssWithFullBase()
    {
        Configure::write('Asset.filter.css', false);
        $here = $this->Html->Url->build('/', ['fullBase' => true]);

        $result = $this->Html->css('screen', ['fullBase' => true]);
        $expected = [
            'link' => ['rel' => 'stylesheet', 'href' => $here . 'css/screen.css'],
        ];
        $this->assertHtml($expected, $result);
    }

    /**
     * testPluginCssLink method
     *
     * @return void
     */
    public function testPluginCssLink()
    {
        $this->loadPlugins(['TestPlugin']);

        $result = $this->Html->css('TestPlugin.test_plugin_asset');
        $expected = [
            'link' => ['rel' => 'stylesheet', 'href' => 'preg:/.*test_plugin\/css\/test_plugin_asset\.css/'],
        ];
        $this->assertHtml($expected, $result);

        $result = $this->Html->css('TestPlugin.test_plugin_asset.css', ['once' => false]);
        $this->assertHtml($expected, $result);

        $result = $this->Html->css('TestPlugin.my.css.library');
        $expected['link']['href'] = 'preg:/.*test_plugin\/css\/my\.css\.library\.css/';
        $this->assertHtml($expected, $result);

        $result = $this->Html->css('TestPlugin.test_plugin_asset.css?1234');
        $expected['link']['href'] = 'preg:/.*test_plugin\/css\/test_plugin_asset\.css\?1234/';
        $this->assertHtml($expected, $result);

        $result = explode("\n", trim($this->Html->css(
            ['TestPlugin.test_plugin_asset', 'TestPlugin.vendor.generic'],
            ['once' => false]
        )));
        $expected['link']['href'] = 'preg:/.*test_plugin\/css\/test_plugin_asset\.css/';
        $this->assertHtml($expected, $result[0]);
        $expected['link']['href'] = 'preg:/.*test_plugin\/css\/vendor\.generic\.css/';
        $this->assertHtml($expected, $result[1]);
        $this->assertCount(2, $result);

        Plugin::unload('TestPlugin');
    }

    /**
     * test use of css() and timestamping
     *
     * @return void
     */
    public function testCssTimestamping()
    {
        Configure::write('debug', true);
        Configure::write('Asset.timestamp', true);

        $expected = [
            'link' => ['rel' => 'stylesheet', 'href' => ''],
        ];

        $result = $this->Html->css('cake.generic', ['once' => false]);
        $expected['link']['href'] = 'preg:/.*css\/cake\.generic\.css\?[0-9]+/';
        $this->assertHtml($expected, $result);

        Configure::write('debug', false);

        $result = $this->Html->css('cake.generic', ['once' => false]);
        $expected['link']['href'] = 'preg:/.*css\/cake\.generic\.css/';
        $this->assertHtml($expected, $result);

        Configure::write('Asset.timestamp', 'force');

        $result = $this->Html->css('cake.generic', ['once' => false]);
        $expected['link']['href'] = 'preg:/.*css\/cake\.generic\.css\?[0-9]+/';
        $this->assertHtml($expected, $result);

        $this->View->setRequest($this->View->getRequest()->withAttribute('webroot', '/testing/'));
        $result = $this->Html->css('cake.generic', ['once' => false]);
        $expected['link']['href'] = 'preg:/\/testing\/css\/cake\.generic\.css\?[0-9]+/';
        $this->assertHtml($expected, $result);

        $this->View->setRequest($this->View->getRequest()->withAttribute('webroot', '/testing/longer/'));
        $result = $this->Html->css('cake.generic', ['once' => false]);
        $expected['link']['href'] = 'preg:/\/testing\/longer\/css\/cake\.generic\.css\?[0-9]+/';
        $this->assertHtml($expected, $result);
    }

    /**
     * test use of css() and timestamping with plugin syntax
     *
     * @return void
     */
    public function testPluginCssTimestamping()
    {
        $this->loadPlugins(['TestPlugin']);

        Configure::write('debug', true);
        Configure::write('Asset.timestamp', true);

        $expected = [
            'link' => ['rel' => 'stylesheet', 'href' => ''],
        ];

        $result = $this->Html->css('TestPlugin.test_plugin_asset', ['once' => false]);
        $expected['link']['href'] = 'preg:/.*test_plugin\/css\/test_plugin_asset\.css\?[0-9]+/';
        $this->assertHtml($expected, $result);

        Configure::write('debug', false);

        $result = $this->Html->css('TestPlugin.test_plugin_asset', ['once' => false]);
        $expected['link']['href'] = 'preg:/.*test_plugin\/css\/test_plugin_asset\.css/';
        $this->assertHtml($expected, $result);

        Configure::write('Asset.timestamp', 'force');

        $result = $this->Html->css('TestPlugin.test_plugin_asset', ['once' => false]);
        $expected['link']['href'] = 'preg:/.*test_plugin\/css\/test_plugin_asset\.css\?[0-9]+/';
        $this->assertHtml($expected, $result);

        $this->View->setRequest($this->View->getRequest()->withAttribute('webroot', '/testing/'));
        $result = $this->Html->css('TestPlugin.test_plugin_asset', ['once' => false]);
        $expected['link']['href'] = 'preg:/\/testing\/test_plugin\/css\/test_plugin_asset\.css\?[0-9]+/';
        $this->assertHtml($expected, $result);

        $this->View->setRequest($this->View->getRequest()->withAttribute('webroot', '/testing/longer/'));
        $result = $this->Html->css('TestPlugin.test_plugin_asset', ['once' => false]);
        $expected['link']['href'] = 'preg:/\/testing\/longer\/test_plugin\/css\/test_plugin_asset\.css\?[0-9]+/';
        $this->assertHtml($expected, $result);

        Plugin::unload('TestPlugin');
    }

    /**
     * Resource names must be treated differently for css() and script()
     *
     * @return void
     */
    public function testBufferedCssAndScriptWithIdenticalResourceName()
    {
        $this->View->expects($this->at(0))
            ->method('append')
            ->with('css', $this->stringContains('test.min.css'));
        $this->View->expects($this->at(1))
            ->method('append')
            ->with('script', $this->stringContains('test.min.js'));
        $this->Html->css('test.min', ['block' => true]);
        $this->Html->script('test.min', ['block' => true]);
    }

    /**
     * test timestamp enforcement for script tags.
     *
     * @return void
     */
    public function testScriptTimestamping()
    {
        $this->skipIf(!is_writable(WWW_ROOT . 'js'), 'webroot/js is not Writable, timestamp testing has been skipped.');
        Configure::write('debug', true);
        Configure::write('Asset.timestamp', true);

        touch(WWW_ROOT . 'js/__cake_js_test.js');
        $timestamp = substr((string)strtotime('now'), 0, 8);

        $result = $this->Html->script('__cake_js_test', ['once' => false]);
        $this->assertRegExp('/__cake_js_test.js\?' . $timestamp . '[0-9]{2}"/', $result, 'Timestamp value not found %s');

        Configure::write('debug', false);
        Configure::write('Asset.timestamp', 'force');
        $result = $this->Html->script('__cake_js_test', ['once' => false]);
        $this->assertRegExp('/__cake_js_test.js\?' . $timestamp . '[0-9]{2}"/', $result, 'Timestamp value not found %s');
        unlink(WWW_ROOT . 'js/__cake_js_test.js');
        Configure::write('Asset.timestamp', false);
    }

    /**
     * test timestamp enforcement for script tags with plugin syntax.
     *
     * @return void
     */
    public function testPluginScriptTimestamping()
    {
        $this->loadPlugins(['TestPlugin']);

        $pluginPath = Plugin::path('TestPlugin');
        $pluginJsPath = $pluginPath . 'webroot/js';
        $this->skipIf(!is_writable($pluginJsPath), $pluginJsPath . ' is not Writable, timestamp testing has been skipped.');

        Configure::write('debug', true);
        Configure::write('Asset.timestamp', true);

        touch($pluginJsPath . DS . '__cake_js_test.js');
        $timestamp = substr((string)strtotime('now'), 0, 8);

        $result = $this->Html->script('TestPlugin.__cake_js_test', ['once' => false]);
        $this->assertRegExp('/test_plugin\/js\/__cake_js_test.js\?' . $timestamp . '[0-9]{2}"/', $result, 'Timestamp value not found %s');

        Configure::write('debug', false);
        Configure::write('Asset.timestamp', 'force');
        $result = $this->Html->script('TestPlugin.__cake_js_test', ['once' => false]);
        $this->assertRegExp('/test_plugin\/js\/__cake_js_test.js\?' . $timestamp . '[0-9]{2}"/', $result, 'Timestamp value not found %s');
        unlink($pluginJsPath . DS . '__cake_js_test.js');
        Configure::write('Asset.timestamp', false);

        Plugin::unload('TestPlugin');
    }

    /**
     * test that scripts added with uses() are only ever included once.
     * test script tag generation
     *
     * @return void
     */
    public function testScript()
    {
        $result = $this->Html->script('foo');
        $expected = [
            'script' => ['src' => 'js/foo.js'],
        ];
        $this->assertHtml($expected, $result);

        $result = $this->Html->script(['foobar', 'bar']);
        $expected = [
            ['script' => ['src' => 'js/foobar.js']],
            '/script',
            ['script' => ['src' => 'js/bar.js']],
            '/script',
        ];
        $this->assertHtml($expected, $result);

        $result = $this->Html->script('jquery-1.3');
        $expected = [
            'script' => ['src' => 'js/jquery-1.3.js'],
        ];
        $this->assertHtml($expected, $result);

        $result = $this->Html->script('test.json');
        $expected = [
            'script' => ['src' => 'js/test.json.js'],
        ];
        $this->assertHtml($expected, $result);

        $result = $this->Html->script('http://example.com/test.json');
        $expected = [
            'script' => ['src' => 'http://example.com/test.json'],
        ];
        $this->assertHtml($expected, $result);

        $result = $this->Html->script('/plugin/js/jquery-1.3.2.js?someparam=foo');
        $expected = [
            'script' => ['src' => '/plugin/js/jquery-1.3.2.js?someparam=foo'],
        ];
        $this->assertHtml($expected, $result);

        $result = $this->Html->script('test.json.js?foo=bar');
        $expected = [
            'script' => ['src' => 'js/test.json.js?foo=bar'],
        ];
        $this->assertHtml($expected, $result);

        $result = $this->Html->script('test.json.js?foo=bar&other=test');
        $expected = [
            'script' => ['src' => 'js/test.json.js?foo=bar&amp;other=test'],
        ];
        $this->assertHtml($expected, $result);

        $result = $this->Html->script('x:"><script>alert(1)</script>');
        $expected = [
            'script' => ['src' => 'x:&quot;&gt;&lt;script&gt;alert(1)&lt;/script&gt;'],
        ];
        $this->assertHtml($expected, $result);

        $result = $this->Html->script('foo2', ['pathPrefix' => '/my/custom/path/']);
        $expected = [
            'script' => ['src' => '/my/custom/path/foo2.js'],
        ];
        $this->assertHtml($expected, $result);

        $result = $this->Html->script('foo3', ['pathPrefix' => 'http://cakephp.org/assets/js/']);
        $expected = [
            'script' => ['src' => 'http://cakephp.org/assets/js/foo3.js'],
        ];
        $this->assertHtml($expected, $result);

        $previousConfig = Configure::read('App.jsBaseUrl');
        Configure::write('App.jsBaseUrl', '//cdn.cakephp.org/js/');
        $result = $this->Html->script('foo4');
        $expected = [
            'script' => ['src' => '//cdn.cakephp.org/js/foo4.js'],
        ];
        $this->assertHtml($expected, $result);
        Configure::write('App.jsBaseUrl', $previousConfig);

        $result = $this->Html->script('foo');
        $this->assertNull($result, 'Script returned upon duplicate inclusion %s');

        $result = $this->Html->script(['foo', 'bar', 'baz']);
        $this->assertNotRegExp('/foo.js/', $result);

        $result = $this->Html->script('foo', ['once' => false]);
        $this->assertNotNull($result);

        $result = $this->Html->script('jquery-1.3.2', ['defer' => true, 'encoding' => 'utf-8']);
        $expected = [
            'script' => ['src' => 'js/jquery-1.3.2.js', 'defer' => 'defer', 'encoding' => 'utf-8'],
        ];
        $this->assertHtml($expected, $result);
    }

    /**
     * test that plugin scripts added with uses() are only ever included once.
     * test script tag generation with plugin syntax
     *
     * @return void
     */
    public function testPluginScript()
    {
        $this->loadPlugins(['TestPlugin']);

        $result = $this->Html->script('TestPlugin.foo');
        $expected = [
            'script' => ['src' => 'test_plugin/js/foo.js'],
        ];
        $this->assertHtml($expected, $result);

        $result = $this->Html->script(['TestPlugin.foobar', 'TestPlugin.bar']);
        $expected = [
            ['script' => ['src' => 'test_plugin/js/foobar.js']],
            '/script',
            ['script' => ['src' => 'test_plugin/js/bar.js']],
            '/script',
        ];
        $this->assertHtml($expected, $result);

        $result = $this->Html->script('TestPlugin.jquery-1.3');
        $expected = [
            'script' => ['src' => 'test_plugin/js/jquery-1.3.js'],
        ];
        $this->assertHtml($expected, $result);

        $result = $this->Html->script('TestPlugin.test.json');
        $expected = [
            'script' => ['src' => 'test_plugin/js/test.json.js'],
        ];
        $this->assertHtml($expected, $result);

        $result = $this->Html->script('TestPlugin./jquery-1.3.2.js?someparam=foo');
        $expected = [
            'script' => ['src' => 'test_plugin/jquery-1.3.2.js?someparam=foo'],
        ];
        $this->assertHtml($expected, $result);

        $result = $this->Html->script('TestPlugin.test.json.js?foo=bar');
        $expected = [
            'script' => ['src' => 'test_plugin/js/test.json.js?foo=bar'],
        ];
        $this->assertHtml($expected, $result);

        $result = $this->Html->script('TestPlugin.foo');
        $this->assertNull($result, 'Script returned upon duplicate inclusion %s');

        $result = $this->Html->script(['TestPlugin.foo', 'TestPlugin.bar', 'TestPlugin.baz']);
        $this->assertNotRegExp('/test_plugin\/js\/foo.js/', $result);

        $result = $this->Html->script('TestPlugin.foo', ['once' => false]);
        $this->assertNotNull($result);

        $result = $this->Html->script('TestPlugin.jquery-1.3.2', ['defer' => true, 'encoding' => 'utf-8']);
        $expected = [
            'script' => ['src' => 'test_plugin/js/jquery-1.3.2.js', 'defer' => 'defer', 'encoding' => 'utf-8'],
        ];
        $this->assertHtml($expected, $result);

        Plugin::unload('TestPlugin');
    }

    /**
     * test that script() works with blocks.
     *
     * @return void
     */
    public function testScriptWithBlocks()
    {
        $this->View->expects($this->at(0))
            ->method('append')
            ->with('script', $this->matchesRegularExpression('/script_in_head.js/'));

        $this->View->expects($this->at(1))
            ->method('append')
            ->with('headScripts', $this->matchesRegularExpression('/second_script.js/'));

        $result = $this->Html->script('script_in_head', ['block' => true]);
        $this->assertNull($result);

        $result = $this->Html->script('second_script', ['block' => 'headScripts']);
        $this->assertNull($result);
    }

    /**
     * testScriptWithFullBase method
     *
     * @return void
     */
    public function testScriptWithFullBase()
    {
        $here = $this->Html->Url->build('/', ['fullBase' => true]);

        $result = $this->Html->script('foo', ['fullBase' => true]);
        $expected = [
            'script' => ['src' => $here . 'js/foo.js'],
        ];
        $this->assertHtml($expected, $result);

        $result = $this->Html->script(['foobar', 'bar'], ['fullBase' => true]);
        $expected = [
            ['script' => ['src' => $here . 'js/foobar.js']],
            '/script',
            ['script' => ['src' => $here . 'js/bar.js']],
            '/script',
        ];
        $this->assertHtml($expected, $result);
    }

    /**
     * test a script file in the webroot/theme dir.
     *
     * @return void
     */
    public function testScriptInTheme()
    {
        $this->skipIf(!is_writable(WWW_ROOT), 'Cannot write to webroot.');

        $testfile = WWW_ROOT . '/test_theme/js/__test_js.js';
        $File = new File($testfile, true);

        $this->View->setRequest($this->View->getRequest()->withAttribute('webroot', '/'));
        $this->Html->Url->getView()->setTheme('TestTheme');
        $result = $this->Html->script('__test_js.js');
        $expected = [
            'script' => ['src' => '/test_theme/js/__test_js.js'],
        ];
        $this->assertHtml($expected, $result);
        $File->delete();
    }

    /**
     * test Script block generation
     *
     * @return void
     */
    public function testScriptBlock()
    {
        $result = $this->Html->scriptBlock('window.foo = 2;');
        $expected = [
            '<script',
            'window.foo = 2;',
            '/script',
        ];
        $this->assertHtml($expected, $result);

        $result = $this->Html->scriptBlock('window.foo = 2;', ['type' => 'text/x-handlebars-template']);
        $expected = [
            'script' => ['type' => 'text/x-handlebars-template'],
            'window.foo = 2;',
            '/script',
        ];
        $this->assertHtml($expected, $result);

        $result = $this->Html->scriptBlock('window.foo = 2;', ['safe' => false]);
        $expected = [
            '<script',
            'window.foo = 2;',
            '/script',
        ];
        $this->assertHtml($expected, $result);

        $result = $this->Html->scriptBlock('window.foo = 2;', ['safe' => true]);
        $expected = [
            '<script',
            $this->cDataStart,
            'window.foo = 2;',
            $this->cDataEnd,
            '/script',
        ];
        $this->assertHtml($expected, $result);

        $this->View->expects($this->at(0))
            ->method('append')
            ->with('script', $this->matchesRegularExpression('/window\.foo\s\=\s2;/'));

        $this->View->expects($this->at(1))
            ->method('append')
            ->with('scriptTop', $this->stringContains('alert('));

        $result = $this->Html->scriptBlock('window.foo = 2;', ['block' => true]);
        $this->assertNull($result);

        $result = $this->Html->scriptBlock('alert("hi")', ['block' => 'scriptTop']);
        $this->assertNull($result);

        $result = $this->Html->scriptBlock('window.foo = 2;', ['safe' => false, 'encoding' => 'utf-8']);
        $expected = [
            'script' => ['encoding' => 'utf-8'],
            'window.foo = 2;',
            '/script',
        ];
        $this->assertHtml($expected, $result);
    }

    /**
     * test script tag output buffering when using scriptStart() and scriptEnd();
     *
     * @return void
     */
    public function testScriptStartAndScriptEnd()
    {
        $result = $this->Html->scriptStart();
        $this->assertNull($result);
        echo 'this is some javascript';

        $result = $this->Html->scriptEnd();
        $expected = [
            '<script',
            'this is some javascript',
            '/script',
        ];
        $this->assertHtml($expected, $result);

        $result = $this->Html->scriptStart(['safe' => false]);
        $this->assertNull($result);
        echo 'this is some javascript';

        $result = $this->Html->scriptEnd();
        $expected = [
            '<script',
            'this is some javascript',
            '/script',
        ];
        $this->assertHtml($expected, $result);

        $result = $this->Html->scriptStart(['safe' => true]);
        $this->assertNull($result);
        echo 'this is some javascript';

        $result = $this->Html->scriptEnd();
        $expected = [
            '<script',
            $this->cDataStart,
            'this is some javascript',
            $this->cDataEnd,
            '/script',
        ];
        $this->assertHtml($expected, $result);

        $result = $this->Html->scriptStart(['safe' => true, 'type' => 'text/x-handlebars-template']);
        $this->assertNull($result);
        echo 'this is some template';

        $result = $this->Html->scriptEnd();
        $expected = [
            'script' => ['type' => 'text/x-handlebars-template'],
            $this->cDataStart,
            'this is some template',
            $this->cDataEnd,
            '/script',
        ];
        $this->assertHtml($expected, $result);

        $this->View->expects($this->once())
            ->method('append');
        $result = $this->Html->scriptStart(['safe' => false, 'block' => true]);
        $this->assertNull($result);
        echo 'this is some javascript';

        $result = $this->Html->scriptEnd();
        $this->assertNull($result);
    }

    /**
     * testCharsetTag method
     *
     * @return void
     */
    public function testCharsetTag()
    {
        Configure::write('App.encoding', null);
        $result = $this->Html->charset();
        $expected = ['meta' => ['charset' => 'utf-8']];
        $this->assertHtml($expected, $result);

        Configure::write('App.encoding', 'ISO-8859-1');
        $result = $this->Html->charset();
        $expected = ['meta' => ['charset' => 'iso-8859-1']];
        $this->assertHtml($expected, $result);

        $result = $this->Html->charset('UTF-7');
        $expected = ['meta' => ['charset' => 'UTF-7']];
        $this->assertHtml($expected, $result);
    }

    /**
     * testNestedList method
     *
     * @return void
     */
    public function testNestedList()
    {
        $list = [
            'Item 1',
            'Item 2' => [
                'Item 2.1',
            ],
            'Item 3',
            'Item 4' => [
                'Item 4.1',
                'Item 4.2',
                'Item 4.3' => [
                    'Item 4.3.1',
                    'Item 4.3.2',
                ],
            ],
            'Item 5' => [
                'Item 5.1',
                'Item 5.2',
            ],
        ];

        $result = $this->Html->nestedList($list);
        $expected = [
            '<ul',
            '<li', 'Item 1', '/li',
            '<li', 'Item 2',
            '<ul', '<li', 'Item 2.1', '/li', '/ul',
            '/li',
            '<li', 'Item 3', '/li',
            '<li', 'Item 4',
            '<ul',
            '<li', 'Item 4.1', '/li',
            '<li', 'Item 4.2', '/li',
            '<li', 'Item 4.3',
            '<ul',
            '<li', 'Item 4.3.1', '/li',
            '<li', 'Item 4.3.2', '/li',
            '/ul',
            '/li',
            '/ul',
            '/li',
            '<li', 'Item 5',
            '<ul',
            '<li', 'Item 5.1', '/li',
            '<li', 'Item 5.2', '/li',
            '/ul',
            '/li',
            '/ul',
        ];
        $this->assertHtml($expected, $result);

        $result = $this->Html->nestedList($list);
        $this->assertHtml($expected, $result);

        $result = $this->Html->nestedList($list, ['tag' => 'ol']);
        $expected = [
            '<ol',
            '<li', 'Item 1', '/li',
            '<li', 'Item 2',
            '<ol', '<li', 'Item 2.1', '/li', '/ol',
            '/li',
            '<li', 'Item 3', '/li',
            '<li', 'Item 4',
            '<ol',
            '<li', 'Item 4.1', '/li',
            '<li', 'Item 4.2', '/li',
            '<li', 'Item 4.3',
            '<ol',
            '<li', 'Item 4.3.1', '/li',
            '<li', 'Item 4.3.2', '/li',
            '/ol',
            '/li',
            '/ol',
            '/li',
            '<li', 'Item 5',
            '<ol',
            '<li', 'Item 5.1', '/li',
            '<li', 'Item 5.2', '/li',
            '/ol',
            '/li',
            '/ol',
        ];
        $this->assertHtml($expected, $result);

        $result = $this->Html->nestedList($list, ['tag' => 'ol']);
        $this->assertHtml($expected, $result);

        $result = $this->Html->nestedList($list, ['class' => 'list']);
        $expected = [
            ['ul' => ['class' => 'list']],
            '<li', 'Item 1', '/li',
            '<li', 'Item 2',
            ['ul' => ['class' => 'list']], '<li', 'Item 2.1', '/li', '/ul',
            '/li',
            '<li', 'Item 3', '/li',
            '<li', 'Item 4',
            ['ul' => ['class' => 'list']],
            '<li', 'Item 4.1', '/li',
            '<li', 'Item 4.2', '/li',
            '<li', 'Item 4.3',
            ['ul' => ['class' => 'list']],
            '<li', 'Item 4.3.1', '/li',
            '<li', 'Item 4.3.2', '/li',
            '/ul',
            '/li',
            '/ul',
            '/li',
            '<li', 'Item 5',
            ['ul' => ['class' => 'list']],
            '<li', 'Item 5.1', '/li',
            '<li', 'Item 5.2', '/li',
            '/ul',
            '/li',
            '/ul',
        ];
        $this->assertHtml($expected, $result);

        $result = $this->Html->nestedList($list, [], ['class' => 'item']);
        $expected = [
            '<ul',
            ['li' => ['class' => 'item']], 'Item 1', '/li',
            ['li' => ['class' => 'item']], 'Item 2',
            '<ul', ['li' => ['class' => 'item']], 'Item 2.1', '/li', '/ul',
            '/li',
            ['li' => ['class' => 'item']], 'Item 3', '/li',
            ['li' => ['class' => 'item']], 'Item 4',
            '<ul',
            ['li' => ['class' => 'item']], 'Item 4.1', '/li',
            ['li' => ['class' => 'item']], 'Item 4.2', '/li',
            ['li' => ['class' => 'item']], 'Item 4.3',
            '<ul',
            ['li' => ['class' => 'item']], 'Item 4.3.1', '/li',
            ['li' => ['class' => 'item']], 'Item 4.3.2', '/li',
            '/ul',
            '/li',
            '/ul',
            '/li',
            ['li' => ['class' => 'item']], 'Item 5',
            '<ul',
            ['li' => ['class' => 'item']], 'Item 5.1', '/li',
            ['li' => ['class' => 'item']], 'Item 5.2', '/li',
            '/ul',
            '/li',
            '/ul',
        ];
        $this->assertHtml($expected, $result);

        $result = $this->Html->nestedList($list, [], ['even' => 'even', 'odd' => 'odd']);
        $expected = [
            '<ul',
            ['li' => ['class' => 'odd']], 'Item 1', '/li',
            ['li' => ['class' => 'even']], 'Item 2',
            '<ul', ['li' => ['class' => 'odd']], 'Item 2.1', '/li', '/ul',
            '/li',
            ['li' => ['class' => 'odd']], 'Item 3', '/li',
            ['li' => ['class' => 'even']], 'Item 4',
            '<ul',
            ['li' => ['class' => 'odd']], 'Item 4.1', '/li',
            ['li' => ['class' => 'even']], 'Item 4.2', '/li',
            ['li' => ['class' => 'odd']], 'Item 4.3',
            '<ul',
            ['li' => ['class' => 'odd']], 'Item 4.3.1', '/li',
            ['li' => ['class' => 'even']], 'Item 4.3.2', '/li',
            '/ul',
            '/li',
            '/ul',
            '/li',
            ['li' => ['class' => 'odd']], 'Item 5',
            '<ul',
            ['li' => ['class' => 'odd']], 'Item 5.1', '/li',
            ['li' => ['class' => 'even']], 'Item 5.2', '/li',
            '/ul',
            '/li',
            '/ul',
        ];
        $this->assertHtml($expected, $result);

        $result = $this->Html->nestedList($list, ['class' => 'list'], ['class' => 'item']);
        $expected = [
            ['ul' => ['class' => 'list']],
            ['li' => ['class' => 'item']], 'Item 1', '/li',
            ['li' => ['class' => 'item']], 'Item 2',
            ['ul' => ['class' => 'list']], ['li' => ['class' => 'item']], 'Item 2.1', '/li', '/ul',
            '/li',
            ['li' => ['class' => 'item']], 'Item 3', '/li',
            ['li' => ['class' => 'item']], 'Item 4',
            ['ul' => ['class' => 'list']],
            ['li' => ['class' => 'item']], 'Item 4.1', '/li',
            ['li' => ['class' => 'item']], 'Item 4.2', '/li',
            ['li' => ['class' => 'item']], 'Item 4.3',
            ['ul' => ['class' => 'list']],
            ['li' => ['class' => 'item']], 'Item 4.3.1', '/li',
            ['li' => ['class' => 'item']], 'Item 4.3.2', '/li',
            '/ul',
            '/li',
            '/ul',
            '/li',
            ['li' => ['class' => 'item']], 'Item 5',
            ['ul' => ['class' => 'list']],
            ['li' => ['class' => 'item']], 'Item 5.1', '/li',
            ['li' => ['class' => 'item']], 'Item 5.2', '/li',
            '/ul',
            '/li',
            '/ul',
        ];
        $this->assertHtml($expected, $result);
    }

    /**
     * testMeta method
     *
     * @return void
     */
    public function testMeta()
    {
        Router::connect('/:controller', ['action' => 'index']);

        $result = $this->Html->meta('this is an rss feed', ['controller' => 'posts', '_ext' => 'rss']);
        $expected = ['link' => ['href' => 'preg:/.*\/posts\.rss/', 'type' => 'application/rss+xml', 'rel' => 'alternate', 'title' => 'this is an rss feed']];
        $this->assertHtml($expected, $result);

        $result = $this->Html->meta('rss', ['controller' => 'posts', '_ext' => 'rss'], ['title' => 'this is an rss feed']);
        $expected = ['link' => ['href' => 'preg:/.*\/posts\.rss/', 'type' => 'application/rss+xml', 'rel' => 'alternate', 'title' => 'this is an rss feed']];
        $this->assertHtml($expected, $result);

        $result = $this->Html->meta('atom', ['controller' => 'posts', '_ext' => 'xml']);
        $expected = ['link' => ['href' => 'preg:/.*\/posts\.xml/', 'type' => 'application/atom+xml', 'title' => 'atom']];
        $this->assertHtml($expected, $result);

        $result = $this->Html->meta('non-existing');
        $expected = ['<meta'];
        $this->assertHtml($expected, $result);

        $result = $this->Html->meta('non-existing', 'some content');
        $expected = ['meta' => ['name' => 'non-existing', 'content' => 'some content']];
        $this->assertHtml($expected, $result);

        $result = $this->Html->meta('non-existing', '/posts.xpp', ['type' => 'atom']);
        $expected = ['link' => ['href' => 'preg:/.*\/posts\.xpp/', 'type' => 'application/atom+xml', 'title' => 'non-existing']];
        $this->assertHtml($expected, $result);

        $result = $this->Html->meta('atom', ['controller' => 'posts', '_ext' => 'xml'], ['link' => '/articles.rss']);
        $expected = ['link' => ['href' => 'preg:/.*\/articles\.rss/', 'type' => 'application/atom+xml', 'title' => 'atom']];
        $this->assertHtml($expected, $result);

        $result = $this->Html->meta('keywords', 'these, are, some, meta, keywords');
        $expected = ['meta' => ['name' => 'keywords', 'content' => 'these, are, some, meta, keywords']];
        $this->assertHtml($expected, $result);

        $result = $this->Html->meta('description', 'this is the meta description');
        $expected = ['meta' => ['name' => 'description', 'content' => 'this is the meta description']];
        $this->assertHtml($expected, $result);

        $result = $this->Html->meta('robots', 'ALL');
        $expected = ['meta' => ['name' => 'robots', 'content' => 'ALL']];
        $this->assertHtml($expected, $result);

        $result = $this->Html->meta('viewport', 'width=device-width');
        $expected = [
            'meta' => ['name' => 'viewport', 'content' => 'width=device-width'],
        ];
        $this->assertHtml($expected, $result);

        $result = $this->Html->meta(['property' => 'og:site_name', 'content' => 'CakePHP']);
        $expected = [
            'meta' => ['property' => 'og:site_name', 'content' => 'CakePHP'],
        ];
        $this->assertHtml($expected, $result);

        $result = $this->Html->meta(['link' => 'http://example.com/manifest', 'rel' => 'manifest']);
        $expected = [
            'link' => ['href' => 'http://example.com/manifest', 'rel' => 'manifest'],
        ];
        $this->assertHtml($expected, $result);
    }

    /**
     * @return array
     */
    public function dataMetaLinksProvider()
    {
        return [
            ['canonical', ['controller' => 'posts', 'action' => 'show'], '/posts/show'],
            ['first', ['controller' => 'posts', 'action' => 'index'], '/posts'],
            ['last', ['controller' => 'posts', 'action' => 'index', '?' => ['page' => 10]], '/posts?page=10'],
            ['prev', ['controller' => 'posts', 'action' => 'index', '?' => ['page' => 4]], '/posts?page=4'],
            ['next', ['controller' => 'posts', 'action' => 'index', '?' => ['page' => 6]], '/posts?page=6'],
        ];
    }

    /**
     * test canonical and pagination meta links
     *
     * @param string $type
     * @param array $url
     * @param string $expectedUrl
     * @dataProvider dataMetaLinksProvider
     */
    public function testMetaLinks($type, array $url, $expectedUrl)
    {
        $result = $this->Html->meta($type, $url);
        $expected = ['link' => ['href' => $expectedUrl, 'rel' => $type]];
        $this->assertHtml($expected, $result);
    }

    /**
     * Test generating favicon's with meta()
     *
     * @return void
     */
    public function testMetaIcon()
    {
        $result = $this->Html->meta('icon', 'favicon.ico');
        $expected = [
            'link' => ['href' => 'preg:/.*favicon\.ico/', 'type' => 'image/x-icon', 'rel' => 'icon'],
            ['link' => ['href' => 'preg:/.*favicon\.ico/', 'type' => 'image/x-icon', 'rel' => 'shortcut icon']],
        ];
        $this->assertHtml($expected, $result);

        $result = $this->Html->meta('icon');
        $expected = [
            'link' => ['href' => 'preg:/.*favicon\.ico/', 'type' => 'image/x-icon', 'rel' => 'icon'],
            ['link' => ['href' => 'preg:/.*favicon\.ico/', 'type' => 'image/x-icon', 'rel' => 'shortcut icon']],
        ];
        $this->assertHtml($expected, $result);

        $result = $this->Html->meta('icon', '/favicon.png?one=two&three=four');
        $url = '/favicon.png?one=two&amp;three=four';
        $expected = [
            'link' => [
                'href' => $url,
                'type' => 'image/x-icon',
                'rel' => 'icon',
            ],
            [
                'link' => [
                    'href' => $url,
                    'type' => 'image/x-icon',
                    'rel' => 'shortcut icon',
                ],
            ],
        ];
        $this->assertHtml($expected, $result);

        $result = $this->Html->meta('icon', 'x:"><script>alert(1)</script>');
        $url = 'x:&quot;&gt;&lt;script&gt;alert(1)&lt;/script&gt;';
        $expected = [
            'link' => [
                'href' => $url,
                'type' => 'image/x-icon',
                'rel' => 'icon',
            ],
            [
                'link' => [
                    'href' => $url,
                    'type' => 'image/x-icon',
                    'rel' => 'shortcut icon',
                ],
            ],
        ];
        $this->assertHtml($expected, $result);

        $this->View->setRequest($this->View->getRequest()->withAttribute('webroot', '/testing/'));
        $result = $this->Html->meta('icon');
        $expected = [
            'link' => ['href' => '/testing/favicon.ico', 'type' => 'image/x-icon', 'rel' => 'icon'],
            ['link' => ['href' => '/testing/favicon.ico', 'type' => 'image/x-icon', 'rel' => 'shortcut icon']],
        ];
        $this->assertHtml($expected, $result);
    }

    /**
     * Test generating favicon's with meta() with theme
     *
     * @return void
     */
    public function testMetaIconWithTheme()
    {
        $this->Html->Url->getView()->setTheme('TestTheme');

        $result = $this->Html->meta('icon', 'favicon.ico');
        $expected = [
            'link' => ['href' => 'preg:/.*test_theme\/favicon\.ico/', 'type' => 'image/x-icon', 'rel' => 'icon'],
            ['link' => ['href' => 'preg:/.*test_theme\/favicon\.ico/', 'type' => 'image/x-icon', 'rel' => 'shortcut icon']],
        ];
        $this->assertHtml($expected, $result);

        $result = $this->Html->meta('icon');
        $expected = [
            'link' => ['href' => 'preg:/.*test_theme\/favicon\.ico/', 'type' => 'image/x-icon', 'rel' => 'icon'],
            ['link' => ['href' => 'preg:/.*test_theme\/favicon\.ico/', 'type' => 'image/x-icon', 'rel' => 'shortcut icon']],
        ];
        $this->assertHtml($expected, $result);

        $this->View->setRequest($this->View->getRequest()->withAttribute('webroot', '/testing/'));
        $result = $this->Html->meta('icon');
        $expected = [
            'link' => ['href' => '/testing/test_theme/favicon.ico', 'type' => 'image/x-icon', 'rel' => 'icon'],
            ['link' => ['href' => '/testing/test_theme/favicon.ico', 'type' => 'image/x-icon', 'rel' => 'shortcut icon']],
        ];
        $this->assertHtml($expected, $result);
    }

    /**
     * Test the inline and block options for meta()
     *
     * @return void
     */
    public function testMetaWithBlocks()
    {
        $this->View->expects($this->at(0))
            ->method('append')
            ->with('meta', $this->stringContains('robots'));

        $this->View->expects($this->at(1))
            ->method('append')
            ->with('metaTags', $this->stringContains('favicon.ico'));

        $result = $this->Html->meta('robots', 'ALL', ['block' => true]);
        $this->assertNull($result);

        $result = $this->Html->meta('icon', 'favicon.ico', ['block' => 'metaTags']);
        $this->assertNull($result);
    }

    /**
     * Test meta() with custom tag and block argument
     */
    public function testMetaCustomWithBlock()
    {
        $this->View->expects($this->at(0))
            ->method('append')
            ->with('meta', $this->stringContains('og:site_name'));
        $this->View->expects($this->at(1))
            ->method('append')
            ->with('meta', $this->stringContains('og:description'));

        $result = $this->Html->meta(['property' => 'og:site_name', 'content' => 'CakePHP', 'block' => true]);
        $this->assertNull($result, 'compact style should work');

        $result = $this->Html->meta(['property' => 'og:description', 'content' => 'CakePHP'], null, ['block' => true]);
        $this->assertNull($result, 'backwards compat style should work.');
    }

    /**
     * testTableHeaders method
     *
     * @return void
     */
    public function testTableHeaders()
    {
        $result = $this->Html->tableHeaders(['ID', 'Name', 'Date']);
        $expected = ['<tr', '<th', 'ID', '/th', '<th', 'Name', '/th', '<th', 'Date', '/th', '/tr'];
        $this->assertHtml($expected, $result);

        $result = $this->Html->tableHeaders(['ID', ['Name' => ['class' => 'highlight']], 'Date']);
        $expected = ['<tr', '<th', 'ID', '/th', '<th class="highlight"', 'Name', '/th', '<th', 'Date', '/th', '/tr'];
        $this->assertHtml($expected, $result);

        $result = $this->Html->tableHeaders(['ID', ['Name' => ['class' => 'highlight', 'width' => '120px']], 'Date']);
        $expected = ['<tr', '<th', 'ID', '/th', '<th class="highlight" width="120px"', 'Name', '/th', '<th', 'Date', '/th', '/tr'];
        $this->assertHtml($expected, $result);

        $result = $this->Html->tableHeaders(['ID', ['Name' => []], 'Date']);
        $expected = ['<tr', '<th', 'ID', '/th', '<th', 'Name', '/th', '<th', 'Date', '/th', '/tr'];
        $this->assertHtml($expected, $result);
    }

    /**
     * testTableCells method
     *
     * @return void
     */
    public function testTableCells()
    {
        $tr = [
            'td content 1',
            ['td content 2', ['width' => '100px']],
            ['td content 3', ['width' => '100px']],
        ];
        $result = $this->Html->tableCells($tr);
        $expected = [
            '<tr',
            '<td', 'td content 1', '/td',
            ['td' => ['width' => '100px']], 'td content 2', '/td',
            ['td' => ['width' => 'preg:/100px/']], 'td content 3', '/td',
            '/tr',
        ];
        $this->assertHtml($expected, $result);

        $tr = ['td content 1', 'td content 2', 'td content 3'];
        $result = $this->Html->tableCells($tr, null, null, true);
        $expected = [
            '<tr',
            ['td' => ['class' => 'column-1']], 'td content 1', '/td',
            ['td' => ['class' => 'column-2']], 'td content 2', '/td',
            ['td' => ['class' => 'column-3']], 'td content 3', '/td',
            '/tr',
        ];
        $this->assertHtml($expected, $result);

        $tr = ['td content 1', 'td content 2', 'td content 3'];
        $result = $this->Html->tableCells($tr, true);
        $expected = [
            '<tr',
            ['td' => ['class' => 'column-1']], 'td content 1', '/td',
            ['td' => ['class' => 'column-2']], 'td content 2', '/td',
            ['td' => ['class' => 'column-3']], 'td content 3', '/td',
            '/tr',
        ];
        $this->assertHtml($expected, $result);

        $tr = [
            ['td content 1', 'td content 2', 'td content 3'],
            ['td content 1', 'td content 2', 'td content 3'],
            ['td content 1', 'td content 2', 'td content 3'],
        ];
        $result = $this->Html->tableCells($tr, ['class' => 'odd'], ['class' => 'even']);
        $expected = "<tr class=\"even\"><td>td content 1</td> <td>td content 2</td> <td>td content 3</td></tr>\n<tr class=\"odd\"><td>td content 1</td> <td>td content 2</td> <td>td content 3</td></tr>\n<tr class=\"even\"><td>td content 1</td> <td>td content 2</td> <td>td content 3</td></tr>";
        $this->assertEquals($expected, $result);

        $tr = [
            ['td content 1', 'td content 2', 'td content 3'],
            ['td content 1', 'td content 2', 'td content 3'],
            ['td content 1', 'td content 2', 'td content 3'],
            ['td content 1', 'td content 2', 'td content 3'],
        ];
        $result = $this->Html->tableCells($tr, ['class' => 'odd'], ['class' => 'even']);
        $expected = "<tr class=\"odd\"><td>td content 1</td> <td>td content 2</td> <td>td content 3</td></tr>\n<tr class=\"even\"><td>td content 1</td> <td>td content 2</td> <td>td content 3</td></tr>\n<tr class=\"odd\"><td>td content 1</td> <td>td content 2</td> <td>td content 3</td></tr>\n<tr class=\"even\"><td>td content 1</td> <td>td content 2</td> <td>td content 3</td></tr>";
        $this->assertEquals($expected, $result);

        $tr = [
            ['td content 1', 'td content 2', 'td content 3'],
            ['td content 1', 'td content 2', 'td content 3'],
            ['td content 1', 'td content 2', 'td content 3'],
        ];
        $this->Html->tableCells($tr, ['class' => 'odd'], ['class' => 'even']);
        $result = $this->Html->tableCells($tr, ['class' => 'odd'], ['class' => 'even'], false, false);
        $expected = "<tr class=\"odd\"><td>td content 1</td> <td>td content 2</td> <td>td content 3</td></tr>\n<tr class=\"even\"><td>td content 1</td> <td>td content 2</td> <td>td content 3</td></tr>\n<tr class=\"odd\"><td>td content 1</td> <td>td content 2</td> <td>td content 3</td></tr>";
        $this->assertEquals($expected, $result);

        $tr = [
            'td content 1',
            'td content 2',
            ['td content 3', ['class' => 'foo']],
        ];
        $result = $this->Html->tableCells($tr, null, null, true);
        $expected = [
            '<tr',
            ['td' => ['class' => 'column-1']], 'td content 1', '/td',
            ['td' => ['class' => 'column-2']], 'td content 2', '/td',
            ['td' => ['class' => 'foo column-3']], 'td content 3', '/td',
            '/tr',
        ];
        $this->assertHtml($expected, $result);
    }

    /**
     * testTag method
     *
     * @return void
     */
    public function testTag()
    {
        $result = $this->Html->tag('div');
        $this->assertHtml('<div', $result);

        $result = $this->Html->tag('div', 'text');
        $this->assertHtml(['<div', 'text', '/div'], $result);

        $result = $this->Html->tag('div', '<text>', ['class' => 'class-name', 'escape' => true]);
        $expected = ['div' => ['class' => 'class-name'], '&lt;text&gt;', '/div'];
        $this->assertHtml($expected, $result);

        $result = $this->Html->tag(false, '<em>stuff</em>');
        $this->assertEquals('<em>stuff</em>', $result);

        $result = $this->Html->tag(null, '<em>stuff</em>');
        $this->assertEquals('<em>stuff</em>', $result);

        $result = $this->Html->tag('', '<em>stuff</em>');
        $this->assertEquals('<em>stuff</em>', $result);
    }

    /**
     * testDiv method
     *
     * @return void
     */
    public function testDiv()
    {
        $result = $this->Html->div('class-name');
        $expected = ['div' => ['class' => 'class-name']];
        $this->assertHtml($expected, $result);

        $result = $this->Html->div('class-name', 'text');
        $expected = ['div' => ['class' => 'class-name'], 'text', '/div'];
        $this->assertHtml($expected, $result);

        $result = $this->Html->div('class-name', '<text>', ['escape' => true]);
        $expected = ['div' => ['class' => 'class-name'], '&lt;text&gt;', '/div'];
        $this->assertHtml($expected, $result);

        $evilKey = "><script>alert(1)</script>";
        $options = [$evilKey => 'some value'];
        $result = $this->Html->div('class-name', '', $options);
        $expected = '<div &gt;&lt;script&gt;alert(1)&lt;/script&gt;="some value" class="class-name"></div>';
        $this->assertEquals($expected, $result);
    }

    /**
     * testPara method
     *
     * @return void
     */
    public function testPara()
    {
        $result = $this->Html->para('class-name', '');
        $expected = ['p' => ['class' => 'class-name']];
        $this->assertHtml($expected, $result);

        $result = $this->Html->para('class-name', 'text');
        $expected = ['p' => ['class' => 'class-name'], 'text', '/p'];
        $this->assertHtml($expected, $result);

        $result = $this->Html->para('class-name', '<text>', ['escape' => true]);
        $expected = ['p' => ['class' => 'class-name'], '&lt;text&gt;', '/p'];
        $this->assertHtml($expected, $result);

        $result = $this->Html->para('class-name', 'text"', ['escape' => false]);
        $expected = ['p' => ['class' => 'class-name'], 'text"', '/p'];
        $this->assertHtml($expected, $result);
    }

    /**
     * testMedia method
     *
     * @return void
     */
    public function testMedia()
    {
        $result = $this->Html->media('video.webm');
        $expected = ['video' => ['src' => 'files/video.webm'], '/video'];
        $this->assertHtml($expected, $result);

        $result = $this->Html->media('video.webm', [
            'text' => 'Your browser does not support the HTML5 Video element.',
        ]);
        $expected = ['video' => ['src' => 'files/video.webm'], 'Your browser does not support the HTML5 Video element.', '/video'];
        $this->assertHtml($expected, $result);

        $result = $this->Html->media('video.webm', ['autoload', 'muted' => 'muted']);
        $expected = [
            'video' => [
                'src' => 'files/video.webm',
                'autoload' => 'autoload',
                'muted' => 'muted',
            ],
            '/video',
        ];
        $this->assertHtml($expected, $result);

        $result = $this->Html->media(
            ['video.webm', ['src' => 'video.ogv', 'type' => "video/ogg; codecs='theora, vorbis'"]],
            ['pathPrefix' => 'videos/', 'poster' => 'poster.jpg', 'text' => 'Your browser does not support the HTML5 Video element.']
        );
        $expected = [
            'video' => ['poster' => Configure::read('App.imageBaseUrl') . 'poster.jpg'],
                ['source' => ['src' => 'videos/video.webm', 'type' => 'video/webm']],
                ['source' => ['src' => 'videos/video.ogv', 'type' => 'video/ogg; codecs=&#039;theora, vorbis&#039;']],
                'Your browser does not support the HTML5 Video element.',
            '/video',
        ];
        $this->assertHtml($expected, $result);

        $result = $this->Html->media('video.ogv', ['tag' => 'video']);
        $expected = ['video' => ['src' => 'files/video.ogv'], '/video'];
        $this->assertHtml($expected, $result);

        $result = $this->Html->media('audio.mp3');
        $expected = ['audio' => ['src' => 'files/audio.mp3'], '/audio'];
        $this->assertHtml($expected, $result);

        $result = $this->Html->media(
            [['src' => 'video.mov', 'type' => 'video/mp4'], 'video.webm']
        );
        $expected = [
            '<video',
                ['source' => ['src' => 'files/video.mov', 'type' => 'video/mp4']],
                ['source' => ['src' => 'files/video.webm', 'type' => 'video/webm']],
            '/video',
        ];
        $this->assertHtml($expected, $result);

        $result = $this->Html->media(null, ['src' => 'video.webm']);
        $expected = [
            'video' => ['src' => 'files/video.webm'],
            '/video',
        ];
        $this->assertHtml($expected, $result);
    }

    /**
     * Tests that CSS and Javascript files of the same name don't conflict with the 'once' test
     *
     * @return void
     */
    public function testCssAndScriptWithSameName()
    {
        $result = $this->Html->css('foo');
        $expected = [
            'link' => ['rel' => 'stylesheet', 'href' => 'preg:/.*css\/foo\.css/'],
        ];
        $this->assertHtml($expected, $result);

        $result = $this->Html->script('foo');
        $expected = [
            'script' => ['src' => 'js/foo.js'],
        ];
        $this->assertHtml($expected, $result);
    }
}<|MERGE_RESOLUTION|>--- conflicted
+++ resolved
@@ -91,12 +91,8 @@
     public function tearDown()
     {
         parent::tearDown();
-<<<<<<< HEAD
-        Plugin::unload('TestTheme');
         Router::reload();
-=======
         Plugin::unload();
->>>>>>> 50d16b6a
         unset($this->Html, $this->View);
     }
 
