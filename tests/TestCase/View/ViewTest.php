<?php
/**
 * CakePHP(tm) : Rapid Development Framework (https://cakephp.org)
 * Copyright (c) Cake Software Foundation, Inc. (https://cakefoundation.org)
 *
 * Licensed under The MIT License
 * For full copyright and license information, please see the LICENSE.txt
 * Redistributions of files must retain the above copyright notice
 *
 * @copyright     Copyright (c) Cake Software Foundation, Inc. (https://cakefoundation.org)
 * @link          https://cakephp.org CakePHP(tm) Project
 * @since         1.2.0
 * @license       https://opensource.org/licenses/mit-license.php MIT License
 */
namespace Cake\Test\TestCase\View;

use Cake\Cache\Cache;
use Cake\Controller\Controller;
use Cake\Core\App;
use Cake\Core\Configure;
use Cake\Core\Plugin;
use Cake\Event\EventInterface;
use Cake\Event\EventListenerInterface;
use Cake\Http\ServerRequest;
use Cake\TestSuite\TestCase;
use Cake\View\Helper;
use Cake\View\View;
use TestApp\View\AppView;

/**
 * ViewPostsController class
 */
class ViewPostsController extends Controller
{
    /**
     * name property
     *
     * @var string
     */
    public $name = 'Posts';

    /**
     * index method
     *
     * @return void
     */
    public function index()
    {
        $this->set([
            'testData' => 'Some test data',
            'test2' => 'more data',
            'test3' => 'even more data',
        ]);
    }

    /**
     * nocache_tags_with_element method
     *
     * @return void
     */
    public function nocache_multiple_element()
    {
        $this->set('foo', 'this is foo var');
        $this->set('bar', 'this is bar var');
    }
}

/**
 * ThemePostsController class
 */
class ThemePostsController extends Controller
{
    /**
     * index method
     *
     * @return void
     */
    public function index()
    {
        $this->set('testData', 'Some test data');
        $test2 = 'more data';
        $test3 = 'even more data';
        $this->set(compact('test2', 'test3'));
    }
}

/**
 * TestView class
 */
class TestView extends AppView
{
    public function initialize()
    {
        $this->loadHelper('Html', ['mykey' => 'myval']);
    }

    /**
     * getViewFileName method
     *
     * @param string $name Controller action to find template filename for
     * @return string Template filename
     */
    public function getViewFileName($name = null)
    {
        return $this->_getViewFileName($name);
    }

    /**
     * getLayoutFileName method
     *
     * @param string $name The name of the layout to find.
     * @return string Filename for layout file (.ctp).
     */
    public function getLayoutFileName($name = null)
    {
        return $this->_getLayoutFileName($name);
    }

    /**
     * paths method
     *
     * @param string $plugin Optional plugin name to scan for view files.
     * @param bool $cached Set to true to force a refresh of view paths.
     * @return array paths
     */
    public function paths($plugin = null, $cached = true)
    {
        return $this->_paths($plugin, $cached);
    }

    /**
     * Setter for extension.
     *
     * @param string $ext The extension
     * @return void
     */
    public function ext($ext)
    {
        $this->_ext = $ext;
    }
}

/**
 * TestBeforeAfterHelper class
 */
class TestBeforeAfterHelper extends Helper
{
    /**
     * property property
     *
     * @var string
     */
    public $property = '';

    /**
     * beforeLayout method
     *
     * @param string $viewFile View file name.
     * @return void
     */
    public function beforeLayout($viewFile)
    {
        $this->property = 'Valuation';
    }

    /**
     * afterLayout method
     *
     * @param string $layoutFile Layout file name.
     * @return void
     */
    public function afterLayout($layoutFile)
    {
        $this->_View->append('content', 'modified in the afterlife');
    }
}

/**
 * TestObjectWithToString
 *
 * An object with the magic method __toString() for testing with view blocks.
 */
class TestObjectWithToString
{
    /**
     * Return string value.
     *
     * @return string
     */
    public function __toString()
    {
        return "I'm ObjectWithToString";
    }
}

/**
 * TestObjectWithoutToString
 *
 * An object without the magic method __toString() for testing with view blocks.
 */
class TestObjectWithoutToString
{
}

/**
 * TestViewEventListenerInterface
 *
 * An event listener to test cakePHP events
 */
class TestViewEventListenerInterface implements EventListenerInterface
{
    /**
     * type of view before rendering has occurred
     *
     * @var string
     */
    public $beforeRenderViewType;

    /**
     * type of view after rendering has occurred
     *
     * @var string
     */
    public $afterRenderViewType;

    /**
     * implementedEvents method
     *
     * @return array
     */
    public function implementedEvents(): array
    {
        return [
            'View.beforeRender' => 'beforeRender',
            'View.afterRender' => 'afterRender',
        ];
    }

    /**
     * beforeRender method
     *
     * @param \Cake\Event\EventInterface $event the event being sent
     * @return void
     */
    public function beforeRender(EventInterface $event)
    {
        $this->beforeRenderViewType = $event->getSubject()->getCurrentType();
    }

    /**
     * afterRender method
     *
     * @param \Cake\Event\EventInterface $event the event being sent
     * @return void
     */
    public function afterRender(EventInterface $event)
    {
        $this->afterRenderViewType = $event->getSubject()->getCurrentType();
    }
}

/**
 * ViewTest class
 */
class ViewTest extends TestCase
{
    /**
     * Fixtures used in this test.
     *
     * @var array
     */
    public $fixtures = ['core.posts', 'core.users'];

    /**
     * @var \Cake\View\View
     */
    public $View;

    /**
     * @var ViewPostsController
     */
    public $PostsController;

    /**
     * setUp method
     *
     * @return void
     */
    public function setUp()
    {
        parent::setUp();

        $request = new ServerRequest();
        $this->Controller = new Controller($request);
        $this->PostsController = new ViewPostsController($request);
        $this->PostsController->index();
        $this->View = $this->PostsController->createView();
        $this->View->setTemplatePath('Posts');

        $themeRequest = new ServerRequest(['url' => 'posts/index']);
        $this->ThemeController = new Controller($themeRequest);
        $this->ThemePostsController = new ThemePostsController($themeRequest);
        $this->ThemePostsController->index();
        $this->ThemeView = $this->ThemePostsController->createView();
        $this->ThemeView->setTemplatePath('Posts');

        Plugin::load(['TestPlugin', 'PluginJs', 'TestTheme', 'Company/TestPluginThree']);
        Configure::write('debug', true);
    }

    /**
     * tearDown method
     *
     * @return void
     */
    public function tearDown()
    {
        parent::tearDown();
        Plugin::unload();
        unset($this->View);
        unset($this->PostsController);
        unset($this->Controller);
        unset($this->ThemeView);
        unset($this->ThemePostsController);
        unset($this->ThemeController);
    }

    /**
     * Test getViewFileName method
     *
     * @return void
     */
    public function testGetTemplate()
    {
        $viewOptions = [
            'plugin' => null,
            'name' => 'Pages',
            'viewPath' => 'Pages',
        ];

        $ThemeView = new TestView(null, null, null, $viewOptions);
        $ThemeView->setTheme('TestTheme');
        $expected = TEST_APP . 'TestApp' . DS . 'Template' . DS . 'Pages' . DS . 'home.ctp';
        $result = $ThemeView->getViewFileName('home');
        $this->assertPathEquals($expected, $result);

        $expected = Plugin::path('TestTheme') . 'src' . DS . 'Template' . DS . 'Posts' . DS . 'index.ctp';
        $result = $ThemeView->getViewFileName('/Posts/index');
        $this->assertPathEquals($expected, $result);

        $expected = Plugin::path('TestTheme') . 'src' . DS . 'Template' . DS . 'Layout' . DS . 'default.ctp';
        $result = $ThemeView->getLayoutFileName();
        $this->assertPathEquals($expected, $result);

        $ThemeView->setLayoutPath('rss');
        $expected = TEST_APP . 'TestApp' . DS . 'Template' . DS . 'Layout' . DS . 'rss' . DS . 'default.ctp';
        $result = $ThemeView->getLayoutFileName();
        $this->assertPathEquals($expected, $result);

        $ThemeView->setLayoutPath('Email' . DS . 'html');
        $expected = TEST_APP . 'TestApp' . DS . 'Template' . DS . 'Layout' . DS . 'Email' . DS . 'html' . DS . 'default.ctp';
        $result = $ThemeView->getLayoutFileName();
        $this->assertPathEquals($expected, $result);

        $ThemeView = new TestView(null, null, null, $viewOptions);

        $ThemeView->setTheme('Company/TestPluginThree');
        $expected = Plugin::path('Company/TestPluginThree') . 'src' . DS . 'Template' . DS . 'Layout' . DS . 'default.ctp';
        $result = $ThemeView->getLayoutFileName();
        $this->assertPathEquals($expected, $result);
    }

    /**
     * Test getLayoutFileName method on plugin
     *
     * @return void
     */
    public function testPluginGetTemplate()
    {
        $viewOptions = ['plugin' => 'TestPlugin',
            'name' => 'TestPlugin',
            'viewPath' => 'Tests',
            'view' => 'index',
        ];

        $View = new TestView(null, null, null, $viewOptions);

        $expected = Plugin::path('TestPlugin') . 'src' . DS . 'Template' . DS . 'Tests' . DS . 'index.ctp';
        $result = $View->getViewFileName('index');
        $this->assertEquals($expected, $result);

        $expected = Plugin::path('TestPlugin') . 'src' . DS . 'Template' . DS . 'Layout' . DS . 'default.ctp';
        $result = $View->getLayoutFileName();
        $this->assertEquals($expected, $result);
    }

    /**
     * Test that plugin files with absolute file paths are scoped
     * to the plugin and do now allow any file path.
     *
     * @return void
     */
    public function testPluginGetTemplateAbsoluteFail()
    {
        $this->expectException(\Cake\View\Exception\MissingTemplateException::class);
        $viewOptions = [
            'plugin' => null,
            'name' => 'Pages',
            'viewPath' => 'Pages',
        ];

        $view = new TestView(null, null, null, $viewOptions);
        $expected = TEST_APP . 'Plugin' . DS . 'Company' . DS . 'TestPluginThree' . DS . 'src' . DS . 'Template' . DS . 'Pages' . DS . 'index.ctp';
        $result = $view->getViewFileName('Company/TestPluginThree./Pages/index');
        $this->assertPathEquals($expected, $result);

        $view->getViewFileName('Company/TestPluginThree./etc/passwd');
    }

    /**
     * Test getViewFileName method on plugin
     *
     * @return void
     */
    public function testPluginThemedGetTemplate()
    {
        $viewOptions = ['plugin' => 'TestPlugin',
            'name' => 'TestPlugin',
            'viewPath' => 'Tests',
            'view' => 'index',
            'theme' => 'TestTheme',
        ];

        $ThemeView = new TestView(null, null, null, $viewOptions);
        $themePath = Plugin::path('TestTheme') . 'src' . DS . 'Template' . DS;

        $expected = $themePath . 'Plugin' . DS . 'TestPlugin' . DS . 'Tests' . DS . 'index.ctp';
        $result = $ThemeView->getViewFileName('index');
        $this->assertPathEquals($expected, $result);

        $expected = $themePath . 'Plugin' . DS . 'TestPlugin' . DS . 'Layout' . DS . 'plugin_default.ctp';
        $result = $ThemeView->getLayoutFileName('plugin_default');
        $this->assertPathEquals($expected, $result);

        $expected = $themePath . 'Layout' . DS . 'default.ctp';
        $result = $ThemeView->getLayoutFileName('default');
        $this->assertPathEquals($expected, $result);
    }

    /**
     * Test that plugin/$plugin_name is only appended to the paths it should be.
     *
     * @return void
     */
    public function testPathPluginGeneration()
    {
        $viewOptions = ['plugin' => 'TestPlugin',
            'name' => 'TestPlugin',
            'viewPath' => 'Tests',
            'view' => 'index',
        ];

        $View = new TestView(null, null, null, $viewOptions);
        $paths = $View->paths();
        $expected = array_merge(App::path('Template'), App::core('Template'));
        $this->assertEquals($expected, $paths);

        $paths = $View->paths('TestPlugin');
        $pluginPath = Plugin::path('TestPlugin');
        $expected = [
            TEST_APP . 'TestApp' . DS . 'Template' . DS . 'Plugin' . DS . 'TestPlugin' . DS,
            $pluginPath . 'src' . DS . 'Template' . DS,
            TEST_APP . 'TestApp' . DS . 'Template' . DS,
            CAKE . 'Template' . DS,
        ];
        $this->assertPathEquals($expected, $paths);
    }

    /**
     * Test that themed plugin paths are generated correctly.
     *
     * @return void
     */
    public function testPathThemedPluginGeneration()
    {
        $viewOptions = ['plugin' => 'TestPlugin',
            'name' => 'TestPlugin',
            'viewPath' => 'Tests',
            'view' => 'index',
            'theme' => 'TestTheme',
        ];

        $View = new TestView(null, null, null, $viewOptions);
        $paths = $View->paths('TestPlugin');
        $pluginPath = Plugin::path('TestPlugin');
        $themePath = Plugin::path('TestTheme');
        $expected = [
            $themePath . 'src' . DS . 'Template' . DS . 'Plugin' . DS . 'TestPlugin' . DS,
            $themePath . 'src' . DS . 'Template' . DS,
            TEST_APP . 'TestApp' . DS . 'Template' . DS . 'Plugin' . DS . 'TestPlugin' . DS,
            $pluginPath . 'src' . DS . 'Template' . DS,
            TEST_APP . 'TestApp' . DS . 'Template' . DS,
            CAKE . 'Template' . DS,
        ];
        $this->assertPathEquals($expected, $paths);
    }

    /**
     * Test that multiple paths can be used in App.paths.templates.
     *
     * @return void
     */
    public function testMultipleAppPaths()
    {
        $viewOptions = ['plugin' => 'TestPlugin',
            'name' => 'TestPlugin',
            'viewPath' => 'Tests',
            'view' => 'index',
            'theme' => 'TestTheme',
        ];

        $paths = Configure::read('App.paths.templates');
        $paths[] = Plugin::classPath('TestPlugin') . 'Template' . DS;
        Configure::write('App.paths.templates', $paths);

        $View = new TestView(null, null, null, $viewOptions);
        $paths = $View->paths('TestPlugin');
        $pluginPath = Plugin::path('TestPlugin');
        $themePath = Plugin::path('TestTheme');
        $expected = [
            $themePath . 'src' . DS . 'Template' . DS . 'Plugin' . DS . 'TestPlugin' . DS,
            $themePath . 'src' . DS . 'Template' . DS,
            TEST_APP . 'TestApp' . DS . 'Template' . DS . 'Plugin' . DS . 'TestPlugin' . DS,
            $pluginPath . 'src' . DS . 'Template' . DS . 'Plugin' . DS . 'TestPlugin' . DS,
            $pluginPath . 'src' . DS . 'Template' . DS,
            TEST_APP . 'TestApp' . DS . 'Template' . DS,
            TEST_APP . 'Plugin' . DS . 'TestPlugin' . DS . 'src' . DS . 'Template' . DS,
            CAKE . 'Template' . DS,
        ];
        $this->assertPathEquals($expected, $paths);
    }

    /**
     * Test that CamelCase'd plugins still find their view files.
     *
     * @return void
     */
    public function testCamelCasePluginGetTemplate()
    {
        $viewOptions = ['plugin' => 'TestPlugin',
            'name' => 'TestPlugin',
            'viewPath' => 'Tests',
            'view' => 'index',
        ];

        $View = new TestView(null, null, null, $viewOptions);

        $pluginPath = Plugin::path('TestPlugin');
        $expected = TEST_APP . 'Plugin' . DS . 'TestPlugin' . DS . 'src' . DS .
            'Template' . DS . 'Tests' . DS . 'index.ctp';
        $result = $View->getViewFileName('index');
        $this->assertPathEquals($expected, $result);

        $expected = $pluginPath . 'src' . DS . 'Template' . DS . 'Layout' . DS . 'default.ctp';
        $result = $View->getLayoutFileName();
        $this->assertPathEquals($expected, $result);
    }

    /**
     * Test getViewFileName method
     *
     * @return void
     */
    public function testGetViewFileNames()
    {
        $viewOptions = [
            'plugin' => null,
            'name' => 'Pages',
            'viewPath' => 'Pages',
        ];
        $request = $this->getMockBuilder('Cake\Http\ServerRequest')->getMock();
        $response = $this->getMockBuilder('Cake\Http\Response')->getMock();

        $View = new TestView(null, null, null, $viewOptions);

        $expected = TEST_APP . 'TestApp' . DS . 'Template' . DS . 'Pages' . DS . 'home.ctp';
        $result = $View->getViewFileName('home');
        $this->assertPathEquals($expected, $result);

        $expected = TEST_APP . 'TestApp' . DS . 'Template' . DS . 'Posts' . DS . 'index.ctp';
        $result = $View->getViewFileName('/Posts/index');
        $this->assertPathEquals($expected, $result);

        $expected = TEST_APP . 'TestApp' . DS . 'Template' . DS . 'Posts' . DS . 'index.ctp';
        $result = $View->getViewFileName('../Posts/index');
        $this->assertPathEquals($expected, $result);

        $expected = TEST_APP . 'TestApp' . DS . 'Template' . DS . 'Pages' . DS . 'page.home.ctp';
        $result = $View->getViewFileName('page.home');
        $this->assertPathEquals($expected, $result, 'Should not ruin files with dots.');

        Plugin::load('TestPlugin');
        $expected = TEST_APP . 'TestApp' . DS . 'Template' . DS . 'Pages' . DS . 'home.ctp';
        $result = $View->getViewFileName('TestPlugin.home');
        $this->assertPathEquals($expected, $result, 'Plugin is missing the view, cascade to app.');

        $View->setTemplatePath('Tests');
        $expected = TEST_APP . 'Plugin' . DS . 'TestPlugin' . DS . 'src' . DS .
            'Template' . DS . 'Tests' . DS . 'index.ctp';
        $result = $View->getViewFileName('TestPlugin.index');
        $this->assertPathEquals($expected, $result);
    }

    /**
     * Test that getViewFileName() protects against malicious directory traversal.
     *
     * @return void
     */
    public function testGetViewFileNameDirectoryTraversal()
    {
        $this->expectException(\InvalidArgumentException::class);
        $viewOptions = [
            'plugin' => null,
            'name' => 'Pages',
            'viewPath' => 'Pages',
        ];
        $request = $this->getMockBuilder('Cake\Http\ServerRequest')->getMock();
        $response = $this->getMockBuilder('Cake\Http\Response')->getMock();

        $view = new TestView(null, null, null, $viewOptions);
        $view->ext('.php');
        $view->getViewFileName('../../../../bootstrap');
    }

    /**
     * Test getViewFileName doesn't re-apply existing subdirectories
     *
     * @return void
     */
    public function testGetViewFileNameSubDir()
    {
        $viewOptions = [
            'plugin' => null,
            'name' => 'Posts',
            'viewPath' => 'Posts/json',
            'layoutPath' => 'json',
        ];
        $view = new TestView(null, null, null, $viewOptions);

        $expected = TEST_APP . 'TestApp' . DS . 'Template' . DS . 'Posts' . DS . 'json' . DS . 'index.ctp';
        $result = $view->getViewFileName('index');
        $this->assertPathEquals($expected, $result);

        $view->setSubDir('json');
        $result = $view->getViewFileName('index');
        $expected = TEST_APP . 'TestApp' . DS . 'Template' . DS . 'Posts' . DS . 'json' . DS . 'index.ctp';
        $this->assertPathEquals($expected, $result);
    }

    /**
     * Test getViewFileName applies subdirectories on equal length names
     *
     * @return void
     */
    public function testGetViewFileNameSubDirLength()
    {
        $viewOptions = [
            'plugin' => null,
            'name' => 'Jobs',
            'viewPath' => 'Jobs',
            'layoutPath' => 'json',
        ];
        $view = new TestView(null, null, null, $viewOptions);

        $view->setSubDir('json');
        $result = $view->getViewFileName('index');
        $expected = TEST_APP . 'TestApp' . DS . 'Template' . DS . 'Jobs' . DS . 'json' . DS . 'index.ctp';
        $this->assertPathEquals($expected, $result);
    }

    /**
     * Test getting layout filenames
     *
     * @return void
     */
    public function testGetLayoutFileName()
    {
        $viewOptions = ['plugin' => null,
            'name' => 'Pages',
            'viewPath' => 'Pages',
            'action' => 'display',
        ];

        $View = new TestView(null, null, null, $viewOptions);

        $expected = TEST_APP . 'TestApp' . DS . 'Template' . DS . 'Layout' . DS . 'default.ctp';
        $result = $View->getLayoutFileName();
        $this->assertPathEquals($expected, $result);

        $View->setLayoutPath('rss');
        $expected = TEST_APP . 'TestApp' . DS . 'Template' . DS . 'Layout' . DS . 'rss' . DS . 'default.ctp';
        $result = $View->getLayoutFileName();
        $this->assertPathEquals($expected, $result);

        $View->setLayoutPath('Email' . DS . 'html');
        $expected = TEST_APP . 'TestApp' . DS . 'Template' . DS . 'Layout' . DS . 'Email' . DS . 'html' . DS . 'default.ctp';
        $result = $View->getLayoutFileName();
        $this->assertPathEquals($expected, $result);
    }

    /**
     * Test getting layout filenames for plugins.
     *
     * @return void
     */
    public function testGetLayoutFileNamePlugin()
    {
        $viewOptions = ['plugin' => null,
            'name' => 'Pages',
            'viewPath' => 'Pages',
            'action' => 'display',
        ];

        $View = new TestView(null, null, null, $viewOptions);
        Plugin::load('TestPlugin');

        $expected = TEST_APP . 'Plugin' . DS . 'TestPlugin' . DS . 'src' . DS .
            'Template' . DS . 'Layout' . DS . 'default.ctp';
        $result = $View->getLayoutFileName('TestPlugin.default');
        $this->assertPathEquals($expected, $result);

        $View->setRequest($View->getRequest()->withParam('plugin', 'TestPlugin'));
        $expected = TEST_APP . 'Plugin' . DS . 'TestPlugin' . DS . 'src' . DS .
            'Template' . DS . 'Layout' . DS . 'default.ctp';
        $result = $View->getLayoutFileName('default');
        $this->assertPathEquals($expected, $result);
    }

    /**
     * Test getting layout filenames for prefix
     *
     * @return void
     */
    public function testGetLayoutFileNamePrefix()
    {
        $View = new TestView();

        // Prefix specific layout
        $View->setRequest($View->getRequest()->withParam('prefix', 'foo_prefix'));
        $expected = TEST_APP . 'TestApp' . DS . 'Template' . DS .
            'FooPrefix' . DS . 'Layout' . DS . 'default.ctp';
        $result = $View->getLayoutFileName();
        $this->assertPathEquals($expected, $result);

        $View->setRequest($View->getRequest()->withParam('prefix', 'FooPrefix'));
        $result = $View->getLayoutFileName();
        $this->assertPathEquals($expected, $result);

        // Nested prefix layout
        $View->setRequest($View->getRequest()->withParam('prefix', 'foo_prefix/bar_prefix'));
        $expected = TEST_APP . 'TestApp' . DS . 'Template' . DS .
            'FooPrefix' . DS . 'BarPrefix' . DS . 'Layout' . DS . 'default.ctp';
        $result = $View->getLayoutFileName();
        $this->assertPathEquals($expected, $result);

        $expected = TEST_APP . 'TestApp' . DS . 'Template' . DS .
            'FooPrefix' . DS . 'Layout' . DS . 'nested_prefix_cascade.ctp';
        $result = $View->getLayoutFileName('nested_prefix_cascade');
        $this->assertPathEquals($expected, $result);

        // Fallback to app's layout
        $View->setRequest($View->getRequest()->withParam('prefix', 'Admin'));
        $expected = TEST_APP . 'TestApp' . DS . 'Template' . DS .
            'Layout' . DS . 'default.ctp';
        $result = $View->getLayoutFileName();
        $this->assertPathEquals($expected, $result);
    }

    /**
     * Test that getLayoutFileName() protects against malicious directory traversal.
     *
     * @return void
     */
    public function testGetLayoutFileNameDirectoryTraversal()
    {
        $this->expectException(\InvalidArgumentException::class);
        $viewOptions = [
            'plugin' => null,
            'name' => 'Pages',
            'viewPath' => 'Pages',
        ];
        $request = $this->getMockBuilder('Cake\Http\ServerRequest')->getMock();
        $response = $this->getMockBuilder('Cake\Http\Response')->getMock();

        $view = new TestView(null, null, null, $viewOptions);
        $view->ext('.php');
        $view->getLayoutFileName('../../../../bootstrap');
    }

    /**
     * Test for missing views
     *
     * @return void
     */
    public function testMissingTemplate()
    {
        $this->expectException(\Cake\View\Exception\MissingTemplateException::class);
        $viewOptions = ['plugin' => null,
            'name' => 'Pages',
            'viewPath' => 'Pages',
        ];
        $request = $this->getMockBuilder('Cake\Http\ServerRequest')->getMock();
        $response = $this->getMockBuilder('Cake\Http\Response')->getMock();

        $View = new TestView($request, $response, null, $viewOptions);
        $View->getViewFileName('does_not_exist');
    }

    /**
     * Test for missing layouts
     *
     * @return void
     */
    public function testMissingLayout()
    {
        $this->expectException(\Cake\View\Exception\MissingLayoutException::class);
        $viewOptions = ['plugin' => null,
            'name' => 'Pages',
            'viewPath' => 'Pages',
            'layout' => 'whatever',
        ];
        $View = new TestView(null, null, null, $viewOptions);
        $View->getLayoutFileName();
    }

    /**
     * Test viewVars method
     *
     * @return void
     */
    public function testViewVars()
    {
        $this->assertEquals(['testData' => 'Some test data', 'test2' => 'more data', 'test3' => 'even more data'], $this->View->viewVars);
    }

    /**
     * Test elementExists method
     *
     * @return void
     */
    public function testElementExists()
    {
        $result = $this->View->elementExists('test_element');
        $this->assertTrue($result);

        $result = $this->View->elementExists('TestPlugin.plugin_element');
        $this->assertTrue($result);

        $result = $this->View->elementExists('non_existent_element');
        $this->assertFalse($result);

        $result = $this->View->elementExists('TestPlugin.element');
        $this->assertFalse($result);

        $this->View->setRequest($this->View->getRequest()->withParam('plugin', 'TestPlugin'));
        $result = $this->View->elementExists('plugin_element');
        $this->assertTrue($result);
    }

    /**
     * Test element method
     *
     * @return void
     */
    public function testElement()
    {
        $result = $this->View->element('test_element');
        $this->assertEquals('this is the test element', $result);

        $result = $this->View->element('TestPlugin.plugin_element');
        $this->assertEquals("Element in the TestPlugin\n", $result);

        $this->View->setRequest($this->View->getRequest()->withParam('plugin', 'TestPlugin'));
        $result = $this->View->element('plugin_element');
        $this->assertEquals("Element in the TestPlugin\n", $result);

        $result = $this->View->element('plugin_element', [], ['plugin' => false]);
        $this->assertEquals("Plugin element overridden in app\n", $result);
    }

    /**
     * Test element method with a prefix
     *
     * @return void
     */
    public function testPrefixElement()
    {
        $this->View->setRequest($this->View->getRequest()->withParam('prefix', 'Admin'));
        $result = $this->View->element('prefix_element');
        $this->assertEquals('this is a prefixed test element', $result);

        $result = $this->View->element('TestPlugin.plugin_element');
        $this->assertEquals('this is the plugin prefixed element using params[plugin]', $result);

        $this->View->setRequest($this->View->getRequest()->withParam('plugin', 'TestPlugin'));
        $result = $this->View->element('test_plugin_element');
        $this->assertEquals('this is the test set using View::$plugin plugin prefixed element', $result);

        $this->View->setRequest($this->View->getRequest()->withParam('prefix', 'FooPrefix/BarPrefix'));
        $result = $this->View->element('prefix_element');
        $this->assertEquals('this is a nested prefixed test element', $result);

        $result = $this->View->element('prefix_element_in_parent');
        $this->assertEquals('this is a nested prefixed test element in first level element', $result);
    }

    /**
     * Test loading non-existent view element
     *
     * @return void
     */
    public function testElementNonExistent()
    {
        $this->expectException(\Cake\View\Exception\MissingElementException::class);
        $this->expectExceptionMessageRegExp('#^Element file "Element[\\\\/]non_existent_element\.ctp" is missing\.$#');

        $this->View->element('non_existent_element');
    }

    /**
     * Test loading non-existent plugin view element
     *
     * @return void
     */
    public function testElementInexistentPluginElement()
    {
        $this->expectException(\Cake\View\Exception\MissingElementException::class);
        $this->expectExceptionMessageRegExp('#^Element file "test_plugin\.Element[\\\\/]plugin_element\.ctp" is missing\.$#');

        $this->View->element('test_plugin.plugin_element');
    }

    /**
     * Test that elements can have callbacks
     *
     * @return void
     */
    public function testElementCallbacks()
    {
        $count = 0;
        $callback = function (EventInterface $event, $file) use (&$count) {
            $count++;
        };
        $events = $this->View->getEventManager();
        $events->on('View.beforeRender', $callback);
        $events->on('View.afterRender', $callback);

        $this->View->element('test_element', [], ['callbacks' => true]);
        $this->assertEquals(2, $count);
    }

    /**
     * Test that additional element viewVars don't get overwritten with helpers.
     *
     * @return void
     */
    public function testElementParamsDontOverwriteHelpers()
    {
        $Controller = new ViewPostsController();

        $View = $Controller->createView();
        $result = $View->element('type_check', ['form' => 'string'], ['callbacks' => true]);
        $this->assertEquals('string', $result);

        $View->set('form', 'string');
        $result = $View->element('type_check', [], ['callbacks' => true]);
        $this->assertEquals('string', $result);
    }

    /**
     * Test elementCacheHelperNoCache method
     *
     * @return void
     */
    public function testElementCacheHelperNoCache()
    {
        $Controller = new ViewPostsController();
        $View = $Controller->createView();
        $result = $View->element('test_element', ['ram' => 'val', 'test' => ['foo', 'bar']]);
        $this->assertEquals('this is the test element', $result);
    }

    /**
     * Test elementCache method
     *
     * @return void
     */
    public function testElementCache()
    {
        Cache::drop('test_view');
        Cache::setConfig('test_view', [
            'engine' => 'File',
            'duration' => '+1 day',
            'path' => CACHE . 'views/',
            'prefix' => '',
        ]);
        Cache::clear(false, 'test_view');

        $View = $this->PostsController->createView();
        $View->setElementCache('test_view');

        $result = $View->element('test_element', [], ['cache' => true]);
        $expected = 'this is the test element';
        $this->assertEquals($expected, $result);

        $result = Cache::read('element__test_element', 'test_view');
        $this->assertEquals($expected, $result);

        $result = $View->element('test_element', ['param' => 'one', 'foo' => 'two'], ['cache' => true]);
        $this->assertEquals($expected, $result);

        $result = Cache::read('element__test_element_param_foo', 'test_view');
        $this->assertEquals($expected, $result);

        $View->element('test_element', [
            'param' => 'one',
            'foo' => 'two',
        ], [
            'cache' => ['key' => 'custom_key'],
        ]);
        $result = Cache::read('element_custom_key', 'test_view');
        $this->assertEquals($expected, $result);

        $View->setElementCache('default');
        $View->element('test_element', [
            'param' => 'one',
            'foo' => 'two',
        ], [
            'cache' => ['config' => 'test_view'],
        ]);
        $result = Cache::read('element__test_element_param_foo', 'test_view');
        $this->assertEquals($expected, $result);

        Cache::clear(true, 'test_view');
        Cache::drop('test_view');
    }

    /**
     * Test element events
     *
     * @return void
     */
    public function testViewEvent()
    {
        $View = $this->PostsController->createView();
        $View->setTemplatePath($this->PostsController->getName());
        $View->enableAutoLayout(false);
        $listener = new TestViewEventListenerInterface();

        $View->getEventManager()->on($listener);

        $View->render('index');
        $this->assertEquals(View::TYPE_TEMPLATE, $listener->beforeRenderViewType);
        $this->assertEquals(View::TYPE_TEMPLATE, $listener->afterRenderViewType);

        $this->assertEquals($View->getCurrentType(), View::TYPE_TEMPLATE);
        $View->element('test_element', [], ['callbacks' => true]);
        $this->assertEquals($View->getCurrentType(), View::TYPE_TEMPLATE);

        $this->assertEquals(View::TYPE_ELEMENT, $listener->beforeRenderViewType);
        $this->assertEquals(View::TYPE_ELEMENT, $listener->afterRenderViewType);
    }

    /**
     * Test loading helper using loadHelper().
     *
     * @return void
     */
    public function testLoadHelper()
    {
        $View = new View();

        $View->loadHelper('Html', ['foo' => 'bar']);
        $this->assertInstanceOf('Cake\View\Helper\HtmlHelper', $View->Html);

        $config = $View->Html->getConfig();
        $this->assertEquals('bar', $config['foo']);
    }

    /**
     * Test loading helper when duplicate.
     *
     * @return void
     */
    public function testLoadHelperDuplicate()
    {
        $View = new View();

        $this->assertNotEmpty($View->loadHelper('Html', ['foo' => 'bar']));
        try {
            $View->loadHelper('Html', ['test' => 'value']);
            $this->fail('No exception');
        } catch (\RuntimeException $e) {
            $this->assertContains('The "Html" alias has already been loaded', $e->getMessage());
        }
    }

    /**
     * Test loadHelpers method
     *
     * @return void
     */
    public function testLoadHelpers()
    {
        $View = new View(null, null, null, [
            'helpers' => ['Html' => ['foo' => 'bar'], 'Form' => ['foo' => 'baz']],
        ]);

        $result = $View->loadHelpers();
        $this->assertSame($View, $result);

        $this->assertInstanceOf('Cake\View\Helper\HtmlHelper', $View->Html, 'Object type is wrong.');
        $this->assertInstanceOf('Cake\View\Helper\FormHelper', $View->Form, 'Object type is wrong.');

        $config = $View->Html->getConfig();
        $this->assertEquals('bar', $config['foo']);

        $config = $View->Form->getConfig();
        $this->assertEquals('baz', $config['foo']);
    }

    /**
     * Test lazy loading helpers
     *
     * @return void
     */
    public function testLazyLoadHelpers()
    {
        $View = new View();

        $this->assertInstanceOf('Cake\View\Helper\HtmlHelper', $View->Html, 'Object type is wrong.');
        $this->assertInstanceOf('Cake\View\Helper\FormHelper', $View->Form, 'Object type is wrong.');
    }

    /**
     * Test manipulating class properties in initialize()
     *
     * @return void
     */
    public function testInitialize()
    {
        $View = new TestView();
        $config = $View->Html->getConfig();
        $this->assertEquals('myval', $config['mykey']);
    }

    /**
     * Test the correct triggering of helper callbacks
     *
     * @return void
     */
    public function testHelperCallbackTriggering()
    {
        $View = $this->PostsController->createView();
        $View->setTemplatePath($this->PostsController->getName());

        $manager = $this->getMockBuilder('Cake\Event\EventManager')->getMock();
        $View->setEventManager($manager);

        $manager->expects($this->at(0))->method('dispatch')
            ->with(
                $this->logicalAnd(
                    $this->isInstanceOf('Cake\Event\Event'),
                    $this->attributeEqualTo('_name', 'View.beforeRender'),
                    $this->attributeEqualTo('_subject', $View)
                )
            );

        $manager->expects($this->at(1))->method('dispatch')
            ->with(
                $this->logicalAnd(
                    $this->isInstanceOf('Cake\Event\Event'),
                    $this->attributeEqualTo('_name', 'View.beforeRenderFile'),
                    $this->attributeEqualTo('_subject', $View)
                )
            );

        $manager->expects($this->at(2))->method('dispatch')
            ->with(
                $this->logicalAnd(
                    $this->isInstanceOf('Cake\Event\Event'),
                    $this->attributeEqualTo('_name', 'View.afterRenderFile'),
                    $this->attributeEqualTo('_subject', $View)
                )
            );

        $manager->expects($this->at(3))->method('dispatch')
            ->with(
                $this->logicalAnd(
                    $this->isInstanceOf('Cake\Event\Event'),
                    $this->attributeEqualTo('_name', 'View.afterRender'),
                    $this->attributeEqualTo('_subject', $View)
                )
            );

        $manager->expects($this->at(4))->method('dispatch')
            ->with(
                $this->logicalAnd(
                    $this->isInstanceOf('Cake\Event\Event'),
                    $this->attributeEqualTo('_name', 'View.beforeLayout'),
                    $this->attributeEqualTo('_subject', $View)
                )
            );

        $manager->expects($this->at(5))->method('dispatch')
            ->with(
                $this->logicalAnd(
                    $this->isInstanceOf('Cake\Event\Event'),
                    $this->attributeEqualTo('_name', 'View.beforeRenderFile'),
                    $this->attributeEqualTo('_subject', $View)
                )
            );

        $manager->expects($this->at(6))->method('dispatch')
            ->with(
                $this->logicalAnd(
                    $this->isInstanceOf('Cake\Event\Event'),
                    $this->attributeEqualTo('_name', 'View.afterRenderFile'),
                    $this->attributeEqualTo('_subject', $View)
                )
            );

        $manager->expects($this->at(7))->method('dispatch')
            ->with(
                $this->logicalAnd(
                    $this->isInstanceOf('Cake\Event\Event'),
                    $this->attributeEqualTo('_name', 'View.afterLayout'),
                    $this->attributeEqualTo('_subject', $View)
                )
            );

        $View->render('index');
    }

    /**
     * Test beforeLayout method
     *
     * @return void
     */
    public function testBeforeLayout()
    {
        $this->PostsController->viewBuilder()->setHelpers([
            'TestBeforeAfter' => ['className' => __NAMESPACE__ . '\TestBeforeAfterHelper'],
            'Html',
        ]);
        $View = $this->PostsController->createView();
        $View->setTemplatePath($this->PostsController->getName());
        $View->render('index');
        $this->assertEquals('Valuation', $View->helpers()->TestBeforeAfter->property);
    }

    /**
     * Test afterLayout method
     *
     * @return void
     */
    public function testAfterLayout()
    {
        $this->PostsController->viewBuilder()->setHelpers([
            'TestBeforeAfter' => ['className' => __NAMESPACE__ . '\TestBeforeAfterHelper'],
            'Html',
        ]);
        $this->PostsController->set('variable', 'values');

        $View = $this->PostsController->createView();
        $View->setTemplatePath($this->PostsController->getName());

        $content = 'This is my view output';
        $result = $View->renderLayout($content, 'default');
        $this->assertRegExp('/modified in the afterlife/', $result);
        $this->assertRegExp('/This is my view output/', $result);
    }

    /**
     * Test renderLoadHelper method
     *
     * @return void
     */
    public function testRenderLoadHelper()
    {
        $this->PostsController->viewBuilder()->setHelpers(['Form', 'Number']);
        $View = $this->PostsController->createView('Cake\Test\TestCase\View\TestView');
        $View->setTemplatePath($this->PostsController->getName());

        $result = $View->render('index', false);
        $this->assertEquals('posts index', $result);

        $attached = $View->helpers()->loaded();
        // HtmlHelper is loaded in TestView::initialize()
        $this->assertEquals(['Html', 'Form', 'Number'], $attached);

        $this->PostsController->viewBuilder()->setHelpers(
            ['Html', 'Form', 'Number', 'TestPlugin.PluggedHelper']
        );
        $View = $this->PostsController->createView('Cake\Test\TestCase\View\TestView');
        $View->setTemplatePath($this->PostsController->getName());

        $result = $View->render('index', false);
        $this->assertEquals('posts index', $result);

        $attached = $View->helpers()->loaded();
        $expected = ['Html', 'Form', 'Number', 'PluggedHelper'];
        $this->assertEquals($expected, $attached, 'Attached helpers are wrong.');
    }

    /**
     * Test render method
     *
     * @return void
     */
    public function testRender()
    {
        $View = $this->PostsController->createView('Cake\Test\TestCase\View\TestView');
        $View->setTemplatePath($this->PostsController->getName());
        $result = $View->render('index');

        $this->assertRegExp("/<meta charset=\"utf-8\"\/>\s*<title>/", $result);
        $this->assertRegExp("/<div id=\"content\">\s*posts index\s*<\/div>/", $result);
        $this->assertRegExp("/<div id=\"content\">\s*posts index\s*<\/div>/", $result);

        $View = $this->PostsController->createView('Cake\Test\TestCase\View\TestView');
        $result = $View->render(false, 'ajax2');

        $this->assertRegExp('/Ajax\!/', $result);

        $this->PostsController->viewBuilder()->setHelpers(['Html']);
        $this->PostsController->setRequest(
            $this->PostsController->getRequest()->withParam('action', 'index')
        );
        Configure::write('Cache.check', true);

        $View = $this->PostsController->createView('Cake\Test\TestCase\View\TestView');
        $View->setTemplatePath($this->PostsController->getName());
        $result = $View->render('index');

        $this->assertRegExp("/<meta charset=\"utf-8\"\/>\s*<title>/", $result);
        $this->assertRegExp("/<div id=\"content\">\s*posts index\s*<\/div>/", $result);
    }

    /**
     * Test that View::$view works
     *
     * @return void
     */
    public function testRenderUsingViewProperty()
    {
        $View = $this->PostsController->createView('Cake\Test\TestCase\View\TestView');
        $View->setTemplatePath($this->PostsController->getName());
        $View->setTemplate('cache_form');

        $this->assertEquals('cache_form', $View->getTemplate());
        $result = $View->render();
        $this->assertRegExp('/Add User/', $result);
    }

    /**
     * Test that layout set from view file takes precedence over layout set
     * as argument to render().
     *
     * @return void
     */
    public function testRenderUsingLayoutArgument()
    {
        $error = new \PDOException();
        $error->queryString = 'this is sql string';
        $message = 'it works';

        $View = $this->PostsController->createView('Cake\Test\TestCase\View\TestView');
        $View->set(compact('error', 'message'));
        $View->setTemplatePath('Error');

        $result = $View->render('pdo_error', 'error');
        $this->assertRegExp('/this is sql string/', $result);
        $this->assertRegExp('/it works/', $result);
    }

    /**
     * Test render()ing a file in a subdir from a custom viewPath
     * in a plugin.
     *
     * @return void
     */
    public function testGetViewFileNameSubdirWithPluginAndViewPath()
    {
        $this->PostsController->setPlugin('TestPlugin');
        $this->PostsController->setName('Posts');
        $View = $this->PostsController->createView('Cake\Test\TestCase\View\TestView');
        $View->setTemplatePath('Element');

        $pluginPath = TEST_APP . 'Plugin' . DS . 'TestPlugin' . DS;
        $result = $View->getViewFileName('sub_dir/sub_element');
        $expected = $pluginPath . 'src' . DS . 'Template' . DS . 'Element' . DS . 'sub_dir' . DS . 'sub_element.ctp';
        $this->assertPathEquals($expected, $result);
    }

    /**
     * Test that view vars can replace the local helper variables
     * and not overwrite the $this->Helper references
     *
     * @return void
     */
    public function testViewVarOverwritingLocalHelperVar()
    {
        $Controller = new ViewPostsController();
        $Controller->set('html', 'I am some test html');
        $View = $Controller->createView();
        $View->setTemplatePath($Controller->getName());
        $result = $View->render('helper_overwrite', false);

        $this->assertRegExp('/I am some test html/', $result);
        $this->assertRegExp('/Test link/', $result);
    }

    /**
     * Test getViewFileName method
     *
     * @return void
     */
    public function testViewFileName()
    {
        $View = $this->PostsController->createView('Cake\Test\TestCase\View\TestView');
        $View->setTemplatePath('Posts');

        $result = $View->getViewFileName('index');
        $this->assertRegExp('/Posts(\/|\\\)index.ctp/', $result);

        $result = $View->getViewFileName('TestPlugin.index');
        $this->assertRegExp('/Posts(\/|\\\)index.ctp/', $result);

        $result = $View->getViewFileName('/Pages/home');
        $this->assertRegExp('/Pages(\/|\\\)home.ctp/', $result);

        $result = $View->getViewFileName('../Element/test_element');
        $this->assertRegExp('/Element(\/|\\\)test_element.ctp/', $result);

        $expected = TEST_APP . 'TestApp' . DS . 'Template' . DS . 'Posts' . DS . 'index.ctp';
        $result = $View->getViewFileName('../Posts/index');
        $this->assertPathEquals($expected, $result);
    }

    /**
     * Test creating a block with capturing output.
     *
     * @return void
     */
    public function testBlockCaptureOverwrite()
    {
        $result = $this->View->start('test');
        $this->assertSame($this->View, $result);

        echo 'Block content';
        $result = $this->View->end();
        $this->assertSame($this->View, $result);

        $this->View->start('test');
        echo 'New content';
        $this->View->end();

        $result = $this->View->fetch('test');
        $this->assertEquals('New content', $result);
    }

    /**
     * Test that blocks can be fetched inside a block with the same name
     *
     * @return void
     */
    public function testBlockExtend()
    {
        $this->View->start('test');
        echo 'Block content';
        $this->View->end();

        $this->View->start('test');
        echo $this->View->fetch('test');
        echo 'New content';
        $this->View->end();

        $result = $this->View->fetch('test');
        $this->assertEquals('Block contentNew content', $result);
    }

    /**
     * Test creating a block with capturing output.
     *
     * @return void
     */
    public function testBlockCapture()
    {
        $this->View->start('test');
        echo 'Block content';
        $this->View->end();

        $result = $this->View->fetch('test');
        $this->assertEquals('Block content', $result);
    }

    /**
     * Test appending to a block with capturing output.
     *
     * @return void
     */
    public function testBlockAppendCapture()
    {
        $this->View->start('test');
        echo 'Content ';
        $this->View->end();

        $result = $this->View->append('test');
        $this->assertSame($this->View, $result);

        echo 'appended';
        $this->View->end();

        $result = $this->View->fetch('test');
        $this->assertEquals('Content appended', $result);
    }

    /**
     * Test setting a block's content.
     *
     * @return void
     */
    public function testBlockSet()
    {
        $result = $this->View->assign('test', 'Block content');
        $this->assertSame($this->View, $result);

        $result = $this->View->fetch('test');
        $this->assertEquals('Block content', $result);
    }

    /**
     * Test resetting a block's content.
     *
     * @return void
     */
    public function testBlockReset()
    {
        $this->View->assign('test', '');
        $result = $this->View->fetch('test', 'This should not be returned');
        $this->assertSame('', $result);
    }

    /**
     * Test resetting a block's content with reset.
     *
     * @return void
     */
    public function testBlockResetFunc()
    {
        $this->View->assign('test', 'Block content');
        $result = $this->View->fetch('test', 'This should not be returned');
        $this->assertSame('Block content', $result);

        $result = $this->View->reset('test');
        $this->assertSame($this->View, $result);

        $result = $this->View->fetch('test', 'This should not be returned');
        $this->assertSame('', $result);
    }

    /**
     * Test checking a block's existence.
     *
     * @return void
     */
    public function testBlockExist()
    {
        $this->assertFalse($this->View->exists('test'));
        $this->View->assign('test', 'Block content');
        $this->assertTrue($this->View->exists('test'));
    }

    /**
     * Test setting a block's content to null
     *
     * @return void
     */
    public function testBlockSetNull()
    {
        $this->View->assign('testWithNull', null);
        $result = $this->View->fetch('testWithNull');
        $this->assertSame('', $result);
    }

    /**
     * Test setting a block's content to an object with __toString magic method
     *
     * @return void
     */
    public function testBlockSetObjectWithToString()
    {
        $objectWithToString = new TestObjectWithToString();
        $this->View->assign('testWithObjectWithToString', $objectWithToString);
        $result = $this->View->fetch('testWithObjectWithToString');
        $this->assertSame("I'm ObjectWithToString", $result);
    }

    /**
     * Test setting a block's content to an object without __toString magic method
     *
     * This should produce a "Object of class TestObjectWithoutToString could not be converted to string" error
     * which gets thrown as a \PHPUnit\Framework\Error\Error Exception by PHPUnit.
     *
     * @return void
     */
    public function testBlockSetObjectWithoutToString()
    {
        $this->expectException(\PHPUnit\Framework\Error\Error::class);
        $objectWithToString = new TestObjectWithoutToString();
        $this->View->assign('testWithObjectWithoutToString', $objectWithToString);
    }

    /**
     * Test setting a block's content to a decimal
     *
     * @return void
     */
    public function testBlockSetDecimal()
    {
        $this->View->assign('testWithDecimal', 1.23456789);
        $result = $this->View->fetch('testWithDecimal');
        $this->assertEquals('1.23456789', $result);
    }

    /**
     * Data provider for block related tests.
     *
     * @return array
     */
    public static function blockValueProvider()
    {
        return [
            'string' => ['A string value'],
            'decimal' => [1.23456],
            'object with __toString' => [new TestObjectWithToString()],
        ];
    }

    /**
     * Test appending to a block with append.
     *
     * @param mixed $value Value
     * @return void
     * @dataProvider blockValueProvider
     */
    public function testBlockAppend($value)
    {
        $this->View->assign('testBlock', 'Block');
        $this->View->append('testBlock', $value);

        $result = $this->View->fetch('testBlock');
        $this->assertSame('Block' . $value, $result);
    }

    /**
     * Test appending an object without __toString magic method to a block with append.
     *
     * This should produce a "Object of class TestObjectWithoutToString could not be converted to string" error
     * which gets thrown as a \PHPUnit\Framework\Error\Error     Exception by PHPUnit.
     *
     * @return void
     */
    public function testBlockAppendObjectWithoutToString()
    {
        $this->expectException(\PHPUnit\Framework\Error\Error::class);
        $object = new TestObjectWithoutToString();
        $this->View->assign('testBlock', 'Block ');
        $this->View->append('testBlock', $object);
    }

    /**
     * Test prepending to a block with prepend.
     *
     * @param mixed $value Value
     * @return void
     * @dataProvider blockValueProvider
     */
    public function testBlockPrepend($value)
    {
        $this->View->assign('test', 'Block');
        $result = $this->View->prepend('test', $value);
        $this->assertSame($this->View, $result);

        $result = $this->View->fetch('test');
        $this->assertEquals($value . 'Block', $result);
    }

    /**
     * Test prepending an object without __toString magic method to a block with prepend.
     *
     * This should produce a "Object of class TestObjectWithoutToString could not be converted to string" error
     * which gets thrown as a \PHPUnit\Framework\Error\Error Exception by PHPUnit.
     *
     * @return void
     */
    public function testBlockPrependObjectWithoutToString()
    {
        $this->expectException(\PHPUnit\Framework\Error\Error::class);
        $object = new TestObjectWithoutToString();
        $this->View->assign('test', 'Block ');
        $this->View->prepend('test', $object);
    }

    /**
     * You should be able to append to undefined blocks.
     *
     * @return void
     */
    public function testBlockAppendUndefined()
    {
        $result = $this->View->append('test', 'Unknown');
        $this->assertSame($this->View, $result);

        $result = $this->View->fetch('test');
        $this->assertEquals('Unknown', $result);
    }

    /**
     * You should be able to prepend to undefined blocks.
     *
     * @return void
     */
    public function testBlockPrependUndefined()
    {
        $this->View->prepend('test', 'Unknown');
        $result = $this->View->fetch('test');
        $this->assertEquals('Unknown', $result);
    }

    /**
     * Test getting block names
     *
     * @return void
     */
    public function testBlocks()
    {
        $this->View->append('test', 'one');
        $this->View->assign('test1', 'one');

        $this->assertEquals(['test', 'test1'], $this->View->blocks());
    }

    /**
     * Test that blocks can be nested.
     *
     * @return void
     */
    public function testNestedBlocks()
    {
        $this->View->start('first');
        echo 'In first ';
        $this->View->start('second');
        echo 'In second';
        $this->View->end();
        echo 'In first';
        $this->View->end();

        $this->assertEquals('In first In first', $this->View->fetch('first'));
        $this->assertEquals('In second', $this->View->fetch('second'));
    }

    /**
     * Test that starting the same block twice throws an exception
     *
     * @return void
     */
    public function testStartBlocksTwice()
    {
        try {
            $this->View->start('first');
            $this->View->start('first');
            $this->fail('No exception');
        } catch (\Cake\Core\Exception\Exception $e) {
            ob_end_clean();
            $this->assertTrue(true);
        }
    }

    /**
     * Test that an exception gets thrown when you leave a block open at the end
     * of a view.
     *
     * @return void
     */
    public function testExceptionOnOpenBlock()
    {
        try {
            $this->View->render('open_block');
            $this->fail('No exception');
        } catch (\LogicException $e) {
            ob_end_clean();
            $this->assertContains('The "no_close" block was left open', $e->getMessage());
        }
    }

    /**
     * Test nested extended views.
     *
     * @return void
     */
    public function testExtendNested()
    {
        $this->View->setLayout(false);
        $content = $this->View->render('nested_extends');
        $expected = <<<TEXT
This is the second parent.
This is the first parent.
This is the first template.
Sidebar Content.
TEXT;
        $this->assertEquals($expected, $content);
    }

    /**
     * Make sure that extending the current view with itself causes an exception
     *
     * @return void
     */
    public function testExtendSelf()
    {
        try {
            $this->View->setLayout(false);
            $this->View->render('extend_self');
            $this->fail('No exception');
        } catch (\LogicException $e) {
            ob_end_clean();
            $this->assertContains('cannot have views extend themselves', $e->getMessage());
        }
    }

    /**
     * Make sure that extending in a loop causes an exception
     *
     * @return void
     */
    public function testExtendLoop()
    {
        try {
            $this->View->setLayout(false);
            $this->View->render('extend_loop');
            $this->fail('No exception');
        } catch (\LogicException $e) {
            ob_end_clean();
            $this->assertContains('cannot have views extend in a loop', $e->getMessage());
        }
    }

    /**
     * Test extend() in an element and a view.
     *
     * @return void
     */
    public function testExtendElement()
    {
        $this->View->setLayout(false);
        $content = $this->View->render('extend_element');
        $expected = <<<TEXT
Parent View.
View content.
Parent Element.
Element content.

TEXT;
        $this->assertEquals($expected, $content);
    }

    /**
     * Test extend() in an element and a view.
     *
     * @return void
     */
    public function testExtendPrefixElement()
    {
        $this->View->setRequest($this->View->getRequest()->withParam('prefix', 'Admin'));
        $this->View->setLayout(false);
        $content = $this->View->render('extend_element');
        $expected = <<<TEXT
Parent View.
View content.
Parent Element.
Prefix Element content.

TEXT;
        $this->assertEquals($expected, $content);
    }

    /**
     * Extending an element which doesn't exist should throw a missing view exception
     *
     * @return void
     */
    public function testExtendMissingElement()
    {
        try {
            $this->View->setLayout(false);
            $this->View->render('extend_missing_element');
            $this->fail('No exception');
        } catch (\LogicException $e) {
            ob_end_clean();
            ob_end_clean();
            $this->assertContains('element', $e->getMessage());
        }
    }

    /**
     * Test extend() preceeded by an element()
     *
     * @return void
     */
    public function testExtendWithElementBeforeExtend()
    {
        $this->View->setLayout(false);
        $result = $this->View->render('extend_with_element');
        $expected = <<<TEXT
Parent View.
this is the test elementThe view

TEXT;
        $this->assertEquals($expected, $result);
    }

    /**
     * Test extend() preceeded by an element()
     *
     * @return void
     */
    public function testExtendWithPrefixElementBeforeExtend()
    {
        $this->View->setRequest($this->View->getRequest()->withParam('prefix', 'Admin'));
        $this->View->setLayout(false);
        $result = $this->View->render('extend_with_element');
        $expected = <<<TEXT
Parent View.
this is the test prefix elementThe view

TEXT;
        $this->assertEquals($expected, $result);
    }

    /**
     * Test memory leaks that existed in _paths at one point.
     *
     * @return void
     */
    public function testMemoryLeakInPaths()
    {
<<<<<<< HEAD
        $this->skipIf((bool)env('CODECOVERAGE'), 'Running coverage this causes this tests to fail sometimes.');
        $this->ThemeController->setPlugin(null);
=======
        $this->skipIf(env('CODECOVERAGE') == 1, 'Running coverage this causes this tests to fail sometimes.');
>>>>>>> f385da71
        $this->ThemeController->setName('Posts');

        $View = $this->ThemeController->createView();
        $View->setTemplatePath('Posts');
        $View->setLayout('whatever');
        $View->setTheme('TestTheme');
        $View->element('test_element');

        $start = memory_get_usage();
        for ($i = 0; $i < 10; $i++) {
            $View->element('test_element');
        }
        $end = memory_get_usage();
        $this->assertLessThanOrEqual($start + 15000, $end);
    }

    /**
     * Tests that a view block uses default value when not assigned and uses assigned value when it is
     *
     * @return void
     */
    public function testBlockDefaultValue()
    {
        $default = 'Default';
        $result = $this->View->fetch('title', $default);
        $this->assertEquals($default, $result);

        $expected = 'My Title';
        $this->View->assign('title', $expected);
        $result = $this->View->fetch('title', $default);
        $this->assertEquals($expected, $result);
    }

    /**
     * Tests that a view variable uses default value when not assigned and uses assigned value when it is
     *
     * @return void
     */
    public function testViewVarDefaultValue()
    {
        $default = 'Default';
        $result = $this->View->get('title', $default);
        $this->assertEquals($default, $result);

        $expected = 'Back to the Future';
        $this->View->set('title', $expected);
        $result = $this->View->get('title', $default);
        $this->assertEquals($expected, $result);
    }

    /**
     * Test the helpers() method.
     *
     * @return void
     */
    public function testHelpers()
    {
        $this->assertInstanceOf('Cake\View\HelperRegistry', $this->View->helpers());

        $result = $this->View->helpers();
        $this->assertSame($result, $this->View->helpers());
    }

    /**
     * Test getTemplatePath() and setTemplatePath().
     *
     * @return void
     */
    public function testGetSetTemplatePath()
    {
        $result = $this->View->setTemplatePath('foo');
        $this->assertSame($this->View, $result);

        $templatePath = $this->View->getTemplatePath();
        $this->assertSame($templatePath, 'foo');
    }

    /**
     * Test getLayoutPath() and setLayoutPath().
     *
     * @return void
     */
    public function testGetSetLayoutPath()
    {
        $result = $this->View->setLayoutPath('foo');
        $this->assertSame($this->View, $result);

        $layoutPath = $this->View->getLayoutPath();
        $this->assertSame($layoutPath, 'foo');
    }

    /**
     * Test isAutoLayoutEnabled() and enableAutoLayout().
     *
     * @return void
     */
    public function testAutoLayout()
    {
        $result = $this->View->enableAutoLayout(false);
        $this->assertSame($this->View, $result);

        $autoLayout = $this->View->isAutoLayoutEnabled();
        $this->assertSame($autoLayout, false);

        $this->View->enableAutoLayout();
        $autoLayout = $this->View->isAutoLayoutEnabled();
        $this->assertSame($autoLayout, true);
    }

    /**
     * Test getTheme() and setTheme().
     *
     * @return void
     */
    public function testGetSetTheme()
    {
        $result = $this->View->setTheme('foo');
        $this->assertSame($this->View, $result);

        $theme = $this->View->getTheme();
        $this->assertSame($theme, 'foo');
    }

    /**
     * Test getTemplate() and setTemplate().
     *
     * @return void
     */
    public function testGetSetTemplate()
    {
        $result = $this->View->setTemplate('foo');
        $this->assertSame($this->View, $result);

        $template = $this->View->getTemplate();
        $this->assertSame($template, 'foo');
    }

    /**
     * Test setLayout() and getLayout().
     *
     * @return void
     */
    public function testGetSetLayout()
    {
        $result = $this->View->setLayout('foo');
        $this->assertSame($this->View, $result);

        $layout = $this->View->getLayout();
        $this->assertSame($layout, 'foo');
    }

    /**
     * Test testHasRendered()
     *
     * @return void
     */
    public function testHasRendered()
    {
        $this->assertFalse($this->View->hasRendered());

        $this->View->render('index');
        $this->assertTrue($this->View->hasRendered());
    }
}<|MERGE_RESOLUTION|>--- conflicted
+++ resolved
@@ -1956,12 +1956,7 @@
      */
     public function testMemoryLeakInPaths()
     {
-<<<<<<< HEAD
         $this->skipIf((bool)env('CODECOVERAGE'), 'Running coverage this causes this tests to fail sometimes.');
-        $this->ThemeController->setPlugin(null);
-=======
-        $this->skipIf(env('CODECOVERAGE') == 1, 'Running coverage this causes this tests to fail sometimes.');
->>>>>>> f385da71
         $this->ThemeController->setName('Posts');
 
         $View = $this->ThemeController->createView();
