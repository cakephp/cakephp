--- conflicted
+++ resolved
@@ -2136,8 +2136,6 @@
         $layout = $this->View->getLayout();
         $this->assertSame($layout, 'foo');
     }
-<<<<<<< HEAD
-=======
 
     /**
      * Test testHasRendered()
@@ -2151,26 +2149,4 @@
         $this->View->render('index');
         $this->assertTrue($this->View->hasRendered());
     }
-
-    /**
-     * Test magic getter and setter for removed properties.
-     *
-     * @group deprecated
-     * @return void
-     */
-    public function testMagicGetterSetter()
-    {
-        $this->deprecated(function () {
-            $View = $this->View;
-
-            $View->view = 'myview';
-            $this->assertEquals('myview', $View->template());
-            $this->assertEquals('myview', $View->view);
-
-            $View->viewPath = 'mypath';
-            $this->assertEquals('mypath', $View->templatePath());
-            $this->assertEquals('mypath', $View->templatePath);
-        });
-    }
->>>>>>> a03a6aef
 }