--- conflicted
+++ resolved
@@ -609,7 +609,6 @@
                 'CONTENT_TYPE' => 'application/xml'
             ]
         ]);
-<<<<<<< HEAD
 
         $event = new Event('Controller.startup', $this->Controller);
         $this->RequestHandler->startup($event);
@@ -644,23 +643,15 @@
             ]
         ];
         $this->assertEquals($expected, $this->Controller->request->data);
-=======
-
-        $event = new Event('Controller.startup', $this->Controller);
-        $this->RequestHandler->startup($event);
-        $this->assertEquals([], $this->Controller->request->getData());
->>>>>>> 4d00d70e
     }
 
     /**
      * Test that input xml is parsed
      *
-     * @group deprecated
      * @return void
      */
     public function testStartupConvertXmlElements()
     {
-<<<<<<< HEAD
         $xml = <<<XML
 <?xml version="1.0" encoding="utf-8"?>
 <article>
@@ -725,8 +716,6 @@
      */
     public function testStartupCustomTypeProcess()
     {
-=======
->>>>>>> 4d00d70e
         $this->deprecated(function () {
             $this->Controller->request = new ServerRequest([
                 'input' => '"A","csv","string"',
@@ -1447,8 +1436,6 @@
         $event = new Event('Controller.beforeRender', $this->Controller);
         $this->RequestHandler->beforeRender($event);
         $this->assertEquals('text/plain', $this->Controller->response->getType());
-<<<<<<< HEAD
-=======
     }
 
     /**
@@ -1464,6 +1451,5 @@
         $event = new Event('Controller.beforeRender', $this->Controller);
         $this->RequestHandler->beforeRender($event);
         $this->assertEquals('text/csv', $this->Controller->response->getType());
->>>>>>> 4d00d70e
     }
 }