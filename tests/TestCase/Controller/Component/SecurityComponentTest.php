<?php
/**
 * CakePHP(tm) : Rapid Development Framework (https://cakephp.org)
 * Copyright (c) Cake Software Foundation, Inc. (https://cakefoundation.org)
 *
 * Licensed under The MIT License
 * For full copyright and license information, please see the LICENSE.txt
 * Redistributions of files must retain the above copyright notice
 *
 * @copyright     Copyright (c) Cake Software Foundation, Inc. (https://cakefoundation.org)
 * @link          https://cakephp.org CakePHP(tm) Project
 * @since         1.2.0
 * @license       https://opensource.org/licenses/mit-license.php MIT License
 */
namespace Cake\Test\TestCase\Controller\Component;

use Cake\Controller\Component\SecurityComponent;
use Cake\Controller\Controller;
use Cake\Controller\Exception\SecurityException;
use Cake\Core\Configure;
use Cake\Event\Event;
use Cake\Http\ServerRequest;
use Cake\Network\Session;
use Cake\TestSuite\TestCase;
use Cake\Utility\Security;

/**
 * TestSecurityComponent
 */
class TestSecurityComponent extends SecurityComponent
{

    /**
     * validatePost method
     *
     * @param Controller $controller
     * @return bool
     */
    public function validatePost(Controller $controller)
    {
        return $this->_validatePost($controller);
    }

    /**
     * authRequired method
     *
     * @param Controller $controller
     * @return bool
     */
    public function authRequired(Controller $controller)
    {
        return $this->_authRequired($controller);
    }
}

/**
 * SecurityTestController
 */
class SecurityTestController extends Controller
{

    /**
     * components property
     *
     * @var array
     */
    public $components = [
        'TestSecurity' => ['className' => 'Cake\Test\TestCase\Controller\Component\TestSecurityComponent']
    ];

    /**
     * failed property
     *
     * @var bool
     */
    public $failed = false;

    /**
     * Used for keeping track of headers in test
     *
     * @var array
     */
    public $testHeaders = [];

    /**
     * fail method
     *
     * @return void
     */
    public function fail()
    {
        $this->failed = true;
    }

    /**
     * redirect method
     *
     * @param string|array $url
     * @param mixed $status
     * @param mixed $exit
     * @return void
     */
    public function redirect($url, $status = null, $exit = true)
    {
        return $status;
    }

    /**
     * Convenience method for header()
     *
     * @param string $status
     * @return void
     */
    public function header($status)
    {
        $this->testHeaders[] = $status;
    }
}

/**
 * SecurityComponentTest class
 *
 * @property SecurityComponent Security
 * @property SecurityTestController Controller
 */
class SecurityComponentTest extends TestCase
{
    /**
     * SERVER variable backup.
     *
     * @var array
     */
    protected $server = [];

    /**
     * Controller property
     *
     * @var SecurityTestController
     */
    public $Controller;

    /**
     * oldSalt property
     *
     * @var string
     */
    public $oldSalt;

    /**
     * setUp method
     *
     * Initializes environment state.
     *
     * @return void
     */
    public function setUp()
    {
        parent::setUp();

        $this->server = $_SERVER;
        $session = new Session();
        $request = $this->getMockBuilder('Cake\Http\ServerRequest')
            ->setMethods(['here'])
            ->setConstructorArgs(['posts/index'])
            ->getMock();
        $request->addParams(['controller' => 'posts', 'action' => 'index']);
        $request->session($session);
        $request->expects($this->any())
            ->method('here')
            ->will($this->returnValue('/articles/index'));

        $this->Controller = new SecurityTestController($request);
        $this->Controller->Security = $this->Controller->TestSecurity;
        $this->Controller->Security->setConfig('blackHoleCallback', 'fail');
        $this->Security = $this->Controller->Security;
        $this->Security->session = $session;
        Security::setSalt('foo!');
    }

    /**
     *
     * Resets environment state.
     *
     * @return void
     */
    public function tearDown()
    {
        parent::tearDown();
        $_SERVER = $this->server;
        $this->Security->session->delete('_Token');
        unset($this->Controller->Security);
        unset($this->Controller->Component);
        unset($this->Controller);
    }

    public function validatePost($expectedException = null, $expectedExceptionMessage = null)
    {
        try {
            return $this->Controller->Security->validatePost($this->Controller);
        } catch (SecurityException $ex) {
            $this->assertInstanceOf('Cake\\Controller\\Exception\\' . $expectedException, $ex);
            $this->assertEquals($expectedExceptionMessage, $ex->getMessage());

            return false;
        }
    }

    /**
     * testBlackholeWithBrokenCallback method
     *
     * Test that requests are still blackholed when controller has incorrect
     * visibility keyword in the blackhole callback.
     *
     * @return void
     * @triggers Controller.startup $Controller, $this->Controller
     */
    public function testBlackholeWithBrokenCallback()
    {
        $this->expectException(\Cake\Network\Exception\BadRequestException::class);
        $request = new ServerRequest([
            'url' => 'posts/index',
            'session' => $this->Security->session
        ]);
        $request->addParams([
            'controller' => 'posts',
            'action' => 'index'
        ]);
        $Controller = new \TestApp\Controller\SomePagesController($request);
        $event = new Event('Controller.startup', $Controller);
        $Security = new SecurityComponent($Controller->components());
        $Security->setConfig('blackHoleCallback', '_fail');
        $Security->startup($event);
        $Security->blackHole($Controller, 'csrf');
    }

    /**
     * testExceptionWhenActionIsBlackholeCallback method
     *
     * Ensure that directly requesting the blackholeCallback as the controller
     * action results in an exception.
     *
     * @return void
     * @triggers Controller.startup $this->Controller
     */
    public function testExceptionWhenActionIsBlackholeCallback()
    {
        $this->Controller->request->addParams([
            'controller' => 'posts',
            'action' => 'fail'
        ]);
        $event = new Event('Controller.startup', $this->Controller);
        $this->assertFalse($this->Controller->failed);
        $this->Controller->Security->startup($event);
        $this->assertTrue($this->Controller->failed, 'Request was blackholed.');
    }

    /**
     * testConstructorSettingProperties method
     *
     * Test that initialize can set properties.
     *
     * @return void
     */
    public function testConstructorSettingProperties()
    {
        $settings = [
            'requireSecure' => ['update_account'],
            'validatePost' => false,
        ];
        $Security = new SecurityComponent($this->Controller->components(), $settings);
        $this->assertEquals($Security->validatePost, $settings['validatePost']);
    }

    /**
     * testStartup method
     *
     * @return void
     * @triggers Controller.startup $this->Controller
     */
    public function testStartup()
    {
        $event = new Event('Controller.startup', $this->Controller);
        $this->Controller->Security->startup($event);
        $this->assertTrue($this->Security->session->check('_Token'));
    }

    /**
     * testRequireSecureFail method
     *
     * @return void
     * @triggers Controller.startup $this->Controller
     */
    public function testRequireSecureFail()
    {
        $_SERVER['HTTPS'] = 'off';
        $_SERVER['REQUEST_METHOD'] = 'POST';
        $this->Controller->request['action'] = 'posted';
        $event = new Event('Controller.startup', $this->Controller);
        $this->Controller->Security->requireSecure(['posted']);
        $this->Controller->Security->startup($event);
        $this->assertTrue($this->Controller->failed);
    }

    /**
     * testRequireSecureSucceed method
     *
     * @return void
     * @triggers Controller.startup $this->Controller
     */
    public function testRequireSecureSucceed()
    {
        $_SERVER['HTTPS'] = 'on';
        $_SERVER['REQUEST_METHOD'] = 'Secure';
        $this->Controller->request['action'] = 'posted';
        $event = new Event('Controller.startup', $this->Controller);
        $this->Controller->Security->requireSecure('posted');
        $this->Controller->Security->startup($event);
        $this->assertFalse($this->Controller->failed);
    }

    /**
     * testRequireSecureEmptyFail method
     *
     * @return void
     * @triggers Controller.startup $this->Controller
     */
    public function testRequireSecureEmptyFail()
    {
        $_SERVER['HTTPS'] = 'off';
        $_SERVER['REQUEST_METHOD'] = 'POST';
        $this->Controller->request['action'] = 'posted';
        $event = new Event('Controller.startup', $this->Controller);
        $this->Controller->Security->requireSecure();
        $this->Controller->Security->startup($event);
        $this->assertTrue($this->Controller->failed);
    }

    /**
     * testRequireSecureEmptySucceed method
     *
     * @return void
     * @triggers Controller.startup $this->Controller
     */
    public function testRequireSecureEmptySucceed()
    {
        $_SERVER['HTTPS'] = 'on';
        $_SERVER['REQUEST_METHOD'] = 'Secure';
        $this->Controller->request['action'] = 'posted';
        $event = new Event('Controller.startup', $this->Controller);
        $this->Controller->Security->requireSecure();
        $this->Controller->Security->startup($event);
        $this->assertFalse($this->Controller->failed);
    }

    /**
     * testRequireAuthFail method
     *
     * @group deprecated
     * @return void
     * @triggers Controller.startup $this->Controller
     */
    public function testRequireAuthFail()
    {
        $this->deprecated(function () {
            $event = new Event('Controller.startup', $this->Controller);
            $_SERVER['REQUEST_METHOD'] = 'AUTH';
            $this->Controller->request['action'] = 'posted';
            $this->Controller->request->data = ['username' => 'willy', 'password' => 'somePass'];
            $this->Security->requireAuth(['posted']);
            $this->Security->startup($event);
            $this->assertTrue($this->Controller->failed);

            $this->Security->session->write('_Token', ['allowedControllers' => []]);
            $this->Controller->request->data = ['username' => 'willy', 'password' => 'somePass'];
            $this->Controller->request['action'] = 'posted';
            $this->Security->requireAuth('posted');
            $this->Security->startup($event);
            $this->assertTrue($this->Controller->failed);

            $this->Security->session->write('_Token', [
                'allowedControllers' => ['SecurityTest'], 'allowedActions' => ['posted2']
            ]);
            $this->Controller->request->data = ['username' => 'willy', 'password' => 'somePass'];
            $this->Controller->request['action'] = 'posted';
            $this->Security->requireAuth('posted');
            $this->Security->startup($event);
            $this->assertTrue($this->Controller->failed);
        });
    }

    /**
     * testRequireAuthSucceed method
     *
     * @group deprecated
     * @return void
     * @triggers Controller.startup $this->Controller
     */
    public function testRequireAuthSucceed()
    {
        $this->deprecated(function () {
            $_SERVER['REQUEST_METHOD'] = 'AUTH';
            $this->Controller->Security->setConfig('validatePost', false);

            $event = new Event('Controller.startup', $this->Controller);
            $this->Controller->request->addParams([
                'action' => 'posted'
            ]);
            $this->Security->requireAuth('posted');
            $this->Security->startup($event);
            $this->assertFalse($this->Controller->failed);

            $this->Controller->Security->session->write('_Token', [
                'allowedControllers' => ['SecurityTest'],
                'allowedActions' => ['posted'],
            ]);
            $this->Controller->request->addParams([
                'controller' => 'SecurityTest',
                'action' => 'posted'
            ]);

            $this->Controller->request->data = [
                'username' => 'willy',
                'password' => 'somePass',
                '_Token' => ''
            ];
            $this->Controller->action = 'posted';
            $this->Controller->Security->requireAuth('posted');
            $this->Controller->Security->startup($event);
            $this->assertFalse($this->Controller->failed);
        });
    }

    /**
     * testValidatePost method
     *
     * Simple hash validation test
     *
     * @return void
     * @triggers Controller.startup $this->Controller
     */
    public function testValidatePost()
    {
        $event = new Event('Controller.startup', $this->Controller);
        $this->Security->startup($event);

        $fields = '4697b45f7f430ff3ab73018c20f315eecb0ba5a6%3AModel.valid';
        $unlocked = '';
        $debug = '';

        $this->Controller->request->data = [
            'Model' => ['username' => 'nate', 'password' => 'foo', 'valid' => '0'],
            '_Token' => compact('fields', 'unlocked', 'debug'),
        ];
        $this->assertTrue($this->validatePost());
    }

    /**
     * testValidatePostOnGetWithData method
     *
     * Test that validatePost fires on GET with request data.
     * This could happen when method overriding is used.
     *
     * @return void
     * @triggers Controller.startup $this->Controller
     */
    public function testValidatePostOnGetWithData()
    {
        $event = new Event('Controller.startup', $this->Controller);
        $this->Security->startup($event);

        $fields = 'an-invalid-token';
        $unlocked = '';
        $debug = urlencode(json_encode([
            'some-action',
            [],
            []
        ]));

        $this->Controller->request->env('REQUEST_METHOD', 'GET');
        $this->Controller->request->data = [
            'Model' => ['username' => 'nate', 'password' => 'foo', 'valid' => '0'],
            '_Token' => compact('fields', 'unlocked', 'debug')
        ];
        $this->Security->startup($event);
        $this->assertTrue($this->Controller->failed);
    }

    /**
     * testValidatePostNoSession method
     *
     * Test that validatePost fails if you are missing the session information.
     *
     * @return void
     * @triggers Controller.startup $this->Controller
     */
    public function testValidatePostNoSession()
    {
        $event = new Event('Controller.startup', $this->Controller);
        $this->Security->startup($event);
        $this->Security->session->delete('_Token');
        $unlocked = '';
        $debug = urlencode(json_encode([
            '/articles/index',
            [],
            []
        ]));

        $fields = 'a5475372b40f6e3ccbf9f8af191f20e1642fd877%3AModel.valid';

        $this->Controller->request->data = [
            'Model' => ['username' => 'nate', 'password' => 'foo', 'valid' => '0'],
            '_Token' => compact('fields', 'unlocked', 'debug')
        ];
        $this->assertFalse($this->validatePost('AuthSecurityException', 'Unexpected field \'Model.password\' in POST data, Unexpected field \'Model.username\' in POST data'));
    }

    /**
     * testValidatePostNoUnlockedInRequestData method
     *
     * Test that validatePost fails if you are missing unlocked in request data.
     *
     * @return void
     * @triggers Controller.startup $this->Controller
     */
    public function testValidatePostNoUnlockedInRequestData()
    {
        $event = new Event('Controller.startup', $this->Controller);
        $this->Security->startup($event);
        $this->Security->session->delete('_Token');

        $fields = 'a5475372b40f6e3ccbf9f8af191f20e1642fd877%3AModel.valid';

        $this->Controller->request->data = [
            'Model' => ['username' => 'nate', 'password' => 'foo', 'valid' => '0'],
            '_Token' => compact('fields')
        ];
        $this->assertFalse($this->validatePost('AuthSecurityException', '\'_Token.unlocked\' was not found in request data.'));
    }

    /**
     * testValidatePostFormHacking method
     *
     * Test that validatePost fails if any of its required fields are missing.
     *
     * @return void
     * @triggers Controller.startup $this->Controller
     */
    public function testValidatePostFormHacking()
    {
        $event = new Event('Controller.startup', $this->Controller);
        $this->Security->startup($event);
        $unlocked = '';

        $this->Controller->request->data = [
            'Model' => ['username' => 'nate', 'password' => 'foo', 'valid' => '0'],
            '_Token' => compact('unlocked')
        ];
        $result = $this->validatePost('AuthSecurityException', '\'_Token.fields\' was not found in request data.');
        $this->assertFalse($result, 'validatePost passed when fields were missing. %s');
    }

    /**
     * testValidatePostEmptyForm method
     *
     * Test that validatePost fails if empty form is submitted.
     *
     * @return void
     * @triggers Controller.startup $this->Controller
     */
    public function testValidatePostEmptyForm()
    {
        $this->Controller->request = $this->Controller->request
            ->withEnv('REQUEST_METHOD', 'POST')
            ->withParsedBody([]);
        $event = new Event('Controller.startup', $this->Controller);
        $this->Security->startup($event);
        $result = $this->validatePost('AuthSecurityException', '\'_Token\' was not found in request data.');
        $this->assertFalse($result, 'validatePost passed when empty form is submitted');
    }

    /**
     * testValidatePostObjectDeserialize
     *
     * Test that objects can't be passed into the serialized string. This was a vector for RFI and LFI
     * attacks. Thanks to Felix Wilhelm
     *
     * @return void
     * @triggers Controller.startup $this->Controller
     */
    public function testValidatePostObjectDeserialize()
    {
        $event = new Event('Controller.startup', $this->Controller);
        $this->Security->startup($event);
        $fields = 'a5475372b40f6e3ccbf9f8af191f20e1642fd877';
        $unlocked = '';
        $debug = urlencode(json_encode([
            '/articles/index',
            ['Model.password', 'Model.username', 'Model.valid'],
            []
        ]));

        // a corrupted serialized object, so we can see if it ever gets to deserialize
        $attack = 'O:3:"App":1:{s:5:"__map";a:1:{s:3:"foo";s:7:"Hacked!";s:1:"fail"}}';
        $fields .= urlencode(':' . str_rot13($attack));

        $this->Controller->request->data = [
            'Model' => ['username' => 'mark', 'password' => 'foo', 'valid' => '0'],
            '_Token' => compact('fields', 'unlocked', 'debug')
        ];
        $result = $this->validatePost('SecurityException', 'Bad Request');
        $this->assertFalse($result, 'validatePost passed when key was missing. %s');
    }

    /**
     * testValidatePostIgnoresCsrfToken method
     *
     * Tests validation post data ignores `_csrfToken`.
     *
     * @return void
     * @triggers Controller.startup $this->Controller
     */
    public function testValidatePostIgnoresCsrfToken()
    {
        $event = new Event('Controller.startup', $this->Controller);
        $this->Security->startup($event);

        $fields = 'f95b472a63f1d883b9eaacaf8a8e36e325e3fe82%3A';
        $unlocked = '';
        $debug = 'not used';

        $this->Controller->request->data = [
            '_csrfToken' => 'abc123',
            'Model' => ['multi_field' => ['1', '3']],
            '_Token' => compact('fields', 'unlocked', 'debug')
        ];
        $this->assertTrue($this->validatePost());
    }

    /**
     * testValidatePostArray method
     *
     * Tests validation of checkbox arrays.
     *
     * @return void
     * @triggers Controller.startup $this->Controller
     */
    public function testValidatePostArray()
    {
        $event = new Event('Controller.startup', $this->Controller);
        $this->Security->startup($event);

        $fields = 'f95b472a63f1d883b9eaacaf8a8e36e325e3fe82%3A';
        $unlocked = '';
        $debug = urlencode(json_encode([
            'some-action',
            [],
            []
        ]));

        $this->Controller->request->data = [
            'Model' => ['multi_field' => ['1', '3']],
            '_Token' => compact('fields', 'unlocked', 'debug')
        ];
        $this->assertTrue($this->validatePost());

        $this->Controller->request->data = [
            'Model' => ['multi_field' => [12 => '1', 20 => '3']],
            '_Token' => compact('fields', 'unlocked', 'debug')
        ];
        $this->assertTrue($this->validatePost());
    }

    /**
     * testValidateIntFieldName method
     *
     * Tests validation of integer field names.
     *
     * @return void
     */
    public function testValidateIntFieldName()
    {
        $event = new Event('Controller.startup', $this->Controller);
        $this->Security->startup($event);

        $fields = '11f87a5962db9ac26405e460cd3063bb6ff76cf8%3A';
        $unlocked = '';
        $debug = urlencode(json_encode([
            'some-action',
            [],
            []
        ]));

        $this->Controller->request->data = [
            1 => 'value,',
            '_Token' => compact('fields', 'unlocked', 'debug')
        ];
        $this->assertTrue($this->validatePost());
    }

    /**
     * testValidatePostNoModel method
     *
     * @return void
     * @triggers Controller.startup $this->Controller
     */
    public function testValidatePostNoModel()
    {
        $event = new Event('Controller.startup', $this->Controller);
        $this->Security->startup($event);

        $fields = 'a2a942f587deb20e90241c51b59d901d8a7f796b%3A';
        $unlocked = '';
        $debug = 'not used';

        $this->Controller->request->data = [
            'anything' => 'some_data',
            '_Token' => compact('fields', 'unlocked', 'debug')
        ];

        $result = $this->validatePost();
        $this->assertTrue($result);
    }

    /**
     * testValidatePostSimple method
     *
     * @return void
     * @triggers Controller.startup $this->Controller
     */
    public function testValidatePostSimple()
    {
        $event = new Event('Controller.startup', $this->Controller);
        $this->Security->startup($event);

        $fields = 'de2ca3670dd06c29558dd98482c8739e86da2c7c%3A';
        $unlocked = '';
        $debug = 'not used';

        $this->Controller->request->data = [
            'Model' => ['username' => '', 'password' => ''],
            '_Token' => compact('fields', 'unlocked', 'debug')
        ];

        $result = $this->validatePost();
        $this->assertTrue($result);
    }

    /**
     * testValidatePostComplex method
     *
     * Tests hash validation for multiple records, including locked fields.
     *
     * @return void
     * @triggers Controller.startup $this->Controller
     */
    public function testValidatePostComplex()
    {
        $event = new Event('Controller.startup', $this->Controller);
        $this->Security->startup($event);

        $fields = 'b00b7e5c2e3bf8bc474fb7cfde6f9c2aa06ab9bc%3AAddresses.0.id%7CAddresses.1.id';
        $unlocked = '';
        $debug = 'not used';

        $this->Controller->request->data = [
            'Addresses' => [
                '0' => [
                    'id' => '123456', 'title' => '', 'first_name' => '', 'last_name' => '',
                    'address' => '', 'city' => '', 'phone' => '', 'primary' => ''
                ],
                '1' => [
                    'id' => '654321', 'title' => '', 'first_name' => '', 'last_name' => '',
                    'address' => '', 'city' => '', 'phone' => '', 'primary' => ''
                ]
            ],
            '_Token' => compact('fields', 'unlocked', 'debug')
        ];
        $result = $this->validatePost();
        $this->assertTrue($result);
    }

    /**
     * testValidatePostMultipleSelect method
     *
     * Test ValidatePost with multiple select elements.
     *
     * @return void
     * @triggers Controller.startup $this->Controller
     */
    public function testValidatePostMultipleSelect()
    {
        $event = new Event('Controller.startup', $this->Controller);
        $this->Security->startup($event);

        $fields = '28dd05f0af314050784b18b3366857e8e8c78e73%3A';
        $unlocked = '';
        $debug = 'not used';

        $this->Controller->request->data = [
            'Tag' => ['Tag' => [1, 2]],
            '_Token' => compact('fields', 'unlocked', 'debug'),
        ];
        $result = $this->validatePost();
        $this->assertTrue($result);

        $this->Controller->request->data = [
            'Tag' => ['Tag' => [1, 2, 3]],
            '_Token' => compact('fields', 'unlocked', 'debug'),
        ];
        $result = $this->validatePost();
        $this->assertTrue($result);

        $this->Controller->request->data = [
            'Tag' => ['Tag' => [1, 2, 3, 4]],
            '_Token' => compact('fields', 'unlocked', 'debug'),
        ];
        $result = $this->validatePost();
        $this->assertTrue($result);

        $fields = '1e4c9269b64756e9b141d364497c5f037b428a37%3A';
        $this->Controller->request->data = [
            'User.password' => 'bar', 'User.name' => 'foo', 'User.is_valid' => '1',
            'Tag' => ['Tag' => [1]],
            '_Token' => compact('fields', 'unlocked', 'debug'),
        ];
        $result = $this->validatePost();
        $this->assertTrue($result);
    }

    /**
     * testValidatePostCheckbox method
     *
     * First block tests un-checked checkbox
     * Second block tests checked checkbox
     *
     * @return void
     * @triggers Controller.startup $this->Controller
     */
    public function testValidatePostCheckbox()
    {
        $event = new Event('Controller.startup', $this->Controller);
        $this->Security->startup($event);
        $fields = '4697b45f7f430ff3ab73018c20f315eecb0ba5a6%3AModel.valid';
        $unlocked = '';
        $debug = 'not used';

        $this->Controller->request->data = [
            'Model' => ['username' => '', 'password' => '', 'valid' => '0'],
            '_Token' => compact('fields', 'unlocked', 'debug'),
        ];

        $result = $this->validatePost();
        $this->assertTrue($result);

        $fields = '3f368401f9a8610bcace7746039651066cdcdc38%3A';

        $this->Controller->request->data = [
            'Model' => ['username' => '', 'password' => '', 'valid' => '0'],
            '_Token' => compact('fields', 'unlocked', 'debug'),
        ];

        $result = $this->validatePost();
        $this->assertTrue($result);

        $this->Controller->request->data = [];
        $this->Security->startup($event);

        $this->Controller->request->data = [
            'Model' => ['username' => '', 'password' => '', 'valid' => '0'],
            '_Token' => compact('fields', 'unlocked', 'debug'),
        ];

        $result = $this->validatePost();
        $this->assertTrue($result);
    }

    /**
     * testValidatePostHidden method
     *
     * @return void
     * @triggers Controller.startup $this->Controller
     */
    public function testValidatePostHidden()
    {
        $event = new Event('Controller.startup', $this->Controller);
        $this->Security->startup($event);
        $fields = '96e61bded2b62b0c420116a0eb06a3b3acddb8f1%3AModel.hidden%7CModel.other_hidden';
        $unlocked = '';
        $debug = 'not used';

        $this->Controller->request->data = [
            'Model' => [
                'username' => '', 'password' => '', 'hidden' => '0',
                'other_hidden' => 'some hidden value'
            ],
            '_Token' => compact('fields', 'unlocked', 'debug'),
        ];
        $result = $this->validatePost();
        $this->assertTrue($result);
    }

    /**
     * testValidatePostWithDisabledFields method
     *
     * @return void
     * @triggers Controller.startup $this->Controller
     */
    public function testValidatePostWithDisabledFields()
    {
        $event = new Event('Controller.startup', $this->Controller);
        $this->Security->setConfig('disabledFields', ['Model.username', 'Model.password']);
        $this->Security->startup($event);
        $fields = '0313460e1136e1227044399fe10a6edc0cbca279%3AModel.hidden';
        $unlocked = '';
        $debug = 'not used';

        $this->Controller->request->data = [
            'Model' => [
                'username' => '', 'password' => '', 'hidden' => '0'
            ],
            '_Token' => compact('fields', 'unlocked', 'debug'),
        ];

        $result = $this->validatePost();
        $this->assertTrue($result);
    }

    /**
     * testValidatePostDisabledFieldsInData method
     *
     * Test validating post data with posted unlocked fields.
     *
     * @return void
     * @triggers Controller.startup $this->Controller
     */
    public function testValidatePostDisabledFieldsInData()
    {
        $event = new Event('Controller.startup', $this->Controller);
        $this->Security->startup($event);
        $unlocked = 'Model.username';
        $fields = ['Model.hidden', 'Model.password'];
        $fields = urlencode(
            hash_hmac('sha1', '/articles/index' . serialize($fields) . $unlocked . 'cli', Security::getSalt())
        );
        $debug = 'not used';

        $this->Controller->request->data = [
            'Model' => [
                'username' => 'mark',
                'password' => 'sekret',
                'hidden' => '0'
            ],
            '_Token' => compact('fields', 'unlocked', 'debug'),
        ];

        $result = $this->validatePost();
        $this->assertTrue($result);
    }

    /**
     * testValidatePostFailNoDisabled method
     *
     * Test that missing 'unlocked' input causes failure.
     *
     * @return void
     * @triggers Controller.startup $this->Controller
     */
    public function testValidatePostFailNoDisabled()
    {
        $event = new Event('Controller.startup', $this->Controller);
        $this->Security->startup($event);
        $fields = ['Model.hidden', 'Model.password', 'Model.username'];
        $fields = urlencode(Security::hash(serialize($fields) . Security::getSalt()));

        $this->Controller->request->data = [
            'Model' => [
                'username' => 'mark',
                'password' => 'sekret',
                'hidden' => '0'
            ],
            '_Token' => compact('fields')
        ];

        $result = $this->validatePost('SecurityException', '\'_Token.unlocked\' was not found in request data.');
        $this->assertFalse($result);
    }

    /**
     * testValidatePostFailNoDebug method
     *
     * Test that missing 'debug' input causes failure.
     *
     * @return void
     * @triggers Controller.startup $this->Controller
     */
    public function testValidatePostFailNoDebug()
    {
        $event = new Event('Controller.startup', $this->Controller);
        $this->Security->startup($event);
        $fields = ['Model.hidden', 'Model.password', 'Model.username'];
        $fields = urlencode(Security::hash(serialize($fields) . Security::getSalt()));
        $unlocked = '';

        $this->Controller->request->data = [
            'Model' => [
                'username' => 'mark',
                'password' => 'sekret',
                'hidden' => '0'
            ],
            '_Token' => compact('fields', 'unlocked')
        ];

        $result = $this->validatePost('SecurityException', '\'_Token.debug\' was not found in request data.');
        $this->assertFalse($result);
    }

    /**
     * testValidatePostFailNoDebugMode method
     *
     * Test that missing 'debug' input is not the problem when debug mode disabled.
     *
     * @return void
     * @triggers Controller.startup $this->Controller
     */
    public function testValidatePostFailNoDebugMode()
    {
        $event = new Event('Controller.startup', $this->Controller);
        $this->Security->startup($event);
        $fields = ['Model.hidden', 'Model.password', 'Model.username'];
        $fields = urlencode(Security::hash(serialize($fields) . Security::getSalt()));
        $unlocked = '';

        $this->Controller->request->data = [
            'Model' => [
                'username' => 'mark',
                'password' => 'sekret',
                'hidden' => '0'
            ],
            '_Token' => compact('fields', 'unlocked')
        ];
        Configure::write('debug', false);
        $result = $this->validatePost('SecurityException', 'The request has been black-holed');
    }

    /**
     * testValidatePostFailDisabledFieldTampering method
     *
     * Test that validatePost fails when unlocked fields are changed.
     *
     * @return void
     * @triggers Controller.startup $this->Controller
     */
    public function testValidatePostFailDisabledFieldTampering()
    {
        $event = new Event('Controller.startup', $this->Controller);
        $this->Security->startup($event);
        $unlocked = 'Model.username';
        $fields = ['Model.hidden', 'Model.password'];
        $fields = urlencode(Security::hash(serialize($fields) . $unlocked . Security::getSalt()));
        $debug = urlencode(json_encode([
            '/articles/index',
            ['Model.hidden', 'Model.password'],
            ['Model.username']
        ]));

        // Tamper the values.
        $unlocked = 'Model.username|Model.password';

        $this->Controller->request->data = [
            'Model' => [
                'username' => 'mark',
                'password' => 'sekret',
                'hidden' => '0'
            ],
            '_Token' => compact('fields', 'unlocked', 'debug')
        ];

        $result = $this->validatePost('SecurityException', 'Missing field \'Model.password\' in POST data, Unexpected unlocked field \'Model.password\' in POST data');
        $this->assertFalse($result);
    }

    /**
     * testValidateHiddenMultipleModel method
     *
     * @return void
     * @triggers Controller.startup $this->Controller
     */
    public function testValidateHiddenMultipleModel()
    {
        $event = new Event('Controller.startup', $this->Controller);
        $this->Security->startup($event);
        $fields = '642b7a6db3b848fab88952b86ea36c572f93df40%3AModel.valid%7CModel2.valid%7CModel3.valid';
        $unlocked = '';
        $debug = 'not used';

        $this->Controller->request->data = [
            'Model' => ['username' => '', 'password' => '', 'valid' => '0'],
            'Model2' => ['valid' => '0'],
            'Model3' => ['valid' => '0'],
            '_Token' => compact('fields', 'unlocked', 'debug'),
        ];
        $result = $this->validatePost();
        $this->assertTrue($result);
    }

    /**
     * testValidateHasManyModel method
     *
     * @return void
     * @triggers Controller.startup $this->Controller
     */
    public function testValidateHasManyModel()
    {
        $event = new Event('Controller.startup', $this->Controller);
        $this->Security->startup($event);
        $fields = '792324c8a374772ad82acfb28f0e77e70f8ed3af%3AModel.0.hidden%7CModel.0.valid';
        $fields .= '%7CModel.1.hidden%7CModel.1.valid';
        $unlocked = '';
        $debug = 'not used';

        $this->Controller->request->data = [
            'Model' => [
                [
                    'username' => 'username', 'password' => 'password',
                    'hidden' => 'value', 'valid' => '0'
                ],
                [
                    'username' => 'username', 'password' => 'password',
                    'hidden' => 'value', 'valid' => '0'
                ]
            ],
            '_Token' => compact('fields', 'unlocked', 'debug'),
        ];

        $result = $this->validatePost();
        $this->assertTrue($result);
    }

    /**
     * testValidateHasManyRecordsPass method
     *
     * @return void
     * @triggers Controller.startup $this->Controller
     */
    public function testValidateHasManyRecordsPass()
    {
        $event = new Event('Controller.startup', $this->Controller);
        $this->Security->startup($event);
        $fields = '7f4bff67558e25ebeea44c84ea4befa8d50b080c%3AAddress.0.id%7CAddress.0.primary%7C';
        $fields .= 'Address.1.id%7CAddress.1.primary';
        $unlocked = '';
        $debug = 'not used';

        $this->Controller->request->data = [
            'Address' => [
                0 => [
                    'id' => '123',
                    'title' => 'home',
                    'first_name' => 'Bilbo',
                    'last_name' => 'Baggins',
                    'address' => '23 Bag end way',
                    'city' => 'the shire',
                    'phone' => 'N/A',
                    'primary' => '1',
                ],
                1 => [
                    'id' => '124',
                    'title' => 'home',
                    'first_name' => 'Frodo',
                    'last_name' => 'Baggins',
                    'address' => '50 Bag end way',
                    'city' => 'the shire',
                    'phone' => 'N/A',
                    'primary' => '1'
                ]
            ],
            '_Token' => compact('fields', 'unlocked', 'debug'),
        ];

        $result = $this->validatePost();
        $this->assertTrue($result);
    }

    /**
     * testValidateNestedNumericSets method
     *
     * Test that values like Foo.0.1
     *
     * @return void
     * @triggers Controller.startup $this->Controller
     */
    public function testValidateNestedNumericSets()
    {
        $event = new Event('Controller.startup', $this->Controller);
        $this->Security->startup($event);
        $unlocked = '';
        $hashFields = ['TaxonomyData'];
        $fields = urlencode(
            hash_hmac('sha1', '/articles/index' . serialize($hashFields) . $unlocked . 'cli', Security::getSalt())
        );
        $debug = 'not used';

        $this->Controller->request->data = [
            'TaxonomyData' => [
                1 => [[2]],
                2 => [[3]]
            ],
            '_Token' => compact('fields', 'unlocked', 'debug'),
        ];
        $result = $this->validatePost();
        $this->assertTrue($result);
    }

    /**
     * testValidateHasManyRecords method
     *
     * validatePost should fail, hidden fields have been changed.
     *
     * @return void
     * @triggers Controller.startup $this->Controller
     */
    public function testValidateHasManyRecordsFail()
    {
        $event = new Event('Controller.startup', $this->Controller);
        $this->Security->startup($event);
        $fields = '7a203edb3d345bbf38fe0dccae960da8842e11d7%3AAddress.0.id%7CAddress.0.primary%7C';
        $fields .= 'Address.1.id%7CAddress.1.primary';
        $unlocked = '';
        $debug = urlencode(json_encode([
            '/articles/index',
            [
                'Address.0.address',
                'Address.0.city',
                'Address.0.first_name',
                'Address.0.last_name',
                'Address.0.phone',
                'Address.0.title',
                'Address.1.address',
                'Address.1.city',
                'Address.1.first_name',
                'Address.1.last_name',
                'Address.1.phone',
                'Address.1.title',
                'Address.0.id' => '123',
                'Address.0.primary' => '5',
                'Address.1.id' => '124',
                'Address.1.primary' => '1'
            ],
            []
        ]));

        $this->Controller->request->data = [
            'Address' => [
                0 => [
                    'id' => '123',
                    'title' => 'home',
                    'first_name' => 'Bilbo',
                    'last_name' => 'Baggins',
                    'address' => '23 Bag end way',
                    'city' => 'the shire',
                    'phone' => 'N/A',
                    'primary' => '5',
                ],
                1 => [
                    'id' => '124',
                    'title' => 'home',
                    'first_name' => 'Frodo',
                    'last_name' => 'Baggins',
                    'address' => '50 Bag end way',
                    'city' => 'the shire',
                    'phone' => 'N/A',
                    'primary' => '1'
                ]
            ],
            '_Token' => compact('fields', 'unlocked', 'debug'),
        ];
        $result = $this->validatePost('SecurityException', 'Bad Request');
        $this->assertFalse($result);
    }

    /**
     * testFormDisabledFields method
     *
     * @return void
     * @triggers Controller.startup $this->Controller
     */
    public function testFormDisabledFields()
    {
        $event = new Event('Controller.startup', $this->Controller);

        $this->Security->startup($event);
        $fields = '4eaf5c6b93d5140c24171d5fdce16ed5b904f288%3An%3A0%3A%7B%7D';
        $unlocked = '';
        $debug = urlencode(json_encode([
            '/articles/index',
            [],
            []
        ]));

        $this->Controller->request->data = [
            'MyModel' => ['name' => 'some data'],
            '_Token' => compact('fields', 'unlocked', 'debug'),
        ];
        $result = $this->validatePost('SecurityException', 'Unexpected field \'MyModel.name\' in POST data');
        $this->assertFalse($result);

        $this->Security->startup($event);
        $this->Security->setConfig('disabledFields', ['MyModel.name']);

        $this->Controller->request->data = [
            'MyModel' => ['name' => 'some data'],
            '_Token' => compact('fields', 'unlocked', 'debug'),
        ];

        $result = $this->validatePost();
        $this->assertTrue($result);
    }

    /**
     * testValidatePostRadio method
     *
     * Test validatePost with radio buttons.
     *
     * @return void
     * @triggers Controller.startup $this->Controller
     */
    public function testValidatePostRadio()
    {
        $event = new Event('Controller.startup', $this->Controller);
        $this->Security->startup($event);
        $fields = 'a709dfdee0a0cce52c4c964a1b8a56159bb081b4%3An%3A0%3A%7B%7D';
        $unlocked = '';
        $debug = urlencode(json_encode([
            '/articles/index',
            [],
            []
        ]));

        $this->Controller->request->data = [
            '_Token' => compact('fields', 'unlocked', 'debug'),
        ];
        $result = $this->validatePost('SecurityException', 'Bad Request');
        $this->assertFalse($result);

        $this->Controller->request->data = [
            '_Token' => compact('fields', 'unlocked', 'debug'),
            'Test' => ['test' => '']
        ];
        $result = $this->validatePost();
        $this->assertTrue($result);

        $this->Controller->request->data = [
            '_Token' => compact('fields', 'unlocked', 'debug'),
            'Test' => ['test' => '1']
        ];
        $result = $this->validatePost();
        $this->assertTrue($result);

        $this->Controller->request->data = [
            '_Token' => compact('fields', 'unlocked', 'debug'),
            'Test' => ['test' => '2']
        ];
        $result = $this->validatePost();
        $this->assertTrue($result);
    }

    /**
     * testValidatePostUrlAsHashInput method
     *
     * Test validatePost uses here() as a hash input.
     *
     * @return void
     * @triggers Controller.startup $this->Controller
     */
    public function testValidatePostUrlAsHashInput()
    {
        $event = new Event('Controller.startup', $this->Controller);
        $this->Security->startup($event);

        $fields = 'de2ca3670dd06c29558dd98482c8739e86da2c7c%3A';
        $unlocked = '';
        $debug = urlencode(json_encode([
            'another-url',
            ['Model.username', 'Model.password'],
            []
        ]));

        $this->Controller->request->data = [
            'Model' => ['username' => '', 'password' => ''],
            '_Token' => compact('fields', 'unlocked', 'debug')
        ];
        $this->assertTrue($this->validatePost());

        $request = $this->getMockBuilder('Cake\Http\ServerRequest')
            ->setMethods(['here'])
            ->getMock();
        $request->expects($this->at(0))
            ->method('here')
            ->will($this->returnValue('/posts/index?page=1'));
        $request->expects($this->at(1))
            ->method('here')
            ->will($this->returnValue('/posts/edit/1'));
        $request->data = $this->Controller->request->data;
        $this->Controller->request = $request;

        $this->assertFalse($this->validatePost('SecurityException', 'URL mismatch in POST data (expected \'another-url\' but found \'/posts/index?page=1\')'));
        $this->assertFalse($this->validatePost('SecurityException', 'URL mismatch in POST data (expected \'another-url\' but found \'/posts/edit/1\')'));
    }

    /**
     * testBlackHoleNotDeletingSessionInformation method
     *
     * Test that blackhole doesn't delete the _Token session key so repeat data submissions
     * stay blackholed.
     *
     * @return void
     * @triggers Controller.startup $this->Controller
     */
    public function testBlackHoleNotDeletingSessionInformation()
    {
        $event = new Event('Controller.startup', $this->Controller);
        $this->Security->startup($event);

        $this->Security->blackHole($this->Controller, 'auth');
        $this->assertTrue($this->Controller->Security->session->check('_Token'), '_Token was deleted by blackHole %s');
    }

    /**
     * testGenerateToken method
     *
     * Test generateToken().
     *
     * @return void
     */
    public function testGenerateToken()
    {
        $request = $this->Controller->request;
        $this->Security->generateToken($request);

        $this->assertNotEmpty($request->params['_Token']);
        $this->assertTrue(isset($request->params['_Token']['unlockedFields']));
    }

    /**
     * testUnlockedActions method
     *
     * Test unlocked actions.
     *
     * @return void
     * @triggers Controller.startup $this->Controller
     */
    public function testUnlockedActions()
    {
        $_SERVER['REQUEST_METHOD'] = 'POST';
        $event = new Event('Controller.startup', $this->Controller);
        $this->Controller->request->data = ['data'];
        $this->Security->unlockedActions = 'index';
        $this->Security->blackHoleCallback = null;
        $result = $this->Controller->Security->startup($event);
        $this->assertNull($result);
    }

    /**
     * testValidatePostDebugFormat method
     *
     * Test that debug token format is right.
     *
     * @return void
     * @triggers Controller.startup $this->Controller
     */
    public function testValidatePostDebugFormat()
    {
        $event = new Event('Controller.startup', $this->Controller);
        $this->Security->startup($event);
        $unlocked = 'Model.username';
        $fields = ['Model.hidden', 'Model.password'];
        $fields = urlencode(Security::hash(serialize($fields) . $unlocked . Security::getSalt()));
        $debug = urlencode(json_encode([
            '/articles/index',
            ['Model.hidden', 'Model.password'],
            ['Model.username'],
            ['not expected']
        ]));

        $this->Controller->request->data = [
            'Model' => [
                'username' => 'mark',
                'password' => 'sekret',
                'hidden' => '0'
            ],
            '_Token' => compact('fields', 'unlocked', 'debug')
        ];

        $result = $this->validatePost('SecurityException', 'Invalid security debug token.');
        $this->assertFalse($result);

        $debug = urlencode(json_encode('not an array'));
        $result = $this->validatePost('SecurityException', 'Invalid security debug token.');
        $this->assertFalse($result);
    }

    /**
     * testBlackholeThrowsException method
     *
     * Test blackhole will now throw passed exception if debug enabled.
     *
     * @return void
     */
    public function testBlackholeThrowsException()
    {
<<<<<<< HEAD
        $this->Security->setConfig('blackHoleCallback', '');
=======
        $this->expectException(\Cake\Controller\Exception\SecurityException::class);
        $this->expectExceptionMessage('error description');
        $this->Security->config('blackHoleCallback', '');
>>>>>>> 600e90dc
        $this->Security->blackHole($this->Controller, 'auth', new SecurityException('error description'));
    }

    /**
     * testBlackholeThrowsBadRequest method
     *
     * Test blackhole will throw BadRequest if debug disabled.
     *
     * @return void
     */
    public function testBlackholeThrowsBadRequest()
    {
        $this->Security->setConfig('blackHoleCallback', '');
        $message = '';

        Configure::write('debug', false);
        try {
            $this->Security->blackHole($this->Controller, 'auth', new SecurityException('error description'));
        } catch (SecurityException $ex) {
            $message = $ex->getMessage();
            $reason = $ex->getReason();
        }
        $this->assertEquals('The request has been black-holed', $message);
        $this->assertEquals('error description', $reason);
    }

    /**
     * testValidatePostFailTampering method
     *
     * Test that validatePost fails with tampered fields and explanation.
     *
     * @return void
     * @triggers Controller.startup $this->Controller
     */
    public function testValidatePostFailTampering()
    {
        $event = new Event('Controller.startup', $this->Controller);
        $this->Security->startup($event);
        $unlocked = '';
        $fields = ['Model.hidden' => 'value', 'Model.id' => '1'];
        $debug = urlencode(json_encode([
            '/articles/index',
            $fields,
            []
        ]));
        $fields = urlencode(Security::hash(serialize($fields) . $unlocked . Security::getSalt()));
        $fields .= urlencode(':Model.hidden|Model.id');
        $this->Controller->request->data = [
            'Model' => [
                'hidden' => 'tampered',
                'id' => '1',
            ],
            '_Token' => compact('fields', 'unlocked', 'debug')
        ];

        $result = $this->validatePost('SecurityException', 'Tampered field \'Model.hidden\' in POST data (expected value \'value\' but found \'tampered\')');
        $this->assertFalse($result);
    }

    /**
     * testValidatePostFailTamperingMutatedIntoArray method
     *
     * Test that validatePost fails with tampered fields and explanation.
     *
     * @return void
     * @triggers Controller.startup $this->Controller
     */
    public function testValidatePostFailTamperingMutatedIntoArray()
    {
        $event = new Event('Controller.startup', $this->Controller);
        $this->Security->startup($event);
        $unlocked = '';
        $fields = ['Model.hidden' => 'value', 'Model.id' => '1'];
        $debug = urlencode(json_encode([
            '/articles/index',
            $fields,
            []
        ]));
        $fields = urlencode(Security::hash(serialize($fields) . $unlocked . Security::getSalt()));
        $fields .= urlencode(':Model.hidden|Model.id');
        $this->Controller->request->data = [
            'Model' => [
                'hidden' => ['some-key' => 'some-value'],
                'id' => '1',
            ],
            '_Token' => compact('fields', 'unlocked', 'debug')
        ];

        $result = $this->validatePost('SecurityException', 'Unexpected field \'Model.hidden.some-key\' in POST data, Missing field \'Model.hidden\' in POST data');
        $this->assertFalse($result);
    }

    /**
     * testValidatePostUnexpectedDebugToken method
     *
     * Test that debug token should not be sent if debug is disabled.
     *
     * @return void
     * @triggers Controller.startup $this->Controller
     */
    public function testValidatePostUnexpectedDebugToken()
    {
        $event = new Event('Controller.startup', $this->Controller);
        $this->Security->startup($event);
        $unlocked = '';
        $fields = ['Model.hidden' => 'value', 'Model.id' => '1'];
        $debug = urlencode(json_encode([
            '/articles/index',
            $fields,
            []
        ]));
        $fields = urlencode(Security::hash(serialize($fields) . $unlocked . Security::getSalt()));
        $fields .= urlencode(':Model.hidden|Model.id');
        $this->Controller->request->data = [
            'Model' => [
                'hidden' => ['some-key' => 'some-value'],
                'id' => '1',
            ],
            '_Token' => compact('fields', 'unlocked', 'debug')
        ];
        Configure::write('debug', false);
        $result = $this->validatePost('SecurityException', 'Unexpected \'_Token.debug\' found in request data');
        $this->assertFalse($result);
    }

    /**
     * testAuthRequiredThrowsExceptionTokenNotFoundPost method
     *
     * Auth required throws exception token not found.
     *
     * @group deprecated
     * @return void
     * @triggers Controller.startup $this->Controller
     */
    public function testAuthRequiredThrowsExceptionTokenNotFoundPost()
    {
<<<<<<< HEAD
        $this->deprecated(function () {
            $this->Security->setConfig('requireAuth', ['protected']);
            $this->Controller->request->params['action'] = 'protected';
            $this->Controller->request->data = 'notEmpty';
            $this->Security->authRequired($this->Controller);
        });
=======
        $this->expectException(\Cake\Controller\Exception\AuthSecurityException::class);
        $this->expectExceptionMessage('\'_Token\' was not found in request data.');
        $this->Security->config('requireAuth', ['protected']);
        $this->Controller->request->params['action'] = 'protected';
        $this->Controller->request->data = 'notEmpty';
        $this->Security->authRequired($this->Controller);
>>>>>>> 600e90dc
    }

    /**
     * testAuthRequiredThrowsExceptionTokenNotFoundSession method
     *
     * Auth required throws exception token not found in Session.
     *
     * @group deprecated
     * @return void
     * @triggers Controller.startup $this->Controller
     */
    public function testAuthRequiredThrowsExceptionTokenNotFoundSession()
    {
<<<<<<< HEAD
        $this->deprecated(function () {
            $this->Security->setConfig('requireAuth', ['protected']);
            $this->Controller->request->params['action'] = 'protected';
            $this->Controller->request->data = ['_Token' => 'not empty'];
            $this->Security->authRequired($this->Controller);
        });
=======
        $this->expectException(\Cake\Controller\Exception\AuthSecurityException::class);
        $this->expectExceptionMessage('\'_Token\' was not found in session.');
        $this->Security->config('requireAuth', ['protected']);
        $this->Controller->request->params['action'] = 'protected';
        $this->Controller->request->data = ['_Token' => 'not empty'];
        $this->Security->authRequired($this->Controller);
>>>>>>> 600e90dc
    }

    /**
     * testAuthRequiredThrowsExceptionControllerNotAllowed method
     *
     * Auth required throws exception controller not allowed.
     *
     * @group deprecated
     * @return void
     * @triggers Controller.startup $this->Controller
     */
    public function testAuthRequiredThrowsExceptionControllerNotAllowed()
    {
<<<<<<< HEAD
        $this->deprecated(function () {
            $this->Security->setConfig('requireAuth', ['protected']);
            $this->Controller->request->params['controller'] = 'NotAllowed';
            $this->Controller->request->params['action'] = 'protected';
            $this->Controller->request->data = ['_Token' => 'not empty'];
            $this->Controller->request->session()->write('_Token', [
                'allowedControllers' => ['Allowed', 'AnotherAllowed']
            ]);
            $this->Security->authRequired($this->Controller);
        });
=======
        $this->expectException(\Cake\Controller\Exception\AuthSecurityException::class);
        $this->expectExceptionMessage('Controller \'NotAllowed\' was not found in allowed controllers: \'Allowed, AnotherAllowed\'.');
        $this->Security->config('requireAuth', ['protected']);
        $this->Controller->request->params['controller'] = 'NotAllowed';
        $this->Controller->request->params['action'] = 'protected';
        $this->Controller->request->data = ['_Token' => 'not empty'];
        $this->Controller->request->session()->write('_Token', [
            'allowedControllers' => ['Allowed', 'AnotherAllowed']
        ]);
        $this->Security->authRequired($this->Controller);
>>>>>>> 600e90dc
    }

    /**
     * testAuthRequiredThrowsExceptionActionNotAllowed method
     *
     * Auth required throws exception controller not allowed.
     *
     * @return void
     * @triggers Controller.startup $this->Controller
     */
    public function testAuthRequiredThrowsExceptionActionNotAllowed()
    {
<<<<<<< HEAD
        $this->deprecated(function () {
            $this->Security->setConfig('requireAuth', ['protected']);
            $this->Controller->request->params['controller'] = 'NotAllowed';
            $this->Controller->request->params['action'] = 'protected';
            $this->Controller->request->data = ['_Token' => 'not empty'];
            $this->Controller->request->session()->write('_Token', [
                'allowedActions' => ['index', 'view']
            ]);
            $this->Security->authRequired($this->Controller);
        });
=======
        $this->expectException(\Cake\Controller\Exception\AuthSecurityException::class);
        $this->expectExceptionMessage('Action \'NotAllowed::protected\' was not found in allowed actions: \'index, view\'.');
        $this->Security->config('requireAuth', ['protected']);
        $this->Controller->request->params['controller'] = 'NotAllowed';
        $this->Controller->request->params['action'] = 'protected';
        $this->Controller->request->data = ['_Token' => 'not empty'];
        $this->Controller->request->session()->write('_Token', [
            'allowedActions' => ['index', 'view']
        ]);
        $this->Security->authRequired($this->Controller);
>>>>>>> 600e90dc
    }

    /**
     * testAuthRequired method
     *
     * Auth required throws exception controller not allowed.
     *
     * @return void
     * @triggers Controller.startup $this->Controller
     */
    public function testAuthRequired()
    {
        $this->deprecated(function () {
            $this->Security->setConfig('requireAuth', ['protected']);
            $this->Controller->request->params['controller'] = 'Allowed';
            $this->Controller->request->params['action'] = 'protected';
            $this->Controller->request->data = ['_Token' => 'not empty'];
            $this->Controller->request->session()->write('_Token', [
                'allowedActions' => ['protected'],
                'allowedControllers' => ['Allowed'],
            ]);
            $this->assertTrue($this->Security->authRequired($this->Controller));
        });
    }
}<|MERGE_RESOLUTION|>--- conflicted
+++ resolved
@@ -1508,13 +1508,9 @@
      */
     public function testBlackholeThrowsException()
     {
-<<<<<<< HEAD
-        $this->Security->setConfig('blackHoleCallback', '');
-=======
         $this->expectException(\Cake\Controller\Exception\SecurityException::class);
         $this->expectExceptionMessage('error description');
-        $this->Security->config('blackHoleCallback', '');
->>>>>>> 600e90dc
+        $this->Security->setConfig('blackHoleCallback', '');
         $this->Security->blackHole($this->Controller, 'auth', new SecurityException('error description'));
     }
 
@@ -1651,63 +1647,50 @@
      */
     public function testAuthRequiredThrowsExceptionTokenNotFoundPost()
     {
-<<<<<<< HEAD
+        $this->expectException(\Cake\Controller\Exception\AuthSecurityException::class);
+        $this->expectExceptionMessage('\'_Token\' was not found in request data.');
         $this->deprecated(function () {
             $this->Security->setConfig('requireAuth', ['protected']);
             $this->Controller->request->params['action'] = 'protected';
             $this->Controller->request->data = 'notEmpty';
             $this->Security->authRequired($this->Controller);
         });
-=======
+    }
+
+    /**
+     * testAuthRequiredThrowsExceptionTokenNotFoundSession method
+     *
+     * Auth required throws exception token not found in Session.
+     *
+     * @group deprecated
+     * @return void
+     * @triggers Controller.startup $this->Controller
+     */
+    public function testAuthRequiredThrowsExceptionTokenNotFoundSession()
+    {
         $this->expectException(\Cake\Controller\Exception\AuthSecurityException::class);
-        $this->expectExceptionMessage('\'_Token\' was not found in request data.');
-        $this->Security->config('requireAuth', ['protected']);
-        $this->Controller->request->params['action'] = 'protected';
-        $this->Controller->request->data = 'notEmpty';
-        $this->Security->authRequired($this->Controller);
->>>>>>> 600e90dc
-    }
-
-    /**
-     * testAuthRequiredThrowsExceptionTokenNotFoundSession method
-     *
-     * Auth required throws exception token not found in Session.
-     *
-     * @group deprecated
-     * @return void
-     * @triggers Controller.startup $this->Controller
-     */
-    public function testAuthRequiredThrowsExceptionTokenNotFoundSession()
-    {
-<<<<<<< HEAD
+        $this->expectExceptionMessage('\'_Token\' was not found in session.');
         $this->deprecated(function () {
             $this->Security->setConfig('requireAuth', ['protected']);
             $this->Controller->request->params['action'] = 'protected';
             $this->Controller->request->data = ['_Token' => 'not empty'];
             $this->Security->authRequired($this->Controller);
         });
-=======
+    }
+
+    /**
+     * testAuthRequiredThrowsExceptionControllerNotAllowed method
+     *
+     * Auth required throws exception controller not allowed.
+     *
+     * @group deprecated
+     * @return void
+     * @triggers Controller.startup $this->Controller
+     */
+    public function testAuthRequiredThrowsExceptionControllerNotAllowed()
+    {
         $this->expectException(\Cake\Controller\Exception\AuthSecurityException::class);
-        $this->expectExceptionMessage('\'_Token\' was not found in session.');
-        $this->Security->config('requireAuth', ['protected']);
-        $this->Controller->request->params['action'] = 'protected';
-        $this->Controller->request->data = ['_Token' => 'not empty'];
-        $this->Security->authRequired($this->Controller);
->>>>>>> 600e90dc
-    }
-
-    /**
-     * testAuthRequiredThrowsExceptionControllerNotAllowed method
-     *
-     * Auth required throws exception controller not allowed.
-     *
-     * @group deprecated
-     * @return void
-     * @triggers Controller.startup $this->Controller
-     */
-    public function testAuthRequiredThrowsExceptionControllerNotAllowed()
-    {
-<<<<<<< HEAD
+        $this->expectExceptionMessage('Controller \'NotAllowed\' was not found in allowed controllers: \'Allowed, AnotherAllowed\'.');
         $this->deprecated(function () {
             $this->Security->setConfig('requireAuth', ['protected']);
             $this->Controller->request->params['controller'] = 'NotAllowed';
@@ -1718,31 +1701,20 @@
             ]);
             $this->Security->authRequired($this->Controller);
         });
-=======
+    }
+
+    /**
+     * testAuthRequiredThrowsExceptionActionNotAllowed method
+     *
+     * Auth required throws exception controller not allowed.
+     *
+     * @return void
+     * @triggers Controller.startup $this->Controller
+     */
+    public function testAuthRequiredThrowsExceptionActionNotAllowed()
+    {
         $this->expectException(\Cake\Controller\Exception\AuthSecurityException::class);
-        $this->expectExceptionMessage('Controller \'NotAllowed\' was not found in allowed controllers: \'Allowed, AnotherAllowed\'.');
-        $this->Security->config('requireAuth', ['protected']);
-        $this->Controller->request->params['controller'] = 'NotAllowed';
-        $this->Controller->request->params['action'] = 'protected';
-        $this->Controller->request->data = ['_Token' => 'not empty'];
-        $this->Controller->request->session()->write('_Token', [
-            'allowedControllers' => ['Allowed', 'AnotherAllowed']
-        ]);
-        $this->Security->authRequired($this->Controller);
->>>>>>> 600e90dc
-    }
-
-    /**
-     * testAuthRequiredThrowsExceptionActionNotAllowed method
-     *
-     * Auth required throws exception controller not allowed.
-     *
-     * @return void
-     * @triggers Controller.startup $this->Controller
-     */
-    public function testAuthRequiredThrowsExceptionActionNotAllowed()
-    {
-<<<<<<< HEAD
+        $this->expectExceptionMessage('Action \'NotAllowed::protected\' was not found in allowed actions: \'index, view\'.');
         $this->deprecated(function () {
             $this->Security->setConfig('requireAuth', ['protected']);
             $this->Controller->request->params['controller'] = 'NotAllowed';
@@ -1753,18 +1725,6 @@
             ]);
             $this->Security->authRequired($this->Controller);
         });
-=======
-        $this->expectException(\Cake\Controller\Exception\AuthSecurityException::class);
-        $this->expectExceptionMessage('Action \'NotAllowed::protected\' was not found in allowed actions: \'index, view\'.');
-        $this->Security->config('requireAuth', ['protected']);
-        $this->Controller->request->params['controller'] = 'NotAllowed';
-        $this->Controller->request->params['action'] = 'protected';
-        $this->Controller->request->data = ['_Token' => 'not empty'];
-        $this->Controller->request->session()->write('_Token', [
-            'allowedActions' => ['index', 'view']
-        ]);
-        $this->Security->authRequired($this->Controller);
->>>>>>> 600e90dc
     }
 
     /**
