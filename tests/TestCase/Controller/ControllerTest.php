--- conflicted
+++ resolved
@@ -29,11 +29,8 @@
 use Cake\Routing\Router;
 use Cake\TestSuite\TestCase;
 use Cake\View\View;
-<<<<<<< HEAD
+use Cake\View\XmlView;
 use InvalidArgumentException;
-=======
-use Cake\View\XmlView;
->>>>>>> 878c6b8e
 use Laminas\Diactoros\Uri;
 use ReflectionFunction;
 use RuntimeException;
@@ -233,7 +230,10 @@
 
     public function testAddViewClasses()
     {
-        $controller = new ContentTypesController();
+        $request = new ServerRequest([
+            'url' => 'controller_posts/index',
+        ]);
+        $controller = new ContentTypesController($request);
         $this->assertSame([], $controller->viewClasses());
 
         $controller->addViewClasses([PlainTextView::class]);
