<?php
/**
 * CakePHP(tm) : Rapid Development Framework (http://cakephp.org)
 * Copyright (c) Cake Software Foundation, Inc. (http://cakefoundation.org)
 *
 * Licensed under The MIT License
 * For full copyright and license information, please see the LICENSE.txt
 * Redistributions of files must retain the above copyright notice.
 *
 * @copyright     Copyright (c) Cake Software Foundation, Inc. (http://cakefoundation.org)
 * @link          http://cakephp.org CakePHP(tm) Project
 * @since         3.0.0
 * @license       http://www.opensource.org/licenses/mit-license.php MIT License
 */
namespace Cake\Test\TestCase\Collection;

use ArrayIterator;
use ArrayObject;
use Cake\Collection\Collection;
use Cake\Collection\CollectionInterface;
use Cake\Collection\CollectionTrait;
use Cake\TestSuite\TestCase;
use NoRewindIterator;

class TestCollection extends \IteratorIterator implements CollectionInterface
{
    use CollectionTrait;


    public function __construct($items)
    {
        if (is_array($items)) {
            $items = new \ArrayIterator($items);
        }

        if (!($items instanceof \Traversable)) {
            $msg = 'Only an array or \Traversable is allowed for Collection';
            throw new \InvalidArgumentException($msg);
        }

        parent::__construct($items);
    }
}

/**
 * CollectionTest
 */
class CollectionTest extends TestCase
{

    /**
     * Tests that it is possible to convert an array into a collection
     *
     * @return void
     */
    public function testArrayIsWrapped()
    {
        $items = [1, 2, 3];
        $collection = new Collection($items);
        $this->assertEquals($items, iterator_to_array($collection));
    }

    /**
     * Tests that it is possible to convert an iterator into a collection
     *
     * @return void
     */
    public function testIteratorIsWrapped()
    {
        $items = new \ArrayObject([1, 2, 3]);
        $collection = new Collection($items);
        $this->assertEquals(iterator_to_array($items), iterator_to_array($collection));
    }

    /**
     * Test running a method over all elements in the collection
     *
     * @return void
     */
    public function testEeach()
    {
        $items = ['a' => 1, 'b' => 2, 'c' => 3];
        $collection = new Collection($items);
        $callable = $this->getMockBuilder(\StdClass::class)
            ->setMethods(['__invoke'])
            ->getMock();
        $callable->expects($this->at(0))
            ->method('__invoke')
            ->with(1, 'a');
        $callable->expects($this->at(1))
            ->method('__invoke')
            ->with(2, 'b');
        $callable->expects($this->at(2))
            ->method('__invoke')
            ->with(3, 'c');
        $collection->each($callable);
    }

    /**
     * Test filter() with no callback.
     *
     * @return void
     */
    public function testFilterNoCallback()
    {
        $items = [1, 2, 0, 3, false, 4, null, 5, ''];
        $collection = new Collection($items);
        $result = $collection->filter()->toArray();
        $expected = [1, 2, 3, 4, 5];
        $this->assertEquals($expected, array_values($result));
    }

    /**
     * Tests that it is possible to chain filter() as it returns a collection object
     *
     * @return void
     */
    public function testFilterChaining()
    {
        $items = ['a' => 1, 'b' => 2, 'c' => 3];
        $collection = new Collection($items);
        $callable = $this->getMockBuilder(\StdClass::class)
            ->setMethods(['__invoke'])
            ->getMock();

        $callable->expects($this->once())
            ->method('__invoke')
            ->with(3, 'c');
        $filtered = $collection->filter(function ($value, $key, $iterator) {
            return $value > 2;
        });

        $this->assertInstanceOf('Cake\Collection\Collection', $filtered);
        $filtered->each($callable);
    }

    /**
     * Tests reject
     *
     * @return void
     */
    public function testReject()
    {
        $items = ['a' => 1, 'b' => 2, 'c' => 3];
        $collection = new Collection($items);
        $result = $collection->reject(function ($v, $k, $items) use ($collection) {
            $this->assertSame($collection->getInnerIterator(), $items);

            return $v > 2;
        });
        $this->assertEquals(['a' => 1, 'b' => 2], iterator_to_array($result));
        $this->assertInstanceOf('Cake\Collection\Collection', $result);
    }

    /**
     * Tests every when the callback returns true for all elements
     *
     * @return void
     */
    public function testEveryReturnTrue()
    {
        $items = ['a' => 1, 'b' => 2, 'c' => 3];
        $collection = new Collection($items);
        $callable = $this->getMockBuilder(\StdClass::class)
            ->setMethods(['__invoke'])
            ->getMock();

        $callable->expects($this->at(0))
            ->method('__invoke')
            ->with(1, 'a')
            ->will($this->returnValue(true));
        $callable->expects($this->at(1))
            ->method('__invoke')
            ->with(2, 'b')
            ->will($this->returnValue(true));
        $callable->expects($this->at(2))
            ->method('__invoke')
            ->with(3, 'c')
            ->will($this->returnValue(true));
        $this->assertTrue($collection->every($callable));
    }

    /**
     * Tests every when the callback returns false for one of the elements
     *
     * @return void
     */
    public function testEveryReturnFalse()
    {
        $items = ['a' => 1, 'b' => 2, 'c' => 3];
        $collection = new Collection($items);
        $callable = $this->getMockBuilder(\StdClass::class)
            ->setMethods(['__invoke'])
            ->getMock();

        $callable->expects($this->at(0))
            ->method('__invoke')
            ->with(1, 'a')
            ->will($this->returnValue(true));
        $callable->expects($this->at(1))
            ->method('__invoke')
            ->with(2, 'b')
            ->will($this->returnValue(false));
        $callable->expects($this->exactly(2))->method('__invoke');
        $this->assertFalse($collection->every($callable));

        $items = [];
        $collection = new Collection($items);
        $callable = $this->getMockBuilder(\StdClass::class)
            ->setMethods(['__invoke'])
            ->getMock();

        $callable->expects($this->never())
            ->method('__invoke');
        $this->assertFalse($collection->every($callable));
    }

    /**
     * Tests some() when one of the calls return true
     *
     * @return void
     */
    public function testSomeReturnTrue()
    {
        $items = ['a' => 1, 'b' => 2, 'c' => 3];
        $collection = new Collection($items);
        $callable = $this->getMockBuilder(\StdClass::class)
            ->setMethods(['__invoke'])
            ->getMock();

        $callable->expects($this->at(0))
            ->method('__invoke')
            ->with(1, 'a')
            ->will($this->returnValue(false));
        $callable->expects($this->at(1))
            ->method('__invoke')
            ->with(2, 'b')
            ->will($this->returnValue(true));
        $callable->expects($this->exactly(2))->method('__invoke');
        $this->assertTrue($collection->some($callable));
    }

    /**
     * Tests some() when none of the calls return true
     *
     * @return void
     */
    public function testSomeReturnFalse()
    {
        $items = ['a' => 1, 'b' => 2, 'c' => 3];
        $collection = new Collection($items);
        $callable = $this->getMockBuilder(\StdClass::class)
            ->setMethods(['__invoke'])
            ->getMock();

        $callable->expects($this->at(0))
            ->method('__invoke')
            ->with(1, 'a')
            ->will($this->returnValue(false));
        $callable->expects($this->at(1))
            ->method('__invoke')
            ->with(2, 'b')
            ->will($this->returnValue(false));
        $callable->expects($this->at(2))
            ->method('__invoke')
            ->with(3, 'c')
            ->will($this->returnValue(false));
        $this->assertFalse($collection->some($callable));
    }

    /**
     * Tests contains
     *
     * @return void
     */
    public function testContains()
    {
        $items = ['a' => 1, 'b' => 2, 'c' => 3];
        $collection = new Collection($items);
        $this->assertTrue($collection->contains(2));
        $this->assertTrue($collection->contains(1));
        $this->assertFalse($collection->contains(10));
        $this->assertFalse($collection->contains('2'));
    }

    /**
     * Tests map
     *
     * @return void
     */
    public function testMap()
    {
        $items = ['a' => 1, 'b' => 2, 'c' => 3];
        $collection = new Collection($items);
        $map = $collection->map(function ($v, $k, $it) use ($collection) {
            $this->assertSame($collection->getInnerIterator(), $it);

            return $v * $v;
        });
        $this->assertInstanceOf('Cake\Collection\Iterator\ReplaceIterator', $map);
        $this->assertEquals(['a' => 1, 'b' => 4, 'c' => 9], iterator_to_array($map));
    }

    /**
     * Tests reduce with initial value
     *
     * @return void
     */
    public function testReduceWithInitialValue()
    {
        $items = ['a' => 1, 'b' => 2, 'c' => 3];
        $collection = new Collection($items);
        $callable = $this->getMockBuilder(\StdClass::class)
            ->setMethods(['__invoke'])
            ->getMock();

        $callable->expects($this->at(0))
            ->method('__invoke')
            ->with(10, 1, 'a')
            ->will($this->returnValue(11));
        $callable->expects($this->at(1))
            ->method('__invoke')
            ->with(11, 2, 'b')
            ->will($this->returnValue(13));
        $callable->expects($this->at(2))
            ->method('__invoke')
            ->with(13, 3, 'c')
            ->will($this->returnValue(16));
        $this->assertEquals(16, $collection->reduce($callable, 10));
    }

    /**
     * Tests reduce without initial value
     *
     * @return void
     */
    public function testReduceWithoutInitialValue()
    {
        $items = ['a' => 1, 'b' => 2, 'c' => 3, 'd' => 4];
        $collection = new Collection($items);
        $callable = $this->getMockBuilder(\StdClass::class)
            ->setMethods(['__invoke'])
            ->getMock();

        $callable->expects($this->at(0))
            ->method('__invoke')
            ->with(1, 2, 'b')
            ->will($this->returnValue(3));
        $callable->expects($this->at(1))
            ->method('__invoke')
            ->with(3, 3, 'c')
            ->will($this->returnValue(6));
        $callable->expects($this->at(2))
            ->method('__invoke')
            ->with(6, 4, 'd')
            ->will($this->returnValue(10));
        $this->assertEquals(10, $collection->reduce($callable));
    }

    /**
     * Tests extract
     *
     * @return void
     */
    public function testExtract()
    {
        $items = [['a' => ['b' => ['c' => 1]]], 2];
        $collection = new Collection($items);
        $map = $collection->extract('a.b.c');
        $this->assertInstanceOf('Cake\Collection\Iterator\ExtractIterator', $map);
        $this->assertEquals([1, null], iterator_to_array($map));
    }

    /**
     * Tests sort
     *
     * @return void
     */
    public function testSortString()
    {
        $items = [
            ['a' => ['b' => ['c' => 4]]],
            ['a' => ['b' => ['c' => 10]]],
            ['a' => ['b' => ['c' => 6]]]
        ];
        $collection = new Collection($items);
        $map = $collection->sortBy('a.b.c');
        $this->assertInstanceOf('Cake\Collection\Collection', $map);
        $expected = [
            ['a' => ['b' => ['c' => 10]]],
            ['a' => ['b' => ['c' => 6]]],
            ['a' => ['b' => ['c' => 4]]],
        ];
        $this->assertEquals($expected, $map->toList());
    }

    /**
     * Tests max
     *
     * @return void
     */
    public function testMax()
    {
        $items = [
            ['a' => ['b' => ['c' => 4]]],
            ['a' => ['b' => ['c' => 10]]],
            ['a' => ['b' => ['c' => 6]]]
        ];
        $collection = new Collection($items);
        $this->assertEquals(['a' => ['b' => ['c' => 10]]], $collection->max('a.b.c'));

        $callback = function ($e) {
            return $e['a']['b']['c'] * - 1;
        };
        $this->assertEquals(['a' => ['b' => ['c' => 4]]], $collection->max($callback));
    }

    /**
     * Tests min
     *
     * @return void
     */
    public function testMin()
    {
        $items = [
            ['a' => ['b' => ['c' => 4]]],
            ['a' => ['b' => ['c' => 10]]],
            ['a' => ['b' => ['c' => 6]]]
        ];
        $collection = new Collection($items);
        $this->assertEquals(['a' => ['b' => ['c' => 4]]], $collection->min('a.b.c'));
    }

    /**
     * Tests groupBy
     *
     * @return void
     */
    public function testGroupBy()
    {
        $items = [
            ['id' => 1, 'name' => 'foo', 'parent_id' => 10],
            ['id' => 2, 'name' => 'bar', 'parent_id' => 11],
            ['id' => 3, 'name' => 'baz', 'parent_id' => 10],
        ];
        $collection = new Collection($items);
        $grouped = $collection->groupBy('parent_id');
        $expected = [
            10 => [
                ['id' => 1, 'name' => 'foo', 'parent_id' => 10],
                ['id' => 3, 'name' => 'baz', 'parent_id' => 10],
            ],
            11 => [
                ['id' => 2, 'name' => 'bar', 'parent_id' => 11],
            ]
        ];
        $this->assertEquals($expected, iterator_to_array($grouped));
        $this->assertInstanceOf('Cake\Collection\Collection', $grouped);

        $grouped = $collection->groupBy(function ($element) {
            return $element['parent_id'];
        });
        $this->assertEquals($expected, iterator_to_array($grouped));
    }

    /**
     * Tests grouping by a deep key
     *
     * @return void
     */
    public function testGroupByDeepKey()
    {
        $items = [
            ['id' => 1, 'name' => 'foo', 'thing' => ['parent_id' => 10]],
            ['id' => 2, 'name' => 'bar', 'thing' => ['parent_id' => 11]],
            ['id' => 3, 'name' => 'baz', 'thing' => ['parent_id' => 10]],
        ];
        $collection = new Collection($items);
        $grouped = $collection->groupBy('thing.parent_id');
        $expected = [
            10 => [
                ['id' => 1, 'name' => 'foo', 'thing' => ['parent_id' => 10]],
                ['id' => 3, 'name' => 'baz', 'thing' => ['parent_id' => 10]],
            ],
            11 => [
                ['id' => 2, 'name' => 'bar', 'thing' => ['parent_id' => 11]],
            ]
        ];
        $this->assertEquals($expected, iterator_to_array($grouped));
    }

    /**
     * Tests indexBy
     *
     * @return void
     */
    public function testIndexBy()
    {
        $items = [
            ['id' => 1, 'name' => 'foo', 'parent_id' => 10],
            ['id' => 2, 'name' => 'bar', 'parent_id' => 11],
            ['id' => 3, 'name' => 'baz', 'parent_id' => 10],
        ];
        $collection = new Collection($items);
        $grouped = $collection->indexBy('id');
        $expected = [
            1 => ['id' => 1, 'name' => 'foo', 'parent_id' => 10],
            3 => ['id' => 3, 'name' => 'baz', 'parent_id' => 10],
            2 => ['id' => 2, 'name' => 'bar', 'parent_id' => 11],
        ];
        $this->assertEquals($expected, iterator_to_array($grouped));
        $this->assertInstanceOf('Cake\Collection\Collection', $grouped);

        $grouped = $collection->indexBy(function ($element) {
            return $element['id'];
        });
        $this->assertEquals($expected, iterator_to_array($grouped));
    }

    /**
     * Tests indexBy with a deep property
     *
     * @return void
     */
    public function testIndexByDeep()
    {
        $items = [
            ['id' => 1, 'name' => 'foo', 'thing' => ['parent_id' => 10]],
            ['id' => 2, 'name' => 'bar', 'thing' => ['parent_id' => 11]],
            ['id' => 3, 'name' => 'baz', 'thing' => ['parent_id' => 10]],
        ];
        $collection = new Collection($items);
        $grouped = $collection->indexBy('thing.parent_id');
        $expected = [
            10 => ['id' => 3, 'name' => 'baz', 'thing' => ['parent_id' => 10]],
            11 => ['id' => 2, 'name' => 'bar', 'thing' => ['parent_id' => 11]],
        ];
        $this->assertEquals($expected, iterator_to_array($grouped));
    }

    /**
     * Tests countBy
     *
     * @return void
     */
    public function testCountBy()
    {
        $items = [
            ['id' => 1, 'name' => 'foo', 'parent_id' => 10],
            ['id' => 2, 'name' => 'bar', 'parent_id' => 11],
            ['id' => 3, 'name' => 'baz', 'parent_id' => 10],
        ];
        $collection = new Collection($items);
        $grouped = $collection->countBy('parent_id');
        $expected = [
            10 => 2,
            11 => 1
        ];
        $this->assertEquals($expected, iterator_to_array($grouped));
        $this->assertInstanceOf('Cake\Collection\Collection', $grouped);

        $grouped = $collection->countBy(function ($element) {
            return $element['parent_id'];
        });
        $this->assertEquals($expected, iterator_to_array($grouped));
    }

    /**
     * Tests shuffle
     *
     * @return void
     */
    public function testShuffle()
    {
        $data = [1, 2, 3, 4];
        $collection = (new Collection($data))->shuffle();
        $this->assertEquals(count($data), count(iterator_to_array($collection)));

        foreach ($collection as $value) {
            $this->assertContains($value, $data);
        }
    }

    /**
     * Tests sample
     *
     * @return void
     */
    public function testSample()
    {
        $data = [1, 2, 3, 4];
        $collection = (new Collection($data))->sample(2);
        $this->assertEquals(2, count(iterator_to_array($collection)));

        foreach ($collection as $value) {
            $this->assertContains($value, $data);
        }
    }

    /**
     * Test toArray method
     *
     * @return void
     */
    public function testToArray()
    {
        $data = [1, 2, 3, 4];
        $collection = new Collection($data);
        $this->assertEquals($data, $collection->toArray());
    }

    /**
     * Test toList method
     *
     * @return void
     */
    public function testToList()
    {
        $data = [100 => 1, 300 => 2, 500 => 3, 1 => 4];
        $collection = new Collection($data);
        $this->assertEquals(array_values($data), $collection->toList());
    }

    /**
     * Test json encoding
     *
     * @return void
     */
    public function testToJson()
    {
        $data = [1, 2, 3, 4];
        $collection = new Collection($data);
        $this->assertEquals(json_encode($data), json_encode($collection));
    }

    /**
     * Tests that only arrays and Traversables are allowed in the constructor
     *
     * @expectedException \InvalidArgumentException
     * @expectedExceptionMessage Only an array or \Traversable is allowed for Collection
     * @return void
     */
    public function testInvalidConstructorArgument()
    {
        new Collection('Derp');
    }

    /**
     * Tests that issuing a count will throw an exception
     *
     * @expectedException \LogicException
     * @return void
     */
    public function testCollectionCount()
    {
        $data = [1, 2, 3, 4];
        $collection = new Collection($data);
        $collection->count();
    }

    /**
     * Tests take method
     *
     * @return void
     */
    public function testTake()
    {
        $data = [1, 2, 3, 4];
        $collection = new Collection($data);

        $taken = $collection->take(2);
        $this->assertEquals([1, 2], $taken->toArray());

        $taken = $collection->take(3);
        $this->assertEquals([1, 2, 3], $taken->toArray());

        $taken = $collection->take(500);
        $this->assertEquals([1, 2, 3, 4], $taken->toArray());

        $taken = $collection->take(1);
        $this->assertEquals([1], $taken->toArray());

        $taken = $collection->take();
        $this->assertEquals([1], $taken->toArray());

        $taken = $collection->take(2, 2);
        $this->assertEquals([2 => 3, 3 => 4], $taken->toArray());
    }

    /**
     * Tests match
     *
     * @return void
     */
    public function testMatch()
    {
        $items = [
            ['id' => 1, 'name' => 'foo', 'thing' => ['parent_id' => 10]],
            ['id' => 2, 'name' => 'bar', 'thing' => ['parent_id' => 11]],
            ['id' => 3, 'name' => 'baz', 'thing' => ['parent_id' => 10]],
        ];
        $collection = new Collection($items);
        $matched = $collection->match(['thing.parent_id' => 10, 'name' => 'baz']);
        $this->assertEquals([2 => $items[2]], $matched->toArray());

        $matched = $collection->match(['thing.parent_id' => 10]);
        $this->assertEquals(
            [0 => $items[0], 2 => $items[2]],
            $matched->toArray()
        );

        $matched = $collection->match(['thing.parent_id' => 500]);
        $this->assertEquals([], $matched->toArray());

        $matched = $collection->match(['parent_id' => 10, 'name' => 'baz']);
        $this->assertEquals([], $matched->toArray());
    }

    /**
     * Tests firstMatch
     *
     * @return void
     */
    public function testFirstMatch()
    {
        $items = [
            ['id' => 1, 'name' => 'foo', 'thing' => ['parent_id' => 10]],
            ['id' => 2, 'name' => 'bar', 'thing' => ['parent_id' => 11]],
            ['id' => 3, 'name' => 'baz', 'thing' => ['parent_id' => 10]],
        ];
        $collection = new Collection($items);
        $matched = $collection->firstMatch(['thing.parent_id' => 10]);
        $this->assertEquals(
            ['id' => 1, 'name' => 'foo', 'thing' => ['parent_id' => 10]],
            $matched
        );

        $matched = $collection->firstMatch(['thing.parent_id' => 10, 'name' => 'baz']);
        $this->assertEquals(
            ['id' => 3, 'name' => 'baz', 'thing' => ['parent_id' => 10]],
            $matched
        );
    }

    /**
     * Tests the append method
     *
     * @return void
     */
    public function testAppend()
    {
        $collection = new Collection([1, 2, 3]);
        $combined = $collection->append([4, 5, 6]);
        $this->assertEquals([1, 2, 3, 4, 5, 6], $combined->toArray(false));

        $collection = new Collection(['a' => 1, 'b' => 2]);
        $combined = $collection->append(['c' => 3, 'a' => 4]);
        $this->assertEquals(['a' => 4, 'b' => 2, 'c' => 3], $combined->toArray());
    }

    /**
     * Tests the append method with iterator
     */
    public function testAppendIterator()
    {
        $collection = new Collection([1, 2, 3]);
        $iterator = new ArrayIterator([4, 5, 6]);
        $combined = $collection->append($iterator);
        $this->assertEquals([1, 2, 3, 4, 5, 6], $combined->toList());
    }

    public function testAppendNotCollectionInstance()
    {
        $collection = new TestCollection([1, 2, 3]);
        $combined = $collection->append([4, 5, 6]);
        $this->assertEquals([1, 2, 3, 4, 5, 6], $combined->toList());
    }

    /**
     * Tests that by calling compile internal iteration operations are not done
     * more than once
     *
     * @return void
     */
    public function testCompile()
    {
        $items = ['a' => 1, 'b' => 2, 'c' => 3];
        $collection = new Collection($items);
        $callable = $this->getMockBuilder(\StdClass::class)
            ->setMethods(['__invoke'])
            ->getMock();

        $callable->expects($this->at(0))
            ->method('__invoke')
            ->with(1, 'a')
            ->will($this->returnValue(4));
        $callable->expects($this->at(1))
            ->method('__invoke')
            ->with(2, 'b')
            ->will($this->returnValue(5));
        $callable->expects($this->at(2))
            ->method('__invoke')
            ->with(3, 'c')
            ->will($this->returnValue(6));
        $compiled = $collection->map($callable)->compile();
        $this->assertEquals(['a' => 4, 'b' => 5, 'c' => 6], $compiled->toArray());
        $this->assertEquals(['a' => 4, 'b' => 5, 'c' => 6], $compiled->toArray());
    }

    /**
     * Tests converting a non rewindable iterator into a rewindable one using
     * the buffered method.
     *
     * @return void
     */
    public function testBuffered()
    {
        $items = new NoRewindIterator(new ArrayIterator(['a' => 4, 'b' => 5, 'c' => 6]));
        $buffered = (new Collection($items))->buffered();
        $this->assertEquals(['a' => 4, 'b' => 5, 'c' => 6], $buffered->toArray());
        $this->assertEquals(['a' => 4, 'b' => 5, 'c' => 6], $buffered->toArray());
    }

    /**
     * Tests the combine method
     *
     * @return void
     */
    public function testCombine()
    {
        $items = [
            ['id' => 1, 'name' => 'foo', 'parent' => 'a'],
            ['id' => 2, 'name' => 'bar', 'parent' => 'b'],
            ['id' => 3, 'name' => 'baz', 'parent' => 'a']
        ];
        $collection = (new Collection($items))->combine('id', 'name');
        $expected = [1 => 'foo', 2 => 'bar', 3 => 'baz'];
        $this->assertEquals($expected, $collection->toArray());

        $expected = ['foo' => 1, 'bar' => 2, 'baz' => 3];
        $collection = (new Collection($items))->combine('name', 'id');
        $this->assertEquals($expected, $collection->toArray());

        $collection = (new Collection($items))->combine('id', 'name', 'parent');
        $expected = ['a' => [1 => 'foo', 3 => 'baz'], 'b' => [2 => 'bar']];
        $this->assertEquals($expected, $collection->toArray());

        $expected = [
            '0-1' => ['foo-0-1' => '0-1-foo'],
            '1-2' => ['bar-1-2' => '1-2-bar'],
            '2-3' => ['baz-2-3' => '2-3-baz']
        ];
        $collection = (new Collection($items))->combine(
            function ($value, $key) {
                return $value['name'] . '-' . $key;
            },
            function ($value, $key) {
                return $key . '-' . $value['name'];
            },
            function ($value, $key) {
                return $key . '-' . $value['id'];
            }
        );
        $this->assertEquals($expected, $collection->toArray());

        $collection = (new Collection($items))->combine('id', 'crazy');
        $this->assertEquals([1 => null, 2 => null, 3 => null], $collection->toArray());
    }

    /**
     * Tests the nest method with only one level
     *
     * @return void
     */
    public function testNest()
    {
        $items = [
            ['id' => 1, 'parent_id' => null],
            ['id' => 2, 'parent_id' => 1],
            ['id' => 3, 'parent_id' => 1],
            ['id' => 4, 'parent_id' => 1],
            ['id' => 5, 'parent_id' => 6],
            ['id' => 6, 'parent_id' => null],
            ['id' => 7, 'parent_id' => 1],
            ['id' => 8, 'parent_id' => 6],
            ['id' => 9, 'parent_id' => 6],
            ['id' => 10, 'parent_id' => 6]
        ];
        $collection = (new Collection($items))->nest('id', 'parent_id');
        $expected = [
            [
                'id' => 1,
                'parent_id' => null,
                'children' => [
                    ['id' => 2, 'parent_id' => 1, 'children' => []],
                    ['id' => 3, 'parent_id' => 1, 'children' => []],
                    ['id' => 4, 'parent_id' => 1, 'children' => []],
                    ['id' => 7, 'parent_id' => 1, 'children' => []]
                ]
            ],
            [
                'id' => 6,
                'parent_id' => null,
                'children' => [
                    ['id' => 5, 'parent_id' => 6, 'children' => []],
                    ['id' => 8, 'parent_id' => 6, 'children' => []],
                    ['id' => 9, 'parent_id' => 6, 'children' => []],
                    ['id' => 10, 'parent_id' => 6, 'children' => []]
                ]
            ]
        ];
        $this->assertEquals($expected, $collection->toArray());
    }

    /**
     * Tests the nest method with alternate nesting key
     *
     * @return void
     */
    public function testNestAlternateNestingKey()
    {
        $items = [
            ['id' => 1, 'parent_id' => null],
            ['id' => 2, 'parent_id' => 1],
            ['id' => 3, 'parent_id' => 1],
            ['id' => 4, 'parent_id' => 1],
            ['id' => 5, 'parent_id' => 6],
            ['id' => 6, 'parent_id' => null],
            ['id' => 7, 'parent_id' => 1],
            ['id' => 8, 'parent_id' => 6],
            ['id' => 9, 'parent_id' => 6],
            ['id' => 10, 'parent_id' => 6]
        ];
        $collection = (new Collection($items))->nest('id', 'parent_id', 'nodes');
        $expected = [
            [
                'id' => 1,
                'parent_id' => null,
                'nodes' => [
                    ['id' => 2, 'parent_id' => 1, 'nodes' => []],
                    ['id' => 3, 'parent_id' => 1, 'nodes' => []],
                    ['id' => 4, 'parent_id' => 1, 'nodes' => []],
                    ['id' => 7, 'parent_id' => 1, 'nodes' => []]
                ]
            ],
            [
                'id' => 6,
                'parent_id' => null,
                'nodes' => [
                    ['id' => 5, 'parent_id' => 6, 'nodes' => []],
                    ['id' => 8, 'parent_id' => 6, 'nodes' => []],
                    ['id' => 9, 'parent_id' => 6, 'nodes' => []],
                    ['id' => 10, 'parent_id' => 6, 'nodes' => []]
                ]
            ]
        ];
        $this->assertEquals($expected, $collection->toArray());
    }

    /**
     * Tests the nest method with more than one level
     *
     * @return void
     */
    public function testNestMultiLevel()
    {
        $items = [
            ['id' => 1, 'parent_id' => null],
            ['id' => 2, 'parent_id' => 1],
            ['id' => 3, 'parent_id' => 2],
            ['id' => 4, 'parent_id' => 2],
            ['id' => 5, 'parent_id' => 3],
            ['id' => 6, 'parent_id' => null],
            ['id' => 7, 'parent_id' => 3],
            ['id' => 8, 'parent_id' => 4],
            ['id' => 9, 'parent_id' => 6],
            ['id' => 10, 'parent_id' => 6]
        ];
        $collection = (new Collection($items))->nest('id', 'parent_id', 'nodes');
        $expected = [
            [
                'id' => 1,
                'parent_id' => null,
                'nodes' => [
                    [
                        'id' => 2,
                        'parent_id' => 1,
                        'nodes' => [
                            [
                                'id' => 3,
                                'parent_id' => 2,
                                'nodes' => [
                                    ['id' => 5, 'parent_id' => 3, 'nodes' => []],
                                    ['id' => 7, 'parent_id' => 3, 'nodes' => []]
                                ]
                            ],
                            [
                                'id' => 4,
                                'parent_id' => 2,
                                'nodes' => [
                                    ['id' => 8, 'parent_id' => 4, 'nodes' => []]
                                ]
                            ]
                        ]
                    ]
                ]
            ],
            [
                'id' => 6,
                'parent_id' => null,
                'nodes' => [
                    ['id' => 9, 'parent_id' => 6, 'nodes' => []],
                    ['id' => 10, 'parent_id' => 6, 'nodes' => []]
                ]
            ]
        ];
        $this->assertEquals($expected, $collection->toArray());
    }

    /**
     * Tests the nest method with more than one level
     *
     * @return void
     */
    public function testNestMultiLevelAlternateNestingKey()
    {
        $items = [
            ['id' => 1, 'parent_id' => null],
            ['id' => 2, 'parent_id' => 1],
            ['id' => 3, 'parent_id' => 2],
            ['id' => 4, 'parent_id' => 2],
            ['id' => 5, 'parent_id' => 3],
            ['id' => 6, 'parent_id' => null],
            ['id' => 7, 'parent_id' => 3],
            ['id' => 8, 'parent_id' => 4],
            ['id' => 9, 'parent_id' => 6],
            ['id' => 10, 'parent_id' => 6]
        ];
        $collection = (new Collection($items))->nest('id', 'parent_id');
        $expected = [
            [
                'id' => 1,
                'parent_id' => null,
                'children' => [
                    [
                        'id' => 2,
                        'parent_id' => 1,
                        'children' => [
                            [
                                'id' => 3,
                                'parent_id' => 2,
                                'children' => [
                                    ['id' => 5, 'parent_id' => 3, 'children' => []],
                                    ['id' => 7, 'parent_id' => 3, 'children' => []]
                                ]
                            ],
                            [
                                'id' => 4,
                                'parent_id' => 2,
                                'children' => [
                                    ['id' => 8, 'parent_id' => 4, 'children' => []]
                                ]
                            ]
                        ]
                    ]
                ]
            ],
            [
                'id' => 6,
                'parent_id' => null,
                'children' => [
                    ['id' => 9, 'parent_id' => 6, 'children' => []],
                    ['id' => 10, 'parent_id' => 6, 'children' => []]
                ]
            ]
        ];
        $this->assertEquals($expected, $collection->toArray());
    }

    /**
     * Tests the nest method with more than one level
     *
     * @return void
     */
    public function testNestObjects()
    {
        $items = [
            new ArrayObject(['id' => 1, 'parent_id' => null]),
            new ArrayObject(['id' => 2, 'parent_id' => 1]),
            new ArrayObject(['id' => 3, 'parent_id' => 2]),
            new ArrayObject(['id' => 4, 'parent_id' => 2]),
            new ArrayObject(['id' => 5, 'parent_id' => 3]),
            new ArrayObject(['id' => 6, 'parent_id' => null]),
            new ArrayObject(['id' => 7, 'parent_id' => 3]),
            new ArrayObject(['id' => 8, 'parent_id' => 4]),
            new ArrayObject(['id' => 9, 'parent_id' => 6]),
            new ArrayObject(['id' => 10, 'parent_id' => 6])
        ];
        $collection = (new Collection($items))->nest('id', 'parent_id');
        $expected = [
            new ArrayObject([
                'id' => 1,
                'parent_id' => null,
                'children' => [
                    new ArrayObject([
                        'id' => 2,
                        'parent_id' => 1,
                        'children' => [
                            new ArrayObject([
                                'id' => 3,
                                'parent_id' => 2,
                                'children' => [
                                    new ArrayObject(['id' => 5, 'parent_id' => 3, 'children' => []]),
                                    new ArrayObject(['id' => 7, 'parent_id' => 3, 'children' => []])
                                ]
                            ]),
                            new ArrayObject([
                                'id' => 4,
                                'parent_id' => 2,
                                'children' => [
                                    new ArrayObject(['id' => 8, 'parent_id' => 4, 'children' => []])
                                ]
                            ])
                        ]
                    ])
                ]
            ]),
            new ArrayObject([
                'id' => 6,
                'parent_id' => null,
                'children' => [
                    new ArrayObject(['id' => 9, 'parent_id' => 6, 'children' => []]),
                    new ArrayObject(['id' => 10, 'parent_id' => 6, 'children' => []])
                ]
            ])
        ];
        $this->assertEquals($expected, $collection->toArray());
    }

    /**
     * Tests the nest method with more than one level
     *
     * @return void
     */
    public function testNestObjectsAlternateNestingKey()
    {
        $items = [
            new ArrayObject(['id' => 1, 'parent_id' => null]),
            new ArrayObject(['id' => 2, 'parent_id' => 1]),
            new ArrayObject(['id' => 3, 'parent_id' => 2]),
            new ArrayObject(['id' => 4, 'parent_id' => 2]),
            new ArrayObject(['id' => 5, 'parent_id' => 3]),
            new ArrayObject(['id' => 6, 'parent_id' => null]),
            new ArrayObject(['id' => 7, 'parent_id' => 3]),
            new ArrayObject(['id' => 8, 'parent_id' => 4]),
            new ArrayObject(['id' => 9, 'parent_id' => 6]),
            new ArrayObject(['id' => 10, 'parent_id' => 6])
        ];
        $collection = (new Collection($items))->nest('id', 'parent_id', 'nodes');
        $expected = [
            new ArrayObject([
                'id' => 1,
                'parent_id' => null,
                'nodes' => [
                    new ArrayObject([
                        'id' => 2,
                        'parent_id' => 1,
                        'nodes' => [
                            new ArrayObject([
                                'id' => 3,
                                'parent_id' => 2,
                                'nodes' => [
                                    new ArrayObject(['id' => 5, 'parent_id' => 3, 'nodes' => []]),
                                    new ArrayObject(['id' => 7, 'parent_id' => 3, 'nodes' => []])
                                ]
                            ]),
                            new ArrayObject([
                                'id' => 4,
                                'parent_id' => 2,
                                'nodes' => [
                                    new ArrayObject(['id' => 8, 'parent_id' => 4, 'nodes' => []])
                                ]
                            ])
                        ]
                    ])
                ]
            ]),
            new ArrayObject([
                'id' => 6,
                'parent_id' => null,
                'nodes' => [
                    new ArrayObject(['id' => 9, 'parent_id' => 6, 'nodes' => []]),
                    new ArrayObject(['id' => 10, 'parent_id' => 6, 'nodes' => []])
                ]
            ])
        ];
        $this->assertEquals($expected, $collection->toArray());
    }

    /**
     * Tests insert
     *
     * @return void
     */
    public function testInsert()
    {
        $items = [['a' => 1], ['b' => 2]];
        $collection = new Collection($items);
        $iterator = $collection->insert('c', [3, 4]);
        $this->assertInstanceOf('Cake\Collection\Iterator\InsertIterator', $iterator);
        $this->assertEquals(
            [['a' => 1, 'c' => 3], ['b' => 2, 'c' => 4]],
            iterator_to_array($iterator)
        );
    }

    /**
     * Provider for testing each of the directions for listNested
     *
     * @return void
     */
    public function nestedListProvider()
    {
        return [
            ['desc', [1, 2, 3, 5, 7, 4, 8, 6, 9, 10]],
            ['asc', [5, 7, 3, 8, 4, 2, 1, 9, 10, 6]],
            ['leaves', [5, 7, 8, 9, 10]]
        ];
    }

    /**
     * Tests the listNested method with the default 'children' nesting key
     *
     * @dataProvider nestedListProvider
     * @return void
     */
    public function testListNested($dir, $expected)
    {
        $items = [
            ['id' => 1, 'parent_id' => null],
            ['id' => 2, 'parent_id' => 1],
            ['id' => 3, 'parent_id' => 2],
            ['id' => 4, 'parent_id' => 2],
            ['id' => 5, 'parent_id' => 3],
            ['id' => 6, 'parent_id' => null],
            ['id' => 7, 'parent_id' => 3],
            ['id' => 8, 'parent_id' => 4],
            ['id' => 9, 'parent_id' => 6],
            ['id' => 10, 'parent_id' => 6]
        ];
        $collection = (new Collection($items))->nest('id', 'parent_id')->listNested($dir);
        $this->assertEquals($expected, $collection->extract('id')->toArray(false));
    }

    /**
     * Tests using listNested with a different nesting key
     *
     * @return void
     */
    public function testListNestedCustomKey()
    {
        $items = [
            ['id' => 1, 'stuff' => [['id' => 2, 'stuff' => [['id' => 3]]]]],
            ['id' => 4, 'stuff' => [['id' => 5]]]
        ];
        $collection = (new Collection($items))->listNested('desc', 'stuff');
        $this->assertEquals(range(1, 5), $collection->extract('id')->toArray(false));
    }

    /**
     * Tests flattening the collection using a custom callable function
     *
     * @return void
     */
    public function testListNestedWithCallable()
    {
        $items = [
            ['id' => 1, 'stuff' => [['id' => 2, 'stuff' => [['id' => 3]]]]],
            ['id' => 4, 'stuff' => [['id' => 5]]]
        ];
        $collection = (new Collection($items))->listNested('desc', function ($item) {
            return isset($item['stuff']) ? $item['stuff'] : [];
        });
        $this->assertEquals(range(1, 5), $collection->extract('id')->toArray(false));
    }

    /**
     * Tests the sumOf method
     *
     * @return void
     */
    public function testSumOf()
    {
        $items = [
            ['invoice' => ['total' => 100]],
            ['invoice' => ['total' => 200]]
        ];
        $this->assertEquals(300, (new Collection($items))->sumOf('invoice.total'));

        $sum = (new Collection($items))->sumOf(function ($v) {
            return $v['invoice']['total'] * 2;
        });
        $this->assertEquals(600, $sum);
    }

    /**
     * Tests the stopWhen method with a callable
     *
     * @return void
     */
    public function testStopWhenCallable()
    {
        $items = [10, 20, 40, 10, 5];
        $collection = (new Collection($items))->stopWhen(function ($v) {
            return $v > 20;
        });
        $this->assertEquals([10, 20], $collection->toArray());
    }

    /**
     * Tests the stopWhen method with a matching array
     *
     * @return void
     */
    public function testStopWhenWithArray()
    {
        $items = [
            ['foo' => 'bar'],
            ['foo' => 'baz'],
            ['foo' => 'foo']
        ];
        $collection = (new Collection($items))->stopWhen(['foo' => 'baz']);
        $this->assertEquals([['foo' => 'bar']], $collection->toArray());
    }

    /**
     * Tests the unfold method
     *
     * @return void
     */
    public function testUnfold()
    {
        $items = [
            [1, 2, 3, 4],
            [5, 6],
            [7, 8]
        ];

        $collection = (new Collection($items))->unfold();
        $this->assertEquals(range(1, 8), $collection->toArray(false));

        $items = [
            [1, 2],
            new Collection([3, 4])
        ];
        $collection = (new Collection($items))->unfold();
        $this->assertEquals(range(1, 4), $collection->toArray(false));
    }

    /**
     * Tests the unfold method with empty levels
     *
     * @return void
     */
    public function testUnfoldEmptyLevels()
    {
        $items = [[], [1, 2], []];
        $collection = (new Collection($items))->unfold();
        $this->assertEquals(range(1, 2), $collection->toArray(false));

        $items = [];
        $collection = (new Collection($items))->unfold();
        $this->assertEmpty($collection->toArray(false));
    }

    /**
     * Tests the unfold when passing a callable
     *
     * @return void
     */
    public function testUnfoldWithCallable()
    {
        $items = [1, 2, 3];
        $collection = (new Collection($items))->unfold(function ($item) {
            return range($item, $item * 2);
        });
        $expected = [1, 2, 2, 3, 4, 3, 4, 5, 6];
        $this->assertEquals($expected, $collection->toArray(false));
    }

    /**
     * Tests the through() method
     *
     * @return void
     */
    public function testThrough()
    {
        $items = [1, 2, 3];
        $collection = (new Collection($items))->through(function ($collection) {
            return $collection->append($collection->toList());
        });

        $this->assertEquals([1, 2, 3, 1, 2, 3], $collection->toList());
    }

    /**
     * Tests the through method when it returns an array
     *
     * @return void
     */
    public function testThroughReturnArray()
    {
        $items = [1, 2, 3];
        $collection = (new Collection($items))->through(function ($collection) {
            $list = $collection->toList();

            return array_merge($list, $list);
        });

        $this->assertEquals([1, 2, 3, 1, 2, 3], $collection->toList());
    }

    /**
     * Tests that the sortBy method does not die when something that is not a
     * collection is passed
     *
     * @return void
     */
    public function testComplexSortBy()
    {
        $results = collection([3, 7])
            ->unfold(function ($value) {
                return [
                    ['sorting' => $value * 2],
                    ['sorting' => $value * 2]
                ];
            })
            ->sortBy('sorting')
            ->extract('sorting')
            ->toList();
        $this->assertEquals([14, 14, 6, 6], $results);
    }

    /**
     * Tests __debugInfo() or debug() usage
     *
     * @return void
     */
    public function testDebug()
    {
        $items = [1, 2, 3];

        $collection = new Collection($items);

        $result = $collection->__debugInfo();
        $expected = [
            'count' => 3,
        ];
        $this->assertSame($expected, $result);

        // Calling it again will rewind
        $result = $collection->__debugInfo();
        $expected = [
            'count' => 3,
        ];
        $this->assertSame($expected, $result);

        // Make sure it also works with non rewindable iterators
        $iterator = new NoRewindIterator(new ArrayIterator($items));
        $collection = new Collection($iterator);

        $result = $collection->__debugInfo();
        $expected = [
            'count' => 3,
        ];
        $this->assertSame($expected, $result);

        // Calling it again will in this case not rewind
        $result = $collection->__debugInfo();
        $expected = [
            'count' => 0,
        ];
        $this->assertSame($expected, $result);
    }

    /**
     * Tests the isEmpty() method
     *
     * @return void
     */
    public function testIsEmpty()
    {
        $collection = new Collection([1, 2, 3]);
        $this->assertFalse($collection->isEmpty());

        $collection = $collection->map(function () {
            return null;
        });
        $this->assertFalse($collection->isEmpty());

        $collection = $collection->filter();
        $this->assertTrue($collection->isEmpty());
    }

    /**
     * Tests the isEmpty() method does not consume data
     * from buffered iterators.
     *
     * @return void
     */
    public function testIsEmptyDoesNotConsume()
    {
        $array = new \ArrayIterator([1, 2, 3]);
        $inner = new \Cake\Collection\Iterator\BufferedIterator($array);
        $collection = new Collection($inner);
        $this->assertFalse($collection->isEmpty());
        $this->assertCount(3, $collection->toArray());
    }

    /**
     * Tests the zip() method
     *
     * @return void
     */
    public function testZip()
    {
        $collection = new Collection([1, 2]);
        $zipped = $collection->zip([3, 4]);
        $this->assertEquals([[1, 3], [2, 4]], $zipped->toList());

        $collection = new Collection([1, 2]);
        $zipped = $collection->zip([3]);
        $this->assertEquals([[1, 3]], $zipped->toList());

        $collection = new Collection([1, 2]);
        $zipped = $collection->zip([3, 4], [5, 6], [7, 8], [9, 10, 11]);
        $this->assertEquals([
            [1, 3, 5, 7, 9],
            [2, 4, 6, 8, 10]
        ], $zipped->toList());
    }

    /**
     * Tests the zipWith() method
     *
     * @return void
     */
    public function testZipWith()
    {
        $collection = new Collection([1, 2]);
        $zipped = $collection->zipWith([3, 4], function ($a, $b) {
            return $a * $b;
        });
        $this->assertEquals([3, 8], $zipped->toList());

        $zipped = $collection->zipWith([3, 4], [5, 6, 7], function () {
            return array_sum(func_get_args());
        });
        $this->assertEquals([9, 12], $zipped->toList());
    }

    /**
     * Tests the skip() method
     *
     * @return void
     */
    public function testSkip()
    {
        $collection = new Collection([1, 2, 3, 4, 5]);
        $this->assertEquals([3, 4, 5], $collection->skip(2)->toList());

        $this->assertEquals([5], $collection->skip(4)->toList());
    }

    /**
     * Tests the last() method
     *
     * @return void
     */
    public function testLast()
    {
        $collection = new Collection([1, 2, 3]);
        $this->assertEquals(3, $collection->last());

        $collection = $collection->map(function ($e) {
            return $e * 2;
        });
        $this->assertEquals(6, $collection->last());
    }

    /**
     * Tests the last() method when on an empty collection
     *
     * @return void
     */
    public function testLAstWithEmptyCollection()
    {
        $collection = new Collection([]);
        $this->assertNull($collection->last());
    }

    /**
     * Tests sumOf with no parameters
     *
     * @return void
     */
    public function testSumOfWithIdentity()
    {
        $collection = new Collection([1, 2, 3]);
        $this->assertEquals(6, $collection->sumOf());

        $collection = new Collection(['a' => 1, 'b' => 4, 'c' => 6]);
        $this->assertEquals(11, $collection->sumOf());
    }

    /**
     * Tests using extract with the {*} notation
     *
     * @return void
     */
    public function testUnfoldedExtract()
    {
        $items = [
            ['comments' => [['id' => 1], ['id' => 2]]],
            ['comments' => [['id' => 3], ['id' => 4]]],
            ['comments' => [['id' => 7], ['nope' => 8]]],
        ];

        $extracted = (new Collection($items))->extract('comments.{*}.id');
        $this->assertEquals([1, 2, 3, 4, 7, null], $extracted->toArray());

        $items = [
            [
                'comments' => [
                    [
                        'voters' => [['id' => 1], ['id' => 2]]
                    ]
                ]
            ],
            [
                'comments' => [
                    [
                        'voters' => [['id' => 3], ['id' => 4]]
                    ]
                ]
            ],
            [
                'comments' => [
                    [
                        'voters' => [['id' => 5], ['nope' => 'fail'], ['id' => 6]]
                    ]
                ]
            ],
            [
                'comments' => [
                    [
                        'not_voters' => [['id' => 5]]
                    ]
                ]
            ],
            ['not_comments' => []]
        ];
        $extracted = (new Collection($items))->extract('comments.{*}.voters.{*}.id');
        $expected = [1, 2, 3, 4, 5, null, 6];
        $this->assertEquals($expected, $extracted->toArray());
        $this->assertEquals($expected, $extracted->toList());
    }

    /**
     * Tests serializing a simple collection
     *
     * @return void
     */
    public function testSerializeSimpleCollection()
    {
        $collection = new Collection([1, 2, 3]);
        $selialized = serialize($collection);
        $unserialized = unserialize($selialized);
        $this->assertEquals($collection->toList(), $unserialized->toList());
        $this->assertEquals($collection->toArray(), $unserialized->toArray());
    }

    /**
     * Tests serialization when using append
     *
     * @return void
     */
    public function testSerializeWithAppendIterators()
    {
        $collection = new Collection([1, 2, 3]);
        $collection = $collection->append(['a' => 4, 'b' => 5, 'c' => 6]);
        $selialized = serialize($collection);
        $unserialized = unserialize($selialized);
        $this->assertEquals($collection->toList(), $unserialized->toList());
        $this->assertEquals($collection->toArray(), $unserialized->toArray());
    }

    /**
     * Tests serialization when using nested iterators
     *
     * @return void
     */
    public function testSerializeWithNestedIterators()
    {
        $collection = new Collection([1, 2, 3]);
        $collection = $collection->map(function ($e) {
            return $e * 3;
        });

        $collection = $collection->groupBy(function ($e) {
            return $e % 2;
        });

        $selialized = serialize($collection);
        $unserialized = unserialize($selialized);
        $this->assertEquals($collection->toList(), $unserialized->toList());
        $this->assertEquals($collection->toArray(), $unserialized->toArray());
    }

    /**
     * Tests serializing a zip() call
     *
     * @return void
     */
    public function testSerializeWithZipIterator()
    {
        $collection = new Collection([4, 5]);
        $collection = $collection->zip([1, 2]);
        $selialized = serialize($collection);
        $unserialized = unserialize($selialized);
        $this->assertEquals($collection->toList(), $unserialized->toList());
    }

    /**
     * Tests the chunk method with exact chunks
     *
     * @return void
     */
    public function testChunk()
    {
        $collection = new Collection(range(1, 10));
        $chunked = $collection->chunk(2)->toList();
        $expected = [[1, 2], [3, 4], [5, 6], [7, 8], [9, 10]];
        $this->assertEquals($expected, $chunked);
    }

    /**
     * Tests the chunk method with overflowing chunk size
     *
     * @return void
     */
    public function testChunkOverflow()
    {
        $collection = new Collection(range(1, 11));
        $chunked = $collection->chunk(2)->toList();
        $expected = [[1, 2], [3, 4], [5, 6], [7, 8], [9, 10], [11]];
        $this->assertEquals($expected, $chunked);
    }

    /**
     * Tests the chunk method with non-scalar items
     *
     * @return void
     */
    public function testChunkNested()
    {
        $collection = new Collection([1, 2, 3, [4, 5], 6, [7, [8, 9], 10], 11]);
        $chunked = $collection->chunk(2)->toList();
        $expected = [[1, 2], [3, [4, 5]], [6, [7, [8, 9], 10]], [11]];
        $this->assertEquals($expected, $chunked);
    }

    /**
<<<<<<< HEAD
     * Tests the chunk method with preserved keys
     *
     * @return void
     */
    public function testChunkPreserveKeys()
    {
        $collection = new Collection(['a' => 1, 'b' => 2, 'c' => 3, 'd' => 4, 'e' => 5, 'f' => 6, 'g' => 7]);
        $chunked = $collection->chunk(2, true)->toList();
        $expected = [['a' => 1, 'b' => 2], ['c' => 3, 'd' => 4], ['e' => 5, 'f' => 6], ['g' => 7]];
        $this->assertEquals($expected, $chunked);
=======
     * Tests cartesianProduct
     *
     * @return void
     */
    public function testCartesianProduct()
    {
        $collection = new Collection([]);

        $result = $collection->cartesianProduct();

        $expected = [];

        $this->assertEquals($expected, $result->toList());

        $collection = new Collection([['A', 'B', 'C'], [1, 2, 3]]);

        $result = $collection->cartesianProduct();

        $expected = [
            ['A', 1],
            ['A', 2],
            ['A', 3],
            ['B', 1],
            ['B', 2],
            ['B', 3],
            ['C', 1],
            ['C', 2],
            ['C', 3],
        ];

        $this->assertEquals($expected, $result->toList());

        $collection = new Collection([[1, 2, 3], ['A', 'B', 'C'], ['a', 'b', 'c']]);

        $result = $collection->cartesianProduct(function ($value) {
            return [strval($value[0]) . $value[1] . $value[2]];
        }, function ($value) {
            return $value[0] >= 2;
        });

        $expected = [
            ['2Aa'],
            ['2Ab'],
            ['2Ac'],
            ['2Ba'],
            ['2Bb'],
            ['2Bc'],
            ['2Ca'],
            ['2Cb'],
            ['2Cc'],
            ['3Aa'],
            ['3Ab'],
            ['3Ac'],
            ['3Ba'],
            ['3Bb'],
            ['3Bc'],
            ['3Ca'],
            ['3Cb'],
            ['3Cc'],
        ];

        $this->assertEquals($expected, $result->toList());

        $collection = new Collection([['1', '2', '3', '4'], ['A', 'B', 'C'], ['name', 'surname', 'telephone']]);

        $result = $collection->cartesianProduct(function ($value) {
            return [$value[0] => [$value[1] => $value[2]]];
        }, function ($value) {
            return $value[2] !== 'surname';
        });

        $expected = [
            [1 => ['A' => 'name']],
            [1 => ['A' => 'telephone']],
            [1 => ['B' => 'name']],
            [1 => ['B' => 'telephone']],
            [1 => ['C' => 'name']],
            [1 => ['C' => 'telephone']],
            [2 => ['A' => 'name']],
            [2 => ['A' => 'telephone']],
            [2 => ['B' => 'name']],
            [2 => ['B' => 'telephone']],
            [2 => ['C' => 'name']],
            [2 => ['C' => 'telephone']],
            [3 => ['A' => 'name']],
            [3 => ['A' => 'telephone']],
            [3 => ['B' => 'name']],
            [3 => ['B' => 'telephone']],
            [3 => ['C' => 'name']],
            [3 => ['C' => 'telephone']],
            [4 => ['A' => 'name']],
            [4 => ['A' => 'telephone']],
            [4 => ['B' => 'name']],
            [4 => ['B' => 'telephone']],
            [4 => ['C' => 'name']],
            [4 => ['C' => 'telephone']],
        ];

        $this->assertEquals($expected, $result->toList());

        $collection = new Collection([
            [
                'name1' => 'alex',
                'name2' => 'kostas',
                0 => 'leon',
            ],
            [
                'val1' => 'alex@example.com',
                24 => 'kostas@example.com',
                'val2' => 'leon@example.com',
            ],
        ]);

        $result = $collection->cartesianProduct();

        $expected = [
            ['alex', 'alex@example.com'],
            ['alex', 'kostas@example.com'],
            ['alex', 'leon@example.com'],
            ['kostas', 'alex@example.com'],
            ['kostas', 'kostas@example.com'],
            ['kostas', 'leon@example.com'],
            ['leon', 'alex@example.com'],
            ['leon', 'kostas@example.com'],
            ['leon', 'leon@example.com'],
        ];

        $this->assertEquals($expected, $result->toList());
    }

    /**
     * Tests that an exception is thrown if the cartesian product is called with multidimensional arrays
     *
     * @expectedException \LogicException
     * @return void
     */
    public function testCartesianProductMultidimensionalArray()
    {
        $collection = new Collection([
            [
                'names' => [
                    'alex', 'kostas', 'leon'
                ]
            ],
            [
                'locations' => [
                    'crete', 'london', 'paris'
                ]
            ],
        ]);

        $result = $collection->cartesianProduct();
    }

    public function testTranspose()
    {
        $collection = new Collection([
            ['Products', '2012', '2013', '2014'],
            ['Product A', '200', '100', '50'],
            ['Product B', '300', '200', '100'],
            ['Product C', '400', '300', '200'],
        ]);
        $transposed = $collection->transpose();
        $expected = [
            ['Products', 'Product A', 'Product B', 'Product C'],
            ['2012', '200', '300', '400'],
            ['2013', '100', '200', '300'],
            ['2014', '50', '100', '200'],
        ];

        $this->assertEquals($expected, $transposed->toList());
    }

    /**
     * Tests that provided arrays do not have even length
     *
     * @expectedException \LogicException
     * @return void
     */
    public function testTransposeUnEvenLengthShouldThrowException()
    {
        $collection = new Collection([
            ['Products', '2012', '2013', '2014'],
            ['Product A', '200', '100', '50'],
            ['Product B', '300'],
            ['Product C', '400', '300'],
        ]);

        $collection->transpose();
>>>>>>> efc688d6
    }
}<|MERGE_RESOLUTION|>--- conflicted
+++ resolved
@@ -1771,18 +1771,6 @@
     }
 
     /**
-<<<<<<< HEAD
-     * Tests the chunk method with preserved keys
-     *
-     * @return void
-     */
-    public function testChunkPreserveKeys()
-    {
-        $collection = new Collection(['a' => 1, 'b' => 2, 'c' => 3, 'd' => 4, 'e' => 5, 'f' => 6, 'g' => 7]);
-        $chunked = $collection->chunk(2, true)->toList();
-        $expected = [['a' => 1, 'b' => 2], ['c' => 3, 'd' => 4], ['e' => 5, 'f' => 6], ['g' => 7]];
-        $this->assertEquals($expected, $chunked);
-=======
      * Tests cartesianProduct
      *
      * @return void
@@ -1972,6 +1960,5 @@
         ]);
 
         $collection->transpose();
->>>>>>> efc688d6
     }
 }