<?php
declare(strict_types=1);

/**
 * CakePHP(tm) : Rapid Development Framework (https://cakephp.org)
 * Copyright (c) Cake Software Foundation, Inc. (https://cakefoundation.org)
 * Licensed under The MIT License
 * Redistributions of files must retain the above copyright notice.
 *
 * @copyright     Copyright (c) Cake Software Foundation, Inc. (https://cakefoundation.org)
 * @link          https://cakephp.org CakePHP(tm) Project
 * @since         3.5.0
 * @license       https://www.opensource.org/licenses/mit-license.php MIT License
 */
namespace Cake\Test\TestCase\Http\Cookie;

use Cake\Chronos\Chronos;
use Cake\Http\Cookie\Cookie;
use Cake\Http\Cookie\CookieInterface;
use Cake\Http\Cookie\SameSiteEnum;
use Cake\TestSuite\TestCase;
use DateTimeInterface;
use InvalidArgumentException;
use ValueError;

/**
 * HTTP cookies test.
 */
class CookieTest extends TestCase
{
    /**
     * Generate invalid cookie names.
     *
     * @return array
     */
    public static function invalidNameProvider(): array
    {
        return [
            ['no='],
            ["no\rnewline"],
            ["no\nnewline"],
            ["no\ttab"],
            ['no,comma'],
            ['no;semi'],
        ];
    }

    /**
     * Test invalid cookie name
     *
     * @dataProvider invalidNameProvider
     */
    public function testValidateNameInvalidChars(string $name): void
    {
        $this->expectException(InvalidArgumentException::class);
        $this->expectExceptionMessage('contains invalid characters.');
        new Cookie($name, 'value');
    }

    /**
     * Test empty cookie name
     */
    public function testValidateNameEmptyName(): void
    {
        $this->expectException(InvalidArgumentException::class);
        $this->expectExceptionMessage('The cookie name cannot be empty.');
        new Cookie('', '');
    }

    /**
     * Tests the header value
     */
    public function testToHeaderValue(): void
    {
        $cookie = new Cookie('cakephp', 'cakephp-rocks');
        $result = $cookie->toHeaderValue();
        $this->assertSame('cakephp=cakephp-rocks; path=/', $result);

        $date = Chronos::createFromFormat('m/d/Y h:i:s', '12/1/2027 12:00:00');

        $cookie = new Cookie('cakephp', 'cakephp-rocks');
        $cookie = $cookie->withDomain('cakephp.org')
            ->withExpiry($date)
            ->withHttpOnly(true)
            ->withSameSite(CookieInterface::SAMESITE_STRICT)
            ->withSecure(true);
        $result = $cookie->toHeaderValue();

        $expected = 'cakephp=cakephp-rocks; expires=Wed, 01-Dec-2027 12:00:00 GMT; path=/; domain=cakephp.org; samesite=Strict; secure; httponly';
        $this->assertSame($expected, $result);
    }

    /**
     * Test getting the value from the cookie
     */
    public function testGetValue(): void
    {
        $cookie = new Cookie('cakephp', 'cakephp-rocks');
        $result = $cookie->getValue();
        $this->assertSame('cakephp-rocks', $result);

        $cookie = new Cookie('cakephp', '');
        $result = $cookie->getValue();
        $this->assertSame('', $result);
    }

    /**
     * Test setting values in cookies
     */
    public function testWithValue(): void
    {
        $cookie = new Cookie('cakephp', 'cakephp-rocks');
        $new = $cookie->withValue('new');
        $this->assertNotSame($new, $cookie, 'Should make a clone');
        $this->assertSame('cakephp-rocks', $cookie->getValue(), 'old instance not modified');
        $this->assertSame('new', $new->getValue());
    }

    /**
     * Test setting domain in cookies
     */
    public function testWithDomain(): void
    {
        $cookie = new Cookie('cakephp', 'cakephp-rocks');
        $new = $cookie->withDomain('example.com');
        $this->assertNotSame($new, $cookie, 'Should make a clone');
        $this->assertStringNotContainsString('example.com', $cookie->toHeaderValue(), 'old instance not modified');
        $this->assertStringContainsString('domain=example.com', $new->toHeaderValue());
    }

    /**
     * Test setting path in cookies
     */
    public function testWithPath(): void
    {
        $cookie = new Cookie('cakephp', 'cakephp-rocks');
        $new = $cookie->withPath('/api');
        $this->assertNotSame($new, $cookie, 'Should make a clone');
        $this->assertStringNotContainsString('path=/api', $cookie->toHeaderValue(), 'old instance not modified');
        $this->assertStringContainsString('path=/api', $new->toHeaderValue());
    }

    /**
     * Test setting SameSite in cookies
     */
    public function testWithSameSite(): void
    {
        $cookie = new Cookie('cakephp', 'cakephp-rocks');
        $new = $cookie->withSameSite(CookieInterface::SAMESITE_LAX);
        $this->assertNotSame($new, $cookie, 'Should make a clone');
        $this->assertStringNotContainsString('samesite=Lax', $cookie->toHeaderValue(), 'old instance not modified');
        $this->assertStringContainsString('samesite=Lax', $new->toHeaderValue());

        $new = $cookie->withSameSite(SameSiteEnum::STRICT);
        $this->assertStringContainsString('samesite=Strict', $new->toHeaderValue());
    }

    /**
     * Test setting SameSite in cookies
     */
    public function testWithSameSiteException(): void
    {
        $this->expectException(ValueError::class);

        $cookie = new Cookie('cakephp', 'cakephp-rocks');
        $cookie->withSameSite('invalid');
    }

    public function testGetSameSite(): void
    {
        $cookie = new Cookie(name: 'cakephp', value: 'cakephp-rocks', sameSite: 'NONE');
        $this->assertSame(SameSiteEnum::NONE, $cookie->getSameSite());
    }

    /**
     * Test default path in cookies
     */
    public function testDefaultPath(): void
    {
        $cookie = new Cookie('cakephp', 'cakephp-rocks');
        $this->assertStringContainsString('path=/', $cookie->toHeaderValue());
    }

    /**
     * Test setting httponly in cookies
     */
    public function testWithHttpOnly(): void
    {
        $cookie = new Cookie('cakephp', 'cakephp-rocks');
        $new = $cookie->withHttpOnly(true);
        $this->assertNotSame($new, $cookie, 'Should clone');
        $this->assertFalse($cookie->isHttpOnly());
        $this->assertTrue($new->isHttpOnly());
    }

    /**
     * Test setting secure in cookies
     */
    public function testWithSecure(): void
    {
        $cookie = new Cookie('cakephp', 'cakephp-rocks');
        $new = $cookie->withSecure(true);
        $this->assertNotSame($new, $cookie, 'Should clone');
        $this->assertFalse($cookie->isSecure());
        $this->assertTrue($new->isSecure());
    }

    /**
     * Test the never expiry method
     */
    public function testWithNeverExpire(): void
    {
        $cookie = new Cookie('cakephp', 'cakephp-rocks');
        $new = $cookie->withNeverExpire();
        $this->assertNotSame($new, $cookie, 'Should clone');
        $this->assertStringContainsString('01-Jan-2038', $new->toHeaderValue());
    }

    /**
     * Test the expired method
     */
    public function testWithExpired(): void
    {
        $cookie = new Cookie('cakephp', 'cakephp-rocks');
        $new = $cookie->withExpired();
        $this->assertNotSame($new, $cookie, 'Should clone');
        $this->assertStringNotContainsString('expiry', $cookie->toHeaderValue());

        $this->assertStringContainsString('01-Jan-1970', $new->toHeaderValue());
    }

    /**
     * Test the expired method
     */
    public function testWithExpiredNotUtc(): void
    {
        date_default_timezone_set('Europe/Paris');

        $cookie = new Cookie('cakephp', 'cakephp-rocks');
        $new = $cookie->withExpired();
        date_default_timezone_set('UTC');

        $this->assertStringContainsString('01-Jan-1970 00:00:01 GMT+0000', $new->toHeaderValue());
    }

    /**
     * Test the withExpiry method
     */
    public function testWithExpiry(): void
    {
        $cookie = new Cookie('cakephp', 'cakephp-rocks');
        $new = $cookie->withExpiry(Chronos::createFromDate(2022, 6, 15));
        $this->assertNotSame($new, $cookie, 'Should clone');
        $this->assertStringNotContainsString('expires', $cookie->toHeaderValue());

        $this->assertStringContainsString('expires=Wed, 15-Jun-2022', $new->toHeaderValue());
    }

    /**
     * Test the withExpiry method changes timezone
     */
    public function testWithExpiryChangesTimezone(): void
    {
        $cookie = new Cookie('cakephp', 'cakephp-rocks');
        $date = Chronos::createFromDate(2022, 6, 15);
        $date = $date->setTimezone('America/New_York');

        $new = $cookie->withExpiry($date);
        $this->assertNotSame($new, $cookie, 'Should clone');
        $this->assertStringNotContainsString('expires', $cookie->toHeaderValue());

        $this->assertStringContainsString('expires=Wed, 15-Jun-2022', $new->toHeaderValue());
        $this->assertStringContainsString('GMT', $new->toHeaderValue());
        $this->assertSame((int)$date->format('U'), $new->getExpiresTimestamp());
    }

    /**
     * Test the isExpired method
     */
    public function testIsExpired(): void
    {
        $date = Chronos::now();
        $cookie = new Cookie('cakephp', 'yay');
        $this->assertFalse($cookie->isExpired($date));

        $cookie = new Cookie('cakephp', 'yay', $date);
        $this->assertFalse($cookie->isExpired($date), 'same time, not expired');

        $date = $date->modify('+10 seconds');
        $this->assertTrue($cookie->isExpired($date), 'future now');

        $date = $date->modify('-1 minute');
        $this->assertFalse($cookie->isExpired($date), 'expires later');
    }

    /**
     * Test the withName method
     */
    public function testWithName(): void
    {
        $cookie = new Cookie('cakephp', 'cakephp-rocks');
        $new = $cookie->withName('user');
        $this->assertNotSame($new, $cookie, 'Should clone');
        $this->assertNotSame('user', $cookie->getName());
        $this->assertSame('user', $new->getName());
    }

    /**
     * Test the withAddedValue method
     */
    public function testWithAddedValue(): void
    {
        $cookie = new Cookie('cakephp', '{"type":"mvc", "icing": true}');
        $new = $cookie->withAddedValue('type', 'mvc')
            ->withAddedValue('user.name', 'mark');
        $this->assertNotSame($new, $cookie, 'Should clone');
        $this->assertNull($cookie->read('user.name'));
        $this->assertSame('mvc', $new->read('type'));
        $this->assertSame('mark', $new->read('user.name'));
    }

    /**
     * Test the withoutAddedValue method
     */
    public function testWithoutAddedValue(): void
    {
        $cookie = new Cookie('cakephp', '{"type":"mvc", "user": {"name":"mark"}}');
        $new = $cookie->withoutAddedValue('type')
            ->withoutAddedValue('user.name');
        $this->assertNotSame($new, $cookie, 'Should clone');

        $this->assertNotNull($cookie->read('type'));
        $this->assertNull($new->read('type'));
        $this->assertNull($new->read('user.name'));
    }

    /**
     * Test check() with serialized source data.
     */
    public function testCheckStringSourceData(): void
    {
        $cookie = new Cookie('cakephp', '{"type":"mvc", "user": {"name":"mark"}}');
        $this->assertTrue($cookie->check('type'));
        $this->assertTrue($cookie->check('user.name'));
        $this->assertFalse($cookie->check('nope'));
        $this->assertFalse($cookie->check('user.nope'));
    }

    /**
     * Test check() with array source data.
     */
    public function testCheckArraySourceData(): void
    {
        $data = [
            'type' => 'mvc',
            'user' => ['name' => 'mark'],
        ];
        $cookie = new Cookie('cakephp', $data);
        $this->assertTrue($cookie->check('type'));
        $this->assertTrue($cookie->check('user.name'));
        $this->assertFalse($cookie->check('nope'));
        $this->assertFalse($cookie->check('user.nope'));
    }

    /**
     * test read() and set on different types
     */
    public function testReadExpandsOnDemand(): void
    {
        $data = [
            'username' => 'florian',
            'profile' => [
                'profession' => 'developer',
            ],
        ];
        $cookie = new Cookie('cakephp', json_encode($data));
        $this->assertFalse($cookie->isExpanded());
        $this->assertSame('developer', $cookie->read('profile.profession'));
        $this->assertTrue($cookie->isExpanded(), 'Cookies expand when read.');

        $cookie = $cookie->withValue(json_encode($data));
        $this->assertTrue($cookie->check('profile.profession'), 'Cookies expand when read.');
        $this->assertTrue($cookie->isExpanded());

        $cookie = $cookie->withValue(json_encode($data))
            ->withAddedValue('face', 'punch');
        $this->assertTrue($cookie->isExpanded());
        $this->assertSame('punch', $cookie->read('face'));
    }

    /**
     * test read() on structured data.
     */
    public function testReadComplexData(): void
    {
        $data = [
            'username' => 'florian',
            'profile' => [
                'profession' => 'developer',
            ],
        ];
        $cookie = new Cookie('cakephp', $data);

        $result = $cookie->getValue();
        $this->assertEquals($data, $result);

        $result = $cookie->read('foo');
        $this->assertNull($result);

        $result = $cookie->read();
        $this->assertEquals($data, $result);

        $result = $cookie->read('profile.profession');
        $this->assertSame('developer', $result);
    }

    /**
     * Test reading complex data serialized in 1.x and early 2.x
     */
    public function testReadLegacyComplexData(): void
    {
        $data = 'key|value,key2|value2';
        $cookie = new Cookie('cakephp', $data);
        $this->assertSame('value', $cookie->read('key'));
        $this->assertNull($cookie->read('nope'));
    }

    /**
     * Test that toHeaderValue() collapses data.
     */
    public function testToHeaderValueCollapsesComplexData(): void
    {
        $data = [
            'username' => 'florian',
            'profile' => [
                'profession' => 'developer',
            ],
        ];
        $cookie = new Cookie('cakephp', $data);
        $this->assertSame('developer', $cookie->read('profile.profession'));

        $expected = '{"username":"florian","profile":{"profession":"developer"}}';
        $this->assertStringContainsString(urlencode($expected), $cookie->toHeaderValue());
    }

    /**
     * Tests getting the id
     */
    public function testGetId(): void
    {
        $cookie = new Cookie('cakephp', 'cakephp-rocks');
        $this->assertSame('cakephp;;/', $cookie->getId());

        $cookie = new Cookie('CAKEPHP', 'cakephp-rocks');
        $this->assertSame('CAKEPHP;;/', $cookie->getId());

        $cookie = new Cookie('test', 'val', null, '/path', 'example.com');
        $this->assertSame('test;example.com;/path', $cookie->getId());
    }

    public function testCreateFromHeaderStringInvalidSamesite(): void
    {
        $header = 'cakephp=cakephp-rocks; expires=Wed, 01-Dec-2027 12:00:00 GMT; path=/; domain=cakephp.org; samesite=invalid; secure; httponly';
        $result = Cookie::createFromHeaderString($header);

        // Ignore invalid value when parsing headers
        // https://tools.ietf.org/html/draft-west-first-party-cookies-07#section-4.1
        $this->assertNull($result->getSameSite());
    }

    public function testCreateFromHeaderStringEmptyValue(): void
    {
        // Invalid cookie with no = separator or value.
        $header = 'cakephp; expires=Wed, 01-Dec-2027 12:00:00 GMT; path=/; domain=cakephp.org;';
        $result = Cookie::createFromHeaderString($header);

        $this->assertSame('', $result->getValue());
    }

    public function testDefaults(): void
    {
        Cookie::setDefaults(['path' => '/cakephp', 'expires' => time()]);
        $cookie = new Cookie('cakephp', 'cakephp-rocks');
        $this->assertSame('/cakephp', $cookie->getPath());
        $this->assertInstanceOf(DateTimeInterface::class, $cookie->getExpiry());

        Cookie::setDefaults(['path' => '/', 'expires' => null]);
        $cookie = new Cookie('cakephp', 'cakephp-rocks');
        $this->assertSame('/', $cookie->getPath());
        $this->assertNull($cookie->getExpiry());
    }

<<<<<<< HEAD
=======
    public function testInvalidExpiresForDefaults(): void
    {
        $this->expectException(InvalidArgumentException::class);
        $this->expectExceptionMessage('Invalid type `array` for expire');

        Cookie::setDefaults(['expires' => ['ompalompa']]);
        new Cookie('cakephp', 'cakephp-rocks');
    }

>>>>>>> 34b4920b
    public function testInvalidSameSiteForDefaults(): void
    {
        $this->expectException(ValueError::class);

        Cookie::setDefaults(['samesite' => 'ompalompa']);
        new Cookie('cakephp', 'cakephp-rocks');
    }
}<|MERGE_RESOLUTION|>--- conflicted
+++ resolved
@@ -490,8 +490,6 @@
         $this->assertNull($cookie->getExpiry());
     }
 
-<<<<<<< HEAD
-=======
     public function testInvalidExpiresForDefaults(): void
     {
         $this->expectException(InvalidArgumentException::class);
@@ -501,7 +499,6 @@
         new Cookie('cakephp', 'cakephp-rocks');
     }
 
->>>>>>> 34b4920b
     public function testInvalidSameSiteForDefaults(): void
     {
         $this->expectException(ValueError::class);
