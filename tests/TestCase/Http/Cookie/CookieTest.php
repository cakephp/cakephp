<?php
declare(strict_types=1);

/**
 * CakePHP(tm) : Rapid Development Framework (http://cakephp.org)
 * Copyright (c) Cake Software Foundation, Inc. (http://cakefoundation.org)
 * Licensed under The MIT License
 * Redistributions of files must retain the above copyright notice.
 *
 * @copyright     Copyright (c) Cake Software Foundation, Inc. (http://cakefoundation.org)
 * @link          http://cakephp.org CakePHP(tm) Project
 * @since         3.5.0
 * @license       http://www.opensource.org/licenses/mit-license.php MIT License
 */
namespace Cake\Test\TestCase\Http\Cookie;

use Cake\Chronos\Chronos;
use Cake\Http\Cookie\Cookie;
use Cake\Http\Cookie\CookieInterface;
use Cake\TestSuite\TestCase;
use DateTimeInterface;

/**
 * HTTP cookies test.
 */
class CookieTest extends TestCase
{
    /**
     * Generate invalid cookie names.
     *
     * @return array
     */
    public function invalidNameProvider(): array
    {
        return [
            ['no='],
            ["no\rnewline"],
            ["no\nnewline"],
            ["no\ttab"],
            ['no,comma'],
            ['no;semi'],
        ];
    }

    /**
     * Test invalid cookie name
     *
     * @dataProvider invalidNameProvider
     */
    public function testValidateNameInvalidChars(string $name): void
    {
        $this->expectException(\InvalidArgumentException::class);
        $this->expectExceptionMessage('contains invalid characters.');
        new Cookie($name, 'value');
    }

    /**
     * Test empty cookie name
     */
    public function testValidateNameEmptyName(): void
    {
        $this->expectException(\InvalidArgumentException::class);
        $this->expectExceptionMessage('The cookie name cannot be empty.');
        new Cookie('', '');
    }

    /**
     * Tests the header value
     */
    public function testToHeaderValue(): void
    {
        $cookie = new Cookie('cakephp', 'cakephp-rocks');
        $result = $cookie->toHeaderValue();
        $this->assertSame('cakephp=cakephp-rocks; path=/', $result);

        $date = Chronos::createFromFormat('m/d/Y h:i:s', '12/1/2027 12:00:00');

        $cookie = new Cookie('cakephp', 'cakephp-rocks');
        $cookie = $cookie->withDomain('cakephp.org')
            ->withExpiry($date)
            ->withHttpOnly(true)
            ->withSameSite(CookieInterface::SAMESITE_STRICT)
            ->withSecure(true);
        $result = $cookie->toHeaderValue();

        $expected = 'cakephp=cakephp-rocks; expires=Wed, 01-Dec-2027 12:00:00 GMT; path=/; domain=cakephp.org; samesite=Strict; secure; httponly';
        $this->assertSame($expected, $result);
    }

    /**
     * Test getting the value from the cookie
     */
    public function testGetValue(): void
    {
        $cookie = new Cookie('cakephp', 'cakephp-rocks');
        $result = $cookie->getValue();
        $this->assertSame('cakephp-rocks', $result);

        $cookie = new Cookie('cakephp', '');
        $result = $cookie->getValue();
        $this->assertSame('', $result);
    }

    /**
     * Test setting values in cookies
     */
    public function testWithValue(): void
    {
        $cookie = new Cookie('cakephp', 'cakephp-rocks');
        $new = $cookie->withValue('new');
        $this->assertNotSame($new, $cookie, 'Should make a clone');
        $this->assertSame('cakephp-rocks', $cookie->getValue(), 'old instance not modified');
        $this->assertSame('new', $new->getValue());
    }

    /**
<<<<<<< HEAD
=======
     * Test getting the value from the cookie
     */
    public function testGetStringValue(): void
    {
        $this->deprecated(function (): void {
            $cookie = new Cookie('cakephp', 'thing');
            $this->assertSame('thing', $cookie->getStringValue());

            $value = ['user_id' => 1, 'token' => 'abc123'];
            $cookie = new Cookie('cakephp', $value);

            $this->assertSame($value, $cookie->getValue());
            $this->assertSame(json_encode($value), $cookie->getStringValue());
        });
    }

    /**
>>>>>>> 68d84d47
     * Test setting domain in cookies
     */
    public function testWithDomain(): void
    {
        $cookie = new Cookie('cakephp', 'cakephp-rocks');
        $new = $cookie->withDomain('example.com');
        $this->assertNotSame($new, $cookie, 'Should make a clone');
        $this->assertStringNotContainsString('example.com', $cookie->toHeaderValue(), 'old instance not modified');
        $this->assertStringContainsString('domain=example.com', $new->toHeaderValue());
    }

    /**
     * Test setting path in cookies
     */
    public function testWithPath(): void
    {
        $cookie = new Cookie('cakephp', 'cakephp-rocks');
        $new = $cookie->withPath('/api');
        $this->assertNotSame($new, $cookie, 'Should make a clone');
        $this->assertStringNotContainsString('path=/api', $cookie->toHeaderValue(), 'old instance not modified');
        $this->assertStringContainsString('path=/api', $new->toHeaderValue());
    }

    /**
     * Test setting SameSite in cookies
     */
    public function testWithSameSite(): void
    {
        $cookie = new Cookie('cakephp', 'cakephp-rocks');
        $new = $cookie->withSameSite(CookieInterface::SAMESITE_LAX);
        $this->assertNotSame($new, $cookie, 'Should make a clone');
        $this->assertStringNotContainsString('samesite=Lax', $cookie->toHeaderValue(), 'old instance not modified');
        $this->assertStringContainsString('samesite=Lax', $new->toHeaderValue());
    }

    /**
     * Test setting SameSite in cookies
     */
    public function testWithSameSiteException(): void
    {
        $this->expectException(\InvalidArgumentException::class);
        $this->expectExceptionMessage('Samesite value must be either of: ' . implode(', ', CookieInterface::SAMESITE_VALUES));

        $cookie = new Cookie('cakephp', 'cakephp-rocks');
        $cookie->withSameSite('invalid');
    }

    /**
     * Test default path in cookies
     */
    public function testDefaultPath(): void
    {
        $cookie = new Cookie('cakephp', 'cakephp-rocks');
        $this->assertStringContainsString('path=/', $cookie->toHeaderValue());
    }

    /**
     * Test setting httponly in cookies
     */
    public function testWithHttpOnly(): void
    {
        $cookie = new Cookie('cakephp', 'cakephp-rocks');
        $new = $cookie->withHttpOnly(true);
        $this->assertNotSame($new, $cookie, 'Should clone');
        $this->assertFalse($cookie->isHttpOnly());
        $this->assertTrue($new->isHttpOnly());
    }

    /**
     * Test setting secure in cookies
     */
    public function testWithSecure(): void
    {
        $cookie = new Cookie('cakephp', 'cakephp-rocks');
        $new = $cookie->withSecure(true);
        $this->assertNotSame($new, $cookie, 'Should clone');
        $this->assertFalse($cookie->isSecure());
        $this->assertTrue($new->isSecure());
    }

    /**
     * Test the never expiry method
     */
    public function testWithNeverExpire(): void
    {
        $cookie = new Cookie('cakephp', 'cakephp-rocks');
        $new = $cookie->withNeverExpire();
        $this->assertNotSame($new, $cookie, 'Should clone');
        $this->assertStringContainsString('01-Jan-2038', $new->toHeaderValue());
    }

    /**
     * Test the expired method
     */
    public function testWithExpired(): void
    {
        $cookie = new Cookie('cakephp', 'cakephp-rocks');
        $new = $cookie->withExpired();
        $this->assertNotSame($new, $cookie, 'Should clone');
        $this->assertStringNotContainsString('expiry', $cookie->toHeaderValue());

        $this->assertStringContainsString('01-Jan-1970', $new->toHeaderValue());
    }

    /**
     * Test the withExpiry method
     */
    public function testWithExpiry(): void
    {
        $cookie = new Cookie('cakephp', 'cakephp-rocks');
        $new = $cookie->withExpiry(Chronos::createFromDate(2022, 6, 15));
        $this->assertNotSame($new, $cookie, 'Should clone');
        $this->assertStringNotContainsString('expires', $cookie->toHeaderValue());

        $this->assertStringContainsString('expires=Wed, 15-Jun-2022', $new->toHeaderValue());
    }

    /**
     * Test the withExpiry method changes timezone
     */
    public function testWithExpiryChangesTimezone(): void
    {
        $cookie = new Cookie('cakephp', 'cakephp-rocks');
        $date = Chronos::createFromDate(2022, 6, 15);
        $date = $date->setTimezone('America/New_York');

        $new = $cookie->withExpiry($date);
        $this->assertNotSame($new, $cookie, 'Should clone');
        $this->assertStringNotContainsString('expires', $cookie->toHeaderValue());

        $this->assertStringContainsString('expires=Wed, 15-Jun-2022', $new->toHeaderValue());
        $this->assertStringContainsString('GMT', $new->toHeaderValue());
        $this->assertSame((int)$date->format('U'), $new->getExpiresTimestamp());
    }

    /**
     * Test the isExpired method
     */
    public function testIsExpired(): void
    {
        $date = Chronos::now();
        $cookie = new Cookie('cakephp', 'yay');
        $this->assertFalse($cookie->isExpired($date));

        $cookie = new Cookie('cakephp', 'yay', $date);
        $this->assertFalse($cookie->isExpired($date), 'same time, not expired');

        $date = $date->modify('+10 seconds');
        $this->assertTrue($cookie->isExpired($date), 'future now');

        $date = $date->modify('-1 minute');
        $this->assertFalse($cookie->isExpired($date), 'expires later');
    }

    /**
     * Test the withName method
     */
    public function testWithName(): void
    {
        $cookie = new Cookie('cakephp', 'cakephp-rocks');
        $new = $cookie->withName('user');
        $this->assertNotSame($new, $cookie, 'Should clone');
        $this->assertNotSame('user', $cookie->getName());
        $this->assertSame('user', $new->getName());
    }

    /**
     * Test the withAddedValue method
     */
    public function testWithAddedValue(): void
    {
        $cookie = new Cookie('cakephp', '{"type":"mvc", "icing": true}');
        $new = $cookie->withAddedValue('type', 'mvc')
            ->withAddedValue('user.name', 'mark');
        $this->assertNotSame($new, $cookie, 'Should clone');
        $this->assertNull($cookie->read('user.name'));
        $this->assertSame('mvc', $new->read('type'));
        $this->assertSame('mark', $new->read('user.name'));
    }

    /**
     * Test the withoutAddedValue method
     */
    public function testWithoutAddedValue(): void
    {
        $cookie = new Cookie('cakephp', '{"type":"mvc", "user": {"name":"mark"}}');
        $new = $cookie->withoutAddedValue('type')
            ->withoutAddedValue('user.name');
        $this->assertNotSame($new, $cookie, 'Should clone');

        $this->assertNotNull($cookie->read('type'));
        $this->assertNull($new->read('type'));
        $this->assertNull($new->read('user.name'));
    }

    /**
     * Test check() with serialized source data.
     */
    public function testCheckStringSourceData(): void
    {
        $cookie = new Cookie('cakephp', '{"type":"mvc", "user": {"name":"mark"}}');
        $this->assertTrue($cookie->check('type'));
        $this->assertTrue($cookie->check('user.name'));
        $this->assertFalse($cookie->check('nope'));
        $this->assertFalse($cookie->check('user.nope'));
    }

    /**
     * Test check() with array source data.
     */
    public function testCheckArraySourceData(): void
    {
        $data = [
            'type' => 'mvc',
            'user' => ['name' => 'mark'],
        ];
        $cookie = new Cookie('cakephp', $data);
        $this->assertTrue($cookie->check('type'));
        $this->assertTrue($cookie->check('user.name'));
        $this->assertFalse($cookie->check('nope'));
        $this->assertFalse($cookie->check('user.nope'));
    }

    /**
     * test read() and set on different types
     */
    public function testReadExpandsOnDemand(): void
    {
        $data = [
            'username' => 'florian',
            'profile' => [
                'profession' => 'developer',
            ],
        ];
        $cookie = new Cookie('cakephp', json_encode($data));
        $this->assertFalse($cookie->isExpanded());
        $this->assertSame('developer', $cookie->read('profile.profession'));
        $this->assertTrue($cookie->isExpanded(), 'Cookies expand when read.');

        $cookie = $cookie->withValue(json_encode($data));
        $this->assertTrue($cookie->check('profile.profession'), 'Cookies expand when read.');
        $this->assertTrue($cookie->isExpanded());

        $cookie = $cookie->withValue(json_encode($data))
            ->withAddedValue('face', 'punch');
        $this->assertTrue($cookie->isExpanded());
        $this->assertSame('punch', $cookie->read('face'));
    }

    /**
     * test read() on structured data.
     */
    public function testReadComplexData(): void
    {
        $data = [
            'username' => 'florian',
            'profile' => [
                'profession' => 'developer',
            ],
        ];
        $cookie = new Cookie('cakephp', $data);

        $result = $cookie->getValue();
        $this->assertEquals($data, $result);

        $result = $cookie->read('foo');
        $this->assertNull($result);

        $result = $cookie->read();
        $this->assertEquals($data, $result);

        $result = $cookie->read('profile.profession');
        $this->assertSame('developer', $result);
    }

    /**
     * Test reading complex data serialized in 1.x and early 2.x
     */
    public function testReadLegacyComplexData(): void
    {
        $data = 'key|value,key2|value2';
        $cookie = new Cookie('cakephp', $data);
        $this->assertSame('value', $cookie->read('key'));
        $this->assertNull($cookie->read('nope'));
    }

    /**
     * Test that toHeaderValue() collapses data.
     */
    public function testToHeaderValueCollapsesComplexData(): void
    {
        $data = [
            'username' => 'florian',
            'profile' => [
                'profession' => 'developer',
            ],
        ];
        $cookie = new Cookie('cakephp', $data);
        $this->assertSame('developer', $cookie->read('profile.profession'));

        $expected = '{"username":"florian","profile":{"profession":"developer"}}';
        $this->assertStringContainsString(urlencode($expected), $cookie->toHeaderValue());
    }

    /**
     * Tests getting the id
     */
    public function testGetId(): void
    {
        $cookie = new Cookie('cakephp', 'cakephp-rocks');
        $this->assertSame('cakephp;;/', $cookie->getId());

        $cookie = new Cookie('CAKEPHP', 'cakephp-rocks');
        $this->assertSame('CAKEPHP;;/', $cookie->getId());

        $cookie = new Cookie('test', 'val', null, '/path', 'example.com');
        $this->assertSame('test;example.com;/path', $cookie->getId());
    }

    public function testCreateFromHeaderString(): void
    {
        $header = 'cakephp=cakephp-rocks; expires=Wed, 01-Dec-2027 12:00:00 GMT; path=/; domain=cakephp.org; samesite=invalid; secure; httponly';
        $result = Cookie::createFromHeaderString($header);

        // Ignore invalid value when parsing headers
        // https://tools.ietf.org/html/draft-west-first-party-cookies-07#section-4.1
        $this->assertNull($result->getSameSite());
    }

    public function testDefaults(): void
    {
        Cookie::setDefaults(['path' => '/cakephp', 'expires' => time()]);
        $cookie = new Cookie('cakephp', 'cakephp-rocks');
        $this->assertSame('/cakephp', $cookie->getPath());
        $this->assertInstanceOf(DateTimeInterface::class, $cookie->getExpiry());

        Cookie::setDefaults(['path' => '/', 'expires' => null]);
        $cookie = new Cookie('cakephp', 'cakephp-rocks');
        $this->assertSame('/', $cookie->getPath());
        $this->assertNull($cookie->getExpiry());
    }

    public function testInvalidExpiresForDefaults(): void
    {
        $this->expectException(\InvalidArgumentException::class);
        $this->expectExceptionMessage('Invalid type `array` for expire');

        Cookie::setDefaults(['expires' => ['ompalompa']]);
        $cookie = new Cookie('cakephp', 'cakephp-rocks');
    }

    public function testInvalidSameSiteForDefaults(): void
    {
        $this->expectException(\InvalidArgumentException::class);
        $this->expectExceptionMessage('Samesite value must be either of: ' . implode(', ', CookieInterface::SAMESITE_VALUES));

        Cookie::setDefaults(['samesite' => 'ompalompa']);
        $cookie = new Cookie('cakephp', 'cakephp-rocks');
    }
}<|MERGE_RESOLUTION|>--- conflicted
+++ resolved
@@ -114,26 +114,6 @@
     }
 
     /**
-<<<<<<< HEAD
-=======
-     * Test getting the value from the cookie
-     */
-    public function testGetStringValue(): void
-    {
-        $this->deprecated(function (): void {
-            $cookie = new Cookie('cakephp', 'thing');
-            $this->assertSame('thing', $cookie->getStringValue());
-
-            $value = ['user_id' => 1, 'token' => 'abc123'];
-            $cookie = new Cookie('cakephp', $value);
-
-            $this->assertSame($value, $cookie->getValue());
-            $this->assertSame(json_encode($value), $cookie->getStringValue());
-        });
-    }
-
-    /**
->>>>>>> 68d84d47
      * Test setting domain in cookies
      */
     public function testWithDomain(): void
