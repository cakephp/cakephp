--- conflicted
+++ resolved
@@ -215,14 +215,9 @@
             ->with($this->callback(function ($request) use ($headers) {
                 $this->assertInstanceOf('Cake\Http\Client\Request', $request);
                 $this->assertEquals(Request::METHOD_GET, $request->getMethod());
-<<<<<<< HEAD
+                $this->assertSame('2', $request->getProtocolVersion());
                 $this->assertSame('http://cakephp.org/test.html', $request->getUri() . '');
                 $this->assertSame('split=value', $request->getHeaderLine('Cookie'));
-=======
-                $this->assertSame('2', $request->getProtocolVersion());
-                $this->assertEquals('http://cakephp.org/test.html', $request->getUri() . '');
-                $this->assertEquals('split=value', $request->getHeaderLine('Cookie'));
->>>>>>> ad1f963e
                 $this->assertEquals($headers['Content-Type'], $request->getHeaderLine('content-type'));
                 $this->assertEquals($headers['Connection'], $request->getHeaderLine('connection'));
 
