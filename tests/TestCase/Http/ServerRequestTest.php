--- conflicted
+++ resolved
@@ -732,14 +732,10 @@
         $result = $request->referer();
         $this->assertSame('http://cakephp.org', $result);
 
-<<<<<<< HEAD
         $request = $request->withEnv('HTTP_REFERER', '');
-=======
         $result = $request->referer(true);
         $this->assertSame('/', $result);
 
-        $request->env('HTTP_REFERER', '');
->>>>>>> fb7ab5db
         $result = $request->referer();
         $this->assertSame('/', $result);
 
@@ -747,15 +743,11 @@
         $result = $request->referer(true);
         $this->assertSame('/some/path', $result);
 
-<<<<<<< HEAD
-        $request = $request->withEnv('HTTP_REFERER', Configure::read('App.fullBaseUrl') . '/0');
-=======
-        $request->env('HTTP_REFERER', Configure::read('App.fullBaseUrl') . '///cakephp.org/');
+        $request = $request->withEnv('HTTP_REFERER', Configure::read('App.fullBaseUrl') . '///cakephp.org/');
         $result = $request->referer(true);
         $this->assertSame('/', $result); // Avoid returning scheme-relative URLs.
 
-        $request->env('HTTP_REFERER', Configure::read('App.fullBaseUrl') . '/0');
->>>>>>> fb7ab5db
+        $request = $request->withEnv('HTTP_REFERER', Configure::read('App.fullBaseUrl') . '/0');
         $result = $request->referer(true);
         $this->assertSame('/0', $result);
 
