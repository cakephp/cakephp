--- conflicted
+++ resolved
@@ -76,11 +76,7 @@
 repository to set up the CakePHP standard. The [README](https://github.com/cakephp/cakephp-codesniffer/blob/master/README.md) contains installation info
 for the sniff and phpcs.
 
-<<<<<<< HEAD
-To run static analysis tools [PHPStan](https://github.com/phpstan/phpstan) and [Psalm](https://github.com/vimeo/psalm) you first have to install the additional packages via [phive](https://phar.io/).
-=======
 To run static analysis tools [PHPStan](https://github.com/phpstan/phpstan) and [Psalm](https://github.com/vimeo/psalm) you first have to install the additional packages via [phive](https://phar.io).
->>>>>>> f1f6a23d
 
     composer stan-setup
 
