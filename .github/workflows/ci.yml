name: CI

on:
  push:
    branches:
      - '4.x'
      - '4.next'
      - '5.x'
      - '5.next'
  pull_request:
    branches:
      - '*'
  workflow_dispatch:

permissions:
  contents: read # to fetch code (actions/checkout)

jobs:
  testsuite:
    runs-on: ubuntu-22.04
    strategy:
      fail-fast: false
      matrix:
        php-version: ['8.1', '8.3']
        db-type: [sqlite, pgsql]
        prefer-lowest: ['']
        include:
          - php-version: '8.1'
            db-type: 'mariadb'
          - php-version: '8.1'
            db-type: 'mysql'
            prefer-lowest: 'prefer-lowest'
          - php-version: '8.2'
            db-type: 'mysql'
          - php-version: '8.3'
            db-type: 'mysql'

    services:
      redis:
        image: redis
        ports:
          - 6379/tcp
      memcached:
        image: memcached
        ports:
          - 11211/tcp

    steps:
<<<<<<< HEAD
    - name: Setup MySQL
=======
    - name: Setup MySQL 8.0
>>>>>>> 160652e0
      if: matrix.db-type == 'mysql'
      run: |
        sudo service mysql start
        mysql -h 127.0.0.1 -u root -proot -e 'CREATE DATABASE cakephp;'

    - name: Setup PostgreSQL latest
      if: matrix.db-type == 'pgsql'
      run: docker run --rm --name=postgres -e POSTGRES_PASSWORD=postgres -e POSTGRES_DB=cakephp -p 5432:5432 -d postgres

    - uses: getong/mariadb-action@v1.1
      if: matrix.db-type == 'mariadb'
      with:
        mysql database: 'cakephp'
        mysql root password: 'root'

    - uses: actions/checkout@v4

    - name: Setup PHP
      uses: shivammathur/setup-php@v2
      with:
        php-version: ${{ matrix.php-version }}
        extensions: mbstring, intl-72.1, apcu, memcached, redis, pdo_${{ matrix.db-type }}
        ini-values: apc.enable_cli = 1, zend.assertions = 1
        coverage: pcov

    - name: Get composer cache directory
      id: composer-cache
      run: echo "dir=$(composer config cache-files-dir)" >> $GITHUB_OUTPUT

    - name: Get date part for cache key
      id: key-date
      run: echo "date=$(date +'%Y-%m')" >> $GITHUB_OUTPUT

    - name: Cache composer dependencies
      uses: actions/cache@v4
      with:
        path: ${{ steps.composer-cache.outputs.dir }}
        key: ${{ runner.os }}-composer-${{ steps.key-date.outputs.date }}-${{ hashFiles('composer.json') }}-${{ matrix.prefer-lowest }}

    - name: Install packages
      run: |
        sudo locale-gen da_DK.UTF-8
        sudo locale-gen de_DE.UTF-8

    - name: Composer install
      run: |
        if ${{ matrix.prefer-lowest == 'prefer-lowest' }}; then
          composer update --prefer-lowest --prefer-stable
        else
          composer update
        fi

    - name: Setup problem matchers for PHPUnit
      if: matrix.php-version == '8.1' && matrix.db-type == 'mysql'
      run: echo "::add-matcher::${{ runner.tool_cache }}/phpunit.json"

    - name: Run PHPUnit
      env:
        REDIS_PORT: ${{ job.services.redis.ports['6379'] }}
        MEMCACHED_PORT: ${{ job.services.memcached.ports['11211'] }}
      run: |
        if [[ ${{ matrix.db-type }} == 'sqlite' ]]; then export DB_URL='sqlite:///:memory:'; fi
        if [[ ${{ matrix.db-type }} == 'mysql' ]]; then export DB_URL='mysql://root:root@127.0.0.1/cakephp'; fi
        if [[ ${{ matrix.db-type }} == 'mariadb' ]]; then export DB_URL='mysql://root:root@127.0.0.1/cakephp'; fi
        if [[ ${{ matrix.db-type }} == 'pgsql' ]]; then export DB_URL='postgres://postgres:postgres@127.0.0.1/postgres'; fi

        if [[ ${{ matrix.php-version }} == '8.1' ]]; then
          export CODECOVERAGE=1
          vendor/bin/phpunit --display-incomplete --display-skipped --coverage-clover=coverage.xml
          CAKE_TEST_AUTOQUOTE=1 vendor/bin/phpunit --display-incomplete --display-skipped --testsuite=database
          vendor/bin/phpunit --display-incomplete --display-skipped --testsuite=globalfunctions --coverage-clover=coverage-functions.xml
        else
          vendor/bin/phpunit
          CAKE_TEST_AUTOQUOTE=1 vendor/bin/phpunit --testsuite=database
        fi

    - name: Submit code coverage
      if: matrix.php-version == '8.1'
      uses: codecov/codecov-action@v4
      with:
        files: coverage.xml,coverage-functions.xml

  testsuite-windows:
    runs-on: windows-2022
    name: Windows - PHP 8.1 & SQL Server

    env:
      EXTENSIONS: mbstring, intl, apcu, redis, pdo_sqlsrv
      PHP_VERSION: '8.1'

    steps:
    - uses: actions/checkout@v4

    - name: Get date part for cache key
      id: key-date
      run: echo "date=$(date +'%Y-%m')" >> $env:GITHUB_OUTPUT

    - name: Setup PHP extensions cache
      id: php-ext-cache
      uses: shivammathur/cache-extensions@v1
      with:
        php-version: ${{ env.PHP_VERSION }}
        extensions: ${{ env.EXTENSIONS }}
        key: ${{ steps.key-date.outputs.date }}

    - name: Cache PHP extensions
      uses: actions/cache@v4
      with:
        path: ${{ steps.php-ext-cache.outputs.dir }}
        key: ${{ runner.os }}-php-ext-${{ steps.php-ext-cache.outputs.key }}
        restore-keys: ${{ runner.os }}-php-ext-${{ steps.php-ext-cache.outputs.key }}

    - name: Setup PHP
      uses: shivammathur/setup-php@v2
      with:
        php-version: ${{ env.PHP_VERSION }}
        extensions: ${{ env.EXTENSIONS }}
        ini-values: apc.enable_cli = 1, zend.assertions = 1, extension = php_fileinfo.dll
        coverage: none

    - name: Setup SQLServer
      run: |
        # MSSQLLocalDB is the default SQL LocalDB instance
        SqlLocalDB start MSSQLLocalDB
        SqlLocalDB info MSSQLLocalDB
        sqlcmd -S "(localdb)\MSSQLLocalDB" -Q "create database cakephp;"

    - name: Get composer cache directory
      id: composer-cache
      run: echo "dir=$(composer config cache-files-dir)" >> $env:GITHUB_OUTPUT

    - name: Cache composer dependencies
      uses: actions/cache@v4
      with:
        path: ${{ steps.composer-cache.outputs.dir }}
        key: ${{ runner.os }}-composer-${{ steps.key-date.outputs.date }}-${{ hashFiles('composer.json') }}-${{ matrix.prefer-lowest }}

    - name: Composer install
      run: composer update

    - name: Run PHPUnit
      env:
        DB_URL: 'sqlserver://@(localdb)\MSSQLLocalDB/cakephp'
      run: |
          set CAKE_DISABLE_GLOBAL_FUNCS=1
          vendor/bin/phpunit --display-incomplete --display-skipped

    - name: Run PHPUnit (autoquote enabled)
      env:
        DB_URL: 'sqlserver://@(localdb)\MSSQLLocalDB/cakephp'
      run: |
          set CAKE_TEST_AUTOQUOTE=1
          vendor/bin/phpunit --display-incomplete --display-skipped --testsuite=database

  cs-stan:
    name: Coding Standard & Static Analysis
    runs-on: ubuntu-22.04

    env:
      PHIVE_KEYS: 'CF1A108D0E7AE720,51C67305FFC2E5C0,12CE0F1D262429A5'
      PHPSTAN_TESTS: 1

    steps:
      - uses: actions/checkout@v4

      - name: Setup PHP
        uses: shivammathur/setup-php@v2
        with:
          php-version: '8.1'
          extensions: mbstring, intl
          coverage: none
          tools: phive, cs2pr
        env:
          GITHUB_TOKEN: ${{ secrets.GITHUB_TOKEN }}

      - name: Composer install
        uses: ramsey/composer-install@v3

      - name: Install PHP tools with phive.
        run: 'phive install --trust-gpg-keys "$PHIVE_KEYS"'

      - name: Run phpcs
        if: always()
        run: vendor/bin/phpcs --report=checkstyle | cs2pr

      - name: Run psalm
        if: always()
        run: tools/psalm --output-format=github

      - name: Run phpstan
        if: always()
        run: vendor/bin/phpstan analyse --error-format=github

      - name: Run phpstan for tests
        if: env.PHPSTAN_TESTS
        run: vendor/bin/phpstan analyse -c tests/phpstan.neon --error-format=github

      - name: Run class deprecation aliasing validation script
        if: always()
        run: php contrib/validate-deprecation-aliases.php

      - name: Run composer.json validation for split packages
        if: always()
        run: php contrib/validate-split-packages.php

      - name: Run PHPStan for split packages
        if: always()
        run: php contrib/validate-split-packages-phpstan.php

      - name: Prefer lowest check
        if: matrix.prefer-lowest == 'prefer-lowest'
        run: composer require --dev dereuromark/composer-prefer-lowest && vendor/bin/validate-prefer-lowest -m<|MERGE_RESOLUTION|>--- conflicted
+++ resolved
@@ -46,11 +46,7 @@
           - 11211/tcp
 
     steps:
-<<<<<<< HEAD
-    - name: Setup MySQL
-=======
     - name: Setup MySQL 8.0
->>>>>>> 160652e0
       if: matrix.db-type == 'mysql'
       run: |
         sudo service mysql start
