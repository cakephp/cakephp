name: CI

on:
  push:
    branches:
      - '4.x'
      - '4.next'
      - '5.x'
  pull_request:
    branches:
      - '*'
  schedule:
    - cron: "0 0 * * *"

jobs:
  testsuite:
    runs-on: ubuntu-20.04
    strategy:
      fail-fast: false
      matrix:
        php-version: ['7.2', '8.0']
        db-type: [sqlite, mysql, pgsql]
        prefer-lowest: ['']
        exclude:
          - php-version: '7.2'
            db-type: 'mysql'
        include:
          - php-version: '7.4'
            db-type: 'mariadb'
          - php-version: '7.2'
            db-type: 'mysql'
            prefer-lowest: 'prefer-lowest'
          - php-version: '8.1'
<<<<<<< HEAD
            db-type: 'sqlite'
          - php-version: '8.2'
=======
>>>>>>> a420c2a6
            db-type: 'mysql'

    services:
      redis:
        image: redis
        ports:
          - 6379/tcp
      memcached:
        image: memcached
        ports:
          - 11211/tcp

    steps:
    - name: Setup MySQL latest
      if: matrix.db-type == 'mysql' && matrix.php-version == '7.2'
      run: docker run --rm --name=mysqld -e MYSQL_ROOT_PASSWORD=root -e MYSQL_DATABASE=cakephp -p 3306:3306 -d mysql --default-authentication-plugin=mysql_native_password --disable-log-bin

    - name: Setup MySQL 5.6
      if: matrix.db-type == 'mysql' && matrix.php-version != '7.2'
      run: docker run --rm --name=mysqld -e MYSQL_ROOT_PASSWORD=root -e MYSQL_DATABASE=cakephp -p 3306:3306 -d mysql:5.6 --character-set-server=utf8

    - name: Setup PostgreSQL latest
      if: matrix.db-type == 'pgsql' && matrix.php-version == '7.2'
      run: docker run --rm --name=postgres -e POSTGRES_PASSWORD=postgres -e POSTGRES_DB=cakephp -p 5432:5432 -d postgres

    - name: Setup PostgreSQL 9.4
      if: matrix.db-type == 'pgsql' && matrix.php-version != '7.2'
      run: docker run --rm --name=postgres -e POSTGRES_PASSWORD=postgres -e POSTGRES_DB=cakephp -p 5432:5432 -d postgres:9.4

    - uses: getong/mariadb-action@v1.1
      if: matrix.db-type == 'mariadb'
      with:
        mysql database: 'cakephp'
        mysql root password: 'root'

    - uses: actions/checkout@v2

    - name: Setup PHP
      uses: shivammathur/setup-php@v2
      with:
        php-version: ${{ matrix.php-version }}
        extensions: mbstring, intl, apcu, memcached, redis, pdo_${{ matrix.db-type }}
        ini-values: apc.enable_cli = 1
        coverage: pcov

    - name: Get composer cache directory
      id: composer-cache
      run: echo "::set-output name=dir::$(composer config cache-files-dir)"

    - name: Get date part for cache key
      id: key-date
      run: echo "::set-output name=date::$(date +'%Y-%m')"

    - name: Cache composer dependencies
      uses: actions/cache@v2
      with:
        path: ${{ steps.composer-cache.outputs.dir }}
        key: ${{ runner.os }}-composer-${{ steps.key-date.outputs.date }}-${{ hashFiles('composer.json') }}-${{ matrix.prefer-lowest }}

    - name: Install packages
      run: |
        sudo locale-gen da_DK.UTF-8
        sudo locale-gen de_DE.UTF-8

    - name: Composer install
      run: |
        if ${{ matrix.prefer-lowest == 'prefer-lowest' }}; then
          composer update --prefer-lowest --prefer-stable
        else
          composer update
        fi

    - name: Setup problem matchers for PHPUnit
      if: matrix.php-version == '7.2' && matrix.db-type == 'mysql'
      run: echo "::add-matcher::${{ runner.tool_cache }}/phpunit.json"

    - name: Wait for MySQL
      if: matrix.db-type == 'mysql' || matrix.db-type == 'mariadb'
      run: while ! `mysqladmin ping -h 127.0.0.1 --silent`; do printf 'Waiting for MySQL...\n'; sleep 2; done;

    - name: Run PHPUnit
      env:
        REDIS_PORT: ${{ job.services.redis.ports['6379'] }}
        MEMCACHED_PORT: ${{ job.services.memcached.ports['11211'] }}
      run: |
        if [[ ${{ matrix.db-type }} == 'sqlite' ]]; then export DB_URL='sqlite:///:memory:'; fi
        if [[ ${{ matrix.db-type }} == 'mysql' && ${{ matrix.php-version }} == '7.2' ]]; then export DB_URL='mysql://root:root@127.0.0.1/cakephp'; fi
        if [[ ${{ matrix.db-type }} == 'mysql' && ${{ matrix.php-version }} != '7.2' ]]; then export DB_URL='mysql://root:root@127.0.0.1/cakephp?encoding=utf8'; fi
        if [[ ${{ matrix.db-type }} == 'mariadb' ]]; then export DB_URL='mysql://root:root@127.0.0.1/cakephp'; fi
        if [[ ${{ matrix.db-type }} == 'pgsql' ]]; then export DB_URL='postgres://postgres:postgres@127.0.0.1/postgres'; fi

        if [[ ${{ matrix.php-version }} == '8.0' ]]; then
          export CODECOVERAGE=1
          vendor/bin/phpunit --verbose --coverage-clover=coverage.xml
          CAKE_TEST_AUTOQUOTE=1 vendor/bin/phpunit --verbose --testsuite=database
        else
          vendor/bin/phpunit
          CAKE_TEST_AUTOQUOTE=1 vendor/bin/phpunit --testsuite=database
        fi

    - name: Prefer lowest check
      if: matrix.prefer-lowest == 'prefer-lowest'
      run: composer require --dev dereuromark/composer-prefer-lowest && vendor/bin/validate-prefer-lowest -m

    - name: Submit code coverage
      if: matrix.php-version == '8.0'
      uses: codecov/codecov-action@v1

  testsuite-windows:
    runs-on: windows-2019
    name: Windows - PHP 8.0 & SQL Server

    env:
      EXTENSIONS: mbstring, intl, apcu, memcached, redis, wincache, pdo_sqlsrv
      PHP_VERSION: '8.0'

    steps:
    - uses: actions/checkout@v2

    - name: Get date part for cache key
      id: key-date
      run: echo "::set-output name=date::$(date +'%Y-%m')"

    - name: Setup PHP extensions cache
      id: php-ext-cache
      uses: shivammathur/cache-extensions@v1
      with:
        php-version: ${{ env.PHP_VERSION }}
        extensions: ${{ env.EXTENSIONS }}
        key: ${{ steps.key-date.outputs.date }}

    - name: Cache PHP extensions
      uses: actions/cache@v2
      with:
        path: ${{ steps.php-ext-cache.outputs.dir }}
        key: ${{ runner.os }}-php-ext-${{ steps.php-ext-cache.outputs.key }}
        restore-keys: ${{ runner.os }}-php-ext-${{ steps.php-ext-cache.outputs.key }}

    - name: Setup PHP
      uses: shivammathur/setup-php@v2
      with:
        php-version: ${{ env.PHP_VERSION }}
        extensions: ${{ env.EXTENSIONS }}
        ini-values: apc.enable_cli = 1, extension = php_fileinfo.dll
        coverage: none

    - name: Setup SQLServer
      run: |
        # MSSQLLocalDB is the default SQL LocalDB instance
        SqlLocalDB start MSSQLLocalDB
        SqlLocalDB info MSSQLLocalDB
        sqlcmd -S "(localdb)\MSSQLLocalDB" -Q "create database cakephp;"

    - name: Get composer cache directory
      id: composer-cache
      run: echo "::set-output name=dir::$(composer config cache-files-dir)"

    - name: Cache composer dependencies
      uses: actions/cache@v2
      with:
        path: ${{ steps.composer-cache.outputs.dir }}
        key: ${{ runner.os }}-composer-${{ steps.key-date.outputs.date }}-${{ hashFiles('composer.json') }}-${{ matrix.prefer-lowest }}

    - name: Composer install
      run: composer update

    - name: Run PHPUnit
      env:
        DB_URL: 'sqlserver://@(localdb)\MSSQLLocalDB/cakephp'
      run: |
          vendor/bin/phpunit --verbose

    - name: Run PHPUnit (autoquote enabled)
      env:
        DB_URL: 'sqlserver://@(localdb)\MSSQLLocalDB/cakephp'
      run: |
          set CAKE_TEST_AUTOQUOTE=1
          vendor/bin/phpunit --verbose --testsuite=database

  cs-stan:
    name: Coding Standard & Static Analysis
    runs-on: ubuntu-18.04

    steps:
    - uses: actions/checkout@v2

    - name: Setup PHP
      uses: shivammathur/setup-php@v2
      with:
        php-version: '7.4'
        extensions: mbstring, intl, apcu, memcached, redis
        tools: cs2pr
        coverage: none

    - name: Get composer cache directory
      id: composer-cache
      run: echo "::set-output name=dir::$(composer config cache-files-dir)"

    - name: Get date part for cache key
      id: key-date
      run: echo "::set-output name=date::$(date +'%Y-%m')"

    - name: Cache composer dependencies
      uses: actions/cache@v2
      with:
        path: ${{ steps.composer-cache.outputs.dir }}
        key: ${{ runner.os }}-composer-${{ steps.key-date.outputs.date }}-${{ hashFiles('composer.json') }}-${{ matrix.prefer-lowest }}

    - name: Composer install
      run: composer stan-setup

    - name: Run PHP CodeSniffer
      run: vendor/bin/phpcs --report=checkstyle src/ tests/ | cs2pr

    - name: Run psalm
      if: success() || failure()
      run: vendor/bin/psalm.phar --output-format=github

    - name: Run phpstan
      if: success() || failure()
      run: vendor/bin/phpstan.phar analyse --error-format=github

    - name: Run phpstan for tests
      if: success() || failure()
      run: vendor/bin/phpstan.phar analyse -c tests/phpstan.neon --error-format=github<|MERGE_RESOLUTION|>--- conflicted
+++ resolved
@@ -31,11 +31,8 @@
             db-type: 'mysql'
             prefer-lowest: 'prefer-lowest'
           - php-version: '8.1'
-<<<<<<< HEAD
-            db-type: 'sqlite'
+            db-type: 'mysql'
           - php-version: '8.2'
-=======
->>>>>>> a420c2a6
             db-type: 'mysql'
 
     services:
