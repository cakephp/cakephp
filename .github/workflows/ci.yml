name: CI

on:
  push:
    branches:
      - '4.x'
      - '4.next'
      - '5.x'
  pull_request:
    branches:
      - '*'
  schedule:
    - cron: "0 0 * * *"

jobs:
  testsuite:
    runs-on: ubuntu-20.04
    strategy:
      fail-fast: false
      matrix:
        php-version: ['8.1']
        db-type: [sqlite, pgsql]
        prefer-lowest: ['']
        include:
          - php-version: '8.1'
            db-type: 'mariadb'
          - php-version: '8.1'
            db-type: 'mysql'
            prefer-lowest: 'prefer-lowest'
          - php-version: '8.2'
            db-type: 'mysql'

    services:
      redis:
        image: redis
        ports:
          - 6379/tcp
      memcached:
        image: memcached
        ports:
          - 11211/tcp

    steps:
    - name: Setup MySQL latest
      if: matrix.db-type == 'mysql'
      run: docker run --rm --name=mysqld -e MYSQL_ROOT_PASSWORD=root -e MYSQL_DATABASE=cakephp -p 3306:3306 -d mysql --default-authentication-plugin=mysql_native_password --disable-log-bin

    - name: Setup PostgreSQL latest
      if: matrix.db-type == 'pgsql'
      run: docker run --rm --name=postgres -e POSTGRES_PASSWORD=postgres -e POSTGRES_DB=cakephp -p 5432:5432 -d postgres

    - uses: getong/mariadb-action@v1.1
      if: matrix.db-type == 'mariadb'
      with:
        mysql database: 'cakephp'
        mysql root password: 'root'

    - uses: actions/checkout@v3

    - name: Setup PHP
      uses: shivammathur/setup-php@v2
      with:
        php-version: ${{ matrix.php-version }}
        extensions: mbstring, intl, apcu, memcached, redis, pdo_${{ matrix.db-type }}
        ini-values: apc.enable_cli = 1
        coverage: pcov

    - name: Get composer cache directory
      id: composer-cache
      run: echo "::set-output name=dir::$(composer config cache-files-dir)"

    - name: Get date part for cache key
      id: key-date
      run: echo "::set-output name=date::$(date +'%Y-%m')"

    - name: Cache composer dependencies
      uses: actions/cache@v3
      with:
        path: ${{ steps.composer-cache.outputs.dir }}
        key: ${{ runner.os }}-composer-${{ steps.key-date.outputs.date }}-${{ hashFiles('composer.json') }}-${{ matrix.prefer-lowest }}

    - name: Install packages
      run: |
        sudo locale-gen da_DK.UTF-8
        sudo locale-gen de_DE.UTF-8

    - name: Composer install
      run: |
        if ${{ matrix.prefer-lowest == 'prefer-lowest' }}; then
          composer update --prefer-lowest --prefer-stable
        elif ${{ matrix.php-version == '8.2' }}; then
          composer update --ignore-platform-req=php
        else
          composer update
        fi

    - name: Setup problem matchers for PHPUnit
      if: matrix.php-version == '8.1' && matrix.db-type == 'mysql'
      run: echo "::add-matcher::${{ runner.tool_cache }}/phpunit.json"

    - name: Wait for MySQL
      if: matrix.db-type == 'mysql' || matrix.db-type == 'mariadb'
      run: while ! `mysqladmin ping -h 127.0.0.1 --silent`; do printf 'Waiting for MySQL...\n'; sleep 2; done;

    - name: Run PHPUnit
      env:
        REDIS_PORT: ${{ job.services.redis.ports['6379'] }}
        MEMCACHED_PORT: ${{ job.services.memcached.ports['11211'] }}
      run: |
        if [[ ${{ matrix.db-type }} == 'sqlite' ]]; then export DB_URL='sqlite:///:memory:'; fi
        if [[ ${{ matrix.db-type }} == 'mysql' ]]; then export DB_URL='mysql://root:root@127.0.0.1/cakephp'; fi
        if [[ ${{ matrix.db-type }} == 'mariadb' ]]; then export DB_URL='mysql://root:root@127.0.0.1/cakephp'; fi
        if [[ ${{ matrix.db-type }} == 'pgsql' ]]; then export DB_URL='postgres://postgres:postgres@127.0.0.1/postgres'; fi

        if [[ ${{ matrix.php-version }} == '8.0' ]]; then
          export CODECOVERAGE=1
          vendor/bin/phpunit --verbose --coverage-clover=coverage.xml
          CAKE_TEST_AUTOQUOTE=1 vendor/bin/phpunit --verbose --testsuite=database
        else
          vendor/bin/phpunit
          CAKE_TEST_AUTOQUOTE=1 vendor/bin/phpunit --testsuite=database
        fi
      continue-on-error: ${{ matrix.php-version == '8.2' }}

    - name: Prefer lowest check
      if: matrix.prefer-lowest == 'prefer-lowest'
      run: composer require --dev dereuromark/composer-prefer-lowest && vendor/bin/validate-prefer-lowest -m

    - name: Submit code coverage
<<<<<<< HEAD
      if: matrix.php-version == '8.1'
      uses: codecov/codecov-action@v2
=======
      if: matrix.php-version == '8.0'
      uses: codecov/codecov-action@v3
>>>>>>> 36ac07da

  testsuite-windows:
    runs-on: windows-2019
    name: Windows - PHP 8.1 & SQL Server

    env:
      EXTENSIONS: mbstring, intl, apcu, redis, pdo_sqlsrv
      PHP_VERSION: '8.1'

    steps:
    - uses: actions/checkout@v2

    - name: Get date part for cache key
      id: key-date
      run: echo "::set-output name=date::$(date +'%Y-%m')"

    - name: Setup PHP extensions cache
      id: php-ext-cache
      uses: shivammathur/cache-extensions@v1
      with:
        php-version: ${{ env.PHP_VERSION }}
        extensions: ${{ env.EXTENSIONS }}
        key: ${{ steps.key-date.outputs.date }}

    - name: Cache PHP extensions
      uses: actions/cache@v3
      with:
        path: ${{ steps.php-ext-cache.outputs.dir }}
        key: ${{ runner.os }}-php-ext-${{ steps.php-ext-cache.outputs.key }}
        restore-keys: ${{ runner.os }}-php-ext-${{ steps.php-ext-cache.outputs.key }}

    - name: Setup PHP
      uses: shivammathur/setup-php@v2
      with:
        php-version: ${{ env.PHP_VERSION }}
        extensions: ${{ env.EXTENSIONS }}
        ini-values: apc.enable_cli = 1, extension = php_fileinfo.dll
        coverage: none

    - name: Setup SQLServer
      run: |
        # MSSQLLocalDB is the default SQL LocalDB instance
        SqlLocalDB start MSSQLLocalDB
        SqlLocalDB info MSSQLLocalDB
        sqlcmd -S "(localdb)\MSSQLLocalDB" -Q "create database cakephp;"

    - name: Get composer cache directory
      id: composer-cache
      run: echo "::set-output name=dir::$(composer config cache-files-dir)"

    - name: Cache composer dependencies
      uses: actions/cache@v3
      with:
        path: ${{ steps.composer-cache.outputs.dir }}
        key: ${{ runner.os }}-composer-${{ steps.key-date.outputs.date }}-${{ hashFiles('composer.json') }}-${{ matrix.prefer-lowest }}

    - name: Composer install
      run: composer update

    - name: Run PHPUnit
      env:
        DB_URL: 'sqlserver://@(localdb)\MSSQLLocalDB/cakephp'
      run: |
          vendor/bin/phpunit --verbose

    - name: Run PHPUnit (autoquote enabled)
      env:
        DB_URL: 'sqlserver://@(localdb)\MSSQLLocalDB/cakephp'
      run: |
          set CAKE_TEST_AUTOQUOTE=1
          vendor/bin/phpunit --verbose --testsuite=database

  cs-stan:
    name: Coding Standard & Static Analysis
    runs-on: ubuntu-18.04

    steps:
    - uses: actions/checkout@v2

    - name: Setup PHP
      uses: shivammathur/setup-php@v2
      with:
        php-version: '8.1'
        extensions: mbstring, intl, apcu, memcached, redis
        tools: cs2pr
        coverage: none

    - name: Get composer cache directory
      id: composer-cache
      run: echo "::set-output name=dir::$(composer config cache-files-dir)"

    - name: Get date part for cache key
      id: key-date
      run: echo "::set-output name=date::$(date +'%Y-%m')"

    - name: Cache composer dependencies
      uses: actions/cache@v3
      with:
        path: ${{ steps.composer-cache.outputs.dir }}
        key: ${{ runner.os }}-composer-${{ steps.key-date.outputs.date }}-${{ hashFiles('composer.json') }}-${{ matrix.prefer-lowest }}

    - name: Composer install
      run: composer stan-setup

    - name: Run PHP CodeSniffer
      run: vendor/bin/phpcs --report=checkstyle src/ tests/ | cs2pr

    - name: Run psalm
      if: success() || failure()
      run: vendor/bin/psalm.phar --output-format=github

    - name: Run phpstan
      if: success() || failure()
      run: vendor/bin/phpstan.phar analyse --error-format=github

    - name: Run phpstan for tests
      if: success() || failure()
      run: vendor/bin/phpstan.phar analyse -c tests/phpstan.neon --error-format=github<|MERGE_RESOLUTION|>--- conflicted
+++ resolved
@@ -127,13 +127,8 @@
       run: composer require --dev dereuromark/composer-prefer-lowest && vendor/bin/validate-prefer-lowest -m
 
     - name: Submit code coverage
-<<<<<<< HEAD
       if: matrix.php-version == '8.1'
-      uses: codecov/codecov-action@v2
-=======
-      if: matrix.php-version == '8.0'
       uses: codecov/codecov-action@v3
->>>>>>> 36ac07da
 
   testsuite-windows:
     runs-on: windows-2019
