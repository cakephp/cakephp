<?xml version="1.0" encoding="UTF-8"?>

<phpunit
    colors="true"
    processIsolation="false"
    stopOnFailure="false"
<<<<<<< HEAD
    bootstrap="./tests/bootstrap.php"
=======
    bootstrap="tests/bootstrap.php"
>>>>>>> b9b9a38b
    backupGlobals="true"
    >

    <testsuites>
        <testsuite name="cakephp">
            <directory>tests/TestCase/</directory>
            <!-- Excludes are required in order to let DatabaseSuite decorate the tests -->
            <exclude>tests/TestCase/Database/</exclude>
            <exclude>tests/TestCase/ORM/</exclude>
        </testsuite>
        <testsuite name="database">
            <file>tests/TestCase/DatabaseSuite.php</file>
        </testsuite>
    </testsuites>

    <listeners>
        <listener class="Cake\TestSuite\Fixture\FixtureInjector">
            <arguments>
                <object class="Cake\TestSuite\Fixture\FixtureManager" />
            </arguments>
        </listener>
    </listeners>

    <!-- Prevent coverage reports from looking in tests, vendors, config folders -->
    <filter>
        <whitelist>
            <directory suffix=".php">src/</directory>
        </whitelist>
    </filter>

    <php>
        <ini name="memory_limit" value="-1"/>
        <ini name="apc.enable_cli" value="1"/>
        <!-- E_ALL & ~E_USER_DEPRECATED (16383)-->
        <!-- E_ALL (32767) -->
        <ini name="error_reporting" value="32767"/>

        <!-- SQLite
        <env name="DB_DSN" value="sqlite:///:memory:"/>
        -->
        <!-- Postgres
        <env name="DB_DSN" value="postgres://localhost/cake_test?timezone=UTC"/>
        -->
        <!-- Mysql
        <env name="DB_DSN" value="mysql://localhost/cake_test?timezone=UTC"/>
        -->
        <!-- SQL Server
        <env name="DB_DSN" value="sqlserver://localhost/cake_test?timezone=UTC"/>
        -->
    </php>
</phpunit><|MERGE_RESOLUTION|>--- conflicted
+++ resolved
@@ -4,11 +4,7 @@
     colors="true"
     processIsolation="false"
     stopOnFailure="false"
-<<<<<<< HEAD
-    bootstrap="./tests/bootstrap.php"
-=======
     bootstrap="tests/bootstrap.php"
->>>>>>> b9b9a38b
     backupGlobals="true"
     >
 
