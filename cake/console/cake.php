#!/usr/bin/php -q
<?php
/**
 * Command-line code generation utility to automate programmer chores.
 *
 * Shell dispatcher class
 *
 * PHP versions 4 and 5
 *
 * CakePHP(tm) :  Rapid Development Framework (http://www.cakephp.org)
 * Copyright 2005-2008,	Cake Software Foundation, Inc.
 *
 * Licensed under The MIT License
 * Redistributions of files must retain the above copyright notice.
 *
 * @filesource
 * @copyright     Copyright 2005-2008, Cake Software Foundation, Inc. (http://www.cakefoundation.org)
 * @link          http://www.cakefoundation.org/projects/info/cakephp CakePHP(tm) Project
 * @package       cake
 * @subpackage    cake.cake.console
 * @since         CakePHP(tm) v 1.2.0.5012
 * @version       $Revision$
 * @modifiedby    $LastChangedBy$
 * @lastmodified  $Date$
 * @license       http://www.opensource.org/licenses/mit-license.php The MIT License
 */
if (!defined('E_DEPRECATED')) {
	define('E_DEPRECATED', 8192);
}
<<<<<<< HEAD

=======
>>>>>>> 793c6ec0
/**
 * Shell dispatcher
 *
 * @package       cake
 * @subpackage    cake.cake.console
 */
class ShellDispatcher {

/**
 * Standard input stream.
 *
 * @var filehandle
 * @access public
 */
	var $stdin;

/**
 * Standard output stream.
 *
 * @var filehandle
 * @access public
 */
	var $stdout;

/**
 * Standard error stream.
 *
 * @var filehandle
 * @access public
 */
	var $stderr;

/**
 * Contains command switches parsed from the command line.
 *
 * @var array
 * @access public
 */
	var $params = array();

/**
 * Contains arguments parsed from the command line.
 *
 * @var array
 * @access public
 */
	var $args = array();

/**
 * The file name of the shell that was invoked.
 *
 * @var string
 * @access public
 */
	var $shell = null;

/**
 * The class name of the shell that was invoked.
 *
 * @var string
 * @access public
 */
	var $shellClass = null;

/**
 * The command called if public methods are available.
 *
 * @var string
 * @access public
 */
	var $shellCommand = null;

/**
 * The path locations of shells.
 *
 * @var array
 * @access public
 */
	var $shellPaths = array();

/**
 * The path to the current shell location.
 *
 * @var string
 * @access public
 */
	var $shellPath = null;

/**
 * The name of the shell in camelized.
 *
 * @var string
 * @access public
 */
	var $shellName = null;

/**
 * Constructs this ShellDispatcher instance.
 *
 * @param array $args the argv.
 */
	function ShellDispatcher($args = array()) {
		$this->__construct($args);
	}

/**
 * Constructor
 *
 * The execution of the script is stopped after dispatching the request with
 * a status code of either 0 or 1 according to the result of the dispatch.
 *
 * @param array $args the argv
 * @return void
 * @access public
 */
	function __construct($args = array()) {
		set_time_limit(0);

		$this->__initConstants();
		$this->parseParams($args);
		$this->_initEnvironment();
		$this->__buildPaths();
		$this->_stop($this->dispatch() === false ? 1 : 0);
	}

/**
 * Defines core configuration.
 *
 * @access private
 */
	function __initConstants() {
		if (function_exists('ini_set')) {
			ini_set('display_errors', '1');
			ini_set('error_reporting', E_ALL & ~E_DEPRECATED);
			ini_set('html_errors', false);
			ini_set('implicit_flush', true);
			ini_set('max_execution_time', 0);
		}

		if (!defined('CAKE_CORE_INCLUDE_PATH')) {
			define('PHP5', (PHP_VERSION >= 5));
			define('DS', DIRECTORY_SEPARATOR);
			define('CAKE_CORE_INCLUDE_PATH', dirname(dirname(dirname(__FILE__))));
			define('CORE_PATH', CAKE_CORE_INCLUDE_PATH . DS);
			define('DISABLE_DEFAULT_ERROR_HANDLING', false);
			define('CAKEPHP_SHELL', true);
		}
		require_once(CORE_PATH . 'cake' . DS . 'basics.php');
	}

/**
 * Defines current working environment.
 *
 * @access protected
 */
	function _initEnvironment() {
		$this->stdin = fopen('php://stdin', 'r');
		$this->stdout = fopen('php://stdout', 'w');
		$this->stderr = fopen('php://stderr', 'w');

		if (!$this->__bootstrap()) {
			$this->stderr("\nCakePHP Console: ");
			$this->stderr("\nUnable to load Cake core:");
			$this->stderr("\tMake sure " . DS . 'cake' . DS . 'libs exists in ' . CAKE_CORE_INCLUDE_PATH);
			$this->_stop();
		}

		if (!isset($this->args[0]) || !isset($this->params['working'])) {
			$this->stderr("\nCakePHP Console: ");
			$this->stderr('This file has been loaded incorrectly and cannot continue.');
			$this->stderr('Please make sure that ' . DIRECTORY_SEPARATOR . 'cake' . DIRECTORY_SEPARATOR . 'console is in your system path,');
			$this->stderr('and check the manual for the correct usage of this command.');
			$this->stderr('(http://manual.cakephp.org/)');
			$this->_stop();
		}

		if (basename(__FILE__) !=  basename($this->args[0])) {
			$this->stderr("\nCakePHP Console: ");
			$this->stderr('Warning: the dispatcher may have been loaded incorrectly, which could lead to unexpected results...');
			if ($this->getInput('Continue anyway?', array('y', 'n'), 'y') == 'n') {
				$this->_stop();
			}
		}

		$this->shiftArgs();
	}

/**
 * Builds the shell paths.
 *
 * @access private
 * @return void
 */
	function __buildPaths() {
		$paths = array();
		$pluginPaths = App::path('plugins');
		if (!class_exists('Folder')) {
			require LIBS . 'folder.php';
		}
		foreach ($pluginPaths as $pluginPath) {
			$Folder = new Folder($pluginPath);
			list($plugins,) = $Folder->read(false, true);
			foreach ((array)$plugins as $plugin) {
				$path = $pluginPath . Inflector::underscore($plugin) . DS . 'vendors' . DS . 'shells' . DS;
				if (file_exists($path)) {
					$paths[] = $path;
				}
			}
		}

		$vendorPaths = array_values(App::path('vendors'));
		foreach ($vendorPaths as $vendorPath) {
			$path = rtrim($vendorPath, DS) . DS . 'shells' . DS;
			if (file_exists($path)) {
				$paths[] = $path;
			}
		}

		$this->shellPaths = array_values(array_unique(array_merge($paths, App::path('shells'))));
	}

/**
 * Initializes the environment and loads the Cake core.
 *
 * @return boolean Success.
 * @access private
 */
	function __bootstrap() {

		define('ROOT', $this->params['root']);
		define('APP_DIR', $this->params['app']);
		define('APP_PATH', $this->params['working'] . DS);
		define('WWW_ROOT', APP_PATH . $this->params['webroot'] . DS);

		$includes = array(
			CORE_PATH . 'cake' . DS . 'config' . DS . 'paths.php',
			CORE_PATH . 'cake' . DS . 'libs' . DS . 'object.php',
			CORE_PATH . 'cake' . DS . 'libs' . DS . 'inflector.php',
			CORE_PATH . 'cake' . DS . 'libs' . DS . 'configure.php',
			CORE_PATH . 'cake' . DS . 'libs' . DS . 'file.php',
			CORE_PATH . 'cake' . DS . 'libs' . DS . 'cache.php',
			CORE_PATH . 'cake' . DS . 'libs' . DS . 'string.php',
			CORE_PATH . 'cake' . DS . 'libs' . DS . 'class_registry.php',
			CORE_PATH . 'cake' . DS . 'console' . DS . 'error.php'
		);

		foreach ($includes as $inc) {
			if (!require($inc)) {
				$this->stderr("Failed to load Cake core file {$inc}");
				return false;
			}
		}

		Configure::getInstance(file_exists(CONFIGS . 'bootstrap.php'));

		if (!file_exists(APP_PATH . 'config' . DS . 'core.php')) {
			include_once CORE_PATH . 'cake' . DS . 'console' . DS . 'templates' . DS . 'skel' . DS . 'config' . DS . 'core.php';
			App::build();
		}

		Configure::write('debug', 1);
		return true;
	}

/**
 * Clear the console
 *
 * @return void
 * @access public
 */
	function clear() {
		if (empty($this->params['noclear'])) {
			if ( DS === '/') {
				passthru('clear');
			} else {
				passthru('cls');
			}
		}
	}

/**
 * Dispatches a CLI request
 *
 * @return boolean
 * @access public
 */
	function dispatch() {
		$arg = $this->shiftArgs();

		if (!$arg) {
			$this->help();
			return false;
		}
		if ($arg == 'help') {
			$this->help();
			return true;
		}

		if (strpos($arg, '.') !== false)  {
			list($plugin, $shell) = explode('.', $arg);
		} else {
			$plugin = null;
			$shell = $arg;
		}
		$this->shell = $shell;
		$this->shellName = Inflector::camelize($shell);
		$this->shellClass = $this->shellName . 'Shell';

		$arg = null;

		if (isset($this->args[0])) {
			$arg = $this->args[0];
			$this->shellCommand = Inflector::variable($arg);
		}

		$Shell = $this->_getShell($plugin);

		if (!$Shell) {
			$title = sprintf(__('Error: Class %s could not be loaded.', true), $this->shellClass);
			$this->stderr($title . "\n");
			return false;
		}

		$methods = array();

		if (is_a($Shell, 'Shell')) {
			$Shell->initialize();
			$Shell->loadTasks();

			foreach ($Shell->taskNames as $task) {
				if (is_a($Shell->{$task}, 'Shell')) {
					$Shell->{$task}->initialize();
					$Shell->{$task}->loadTasks();
				}
			}

			$task = Inflector::camelize($arg);

			if (in_array($task, $Shell->taskNames)) {
				$this->shiftArgs();
				$Shell->{$task}->startup();

				if (isset($this->args[0]) && $this->args[0] == 'help') {
					if (method_exists($Shell->{$task}, 'help')) {
						$Shell->{$task}->help();
					} else {
						$this->help();
					}
					return true;
				}
				return $Shell->{$task}->execute();
			}
			$methods = array_diff(get_class_methods('Shell'), array('help'));
		}
		$methods = array_diff(get_class_methods($Shell), $methods);
		$added = in_array(strtolower($arg), array_map('strtolower', $methods));
		$private = $arg[0] == '_' && method_exists($Shell, $arg);

		if (!$private) {
			if ($added) {
				$this->shiftArgs();
				$Shell->startup();
				return $Shell->{$arg}();
			}
			if (method_exists($Shell, 'main')) {
				$Shell->startup();
				return $Shell->main();
			}
		}

		$title = sprintf(__('Error: Unknown %1$s command %2$s.', true), $this->shellName, $arg);
		$message = sprintf(__('For usage try `cake %s help`', true), $this->shell);
		$this->stderr($title . "\n" . $message . "\n");
		return false;
	}

/**
 * Get shell to use, either plugin shell or application shell
 *
 * All paths in the shellPaths property are searched.
 * shell, shellPath and shellClass properties are taken into account.
 *
 * @param string $plugin Optionally the name of a plugin
 * @return mixed False if no shell could be found or an object on success
 * @access protected
 */
	function _getShell($plugin = null) {
		foreach ($this->shellPaths as $path) {
			$this->shellPath = $path . $this->shell . '.php';
			$pluginShellPath =  DS . $plugin . DS . 'vendors' . DS . 'shells' . DS;

			if ((strpos($path, $pluginShellPath) !== false || !$plugin) && file_exists($this->shellPath)) {
				$loaded = true;
				break;
			}
		}
		if (!isset($loaded)) {
			return false;
		}

		if (!class_exists('Shell')) {
			require CONSOLE_LIBS . 'shell.php';
		}

		if (!class_exists($this->shellClass)) {
			require $this->shellPath;
		}
		if (!class_exists($this->shellClass)) {
			return false;
		}
		$Shell = new $this->shellClass($this);
		return $Shell;
	}

/**
 * Prompts the user for input, and returns it.
 *
 * @param string $prompt Prompt text.
 * @param mixed $options Array or string of options.
 * @param string $default Default input value.
 * @return Either the default value, or the user-provided input.
 * @access public
 */
	function getInput($prompt, $options = null, $default = null) {
		if (!is_array($options)) {
			$printOptions = '';
		} else {
			$printOptions = '(' . implode('/', $options) . ')';
		}

		if ($default == null) {
			$this->stdout($prompt . " $printOptions \n" . '> ', false);
		} else {
			$this->stdout($prompt . " $printOptions \n" . "[$default] > ", false);
		}
		$result = fgets($this->stdin);

		if ($result === false) {
			exit;
		}
		$result = trim($result);

		if ($default != null && empty($result)) {
			return $default;
		}
		return $result;
	}

/**
 * Outputs to the stdout filehandle.
 *
 * @param string $string String to output.
 * @param boolean $newline If true, the outputs gets an added newline.
 * @access public
 */
	function stdout($string, $newline = true) {
		if ($newline) {
			fwrite($this->stdout, $string . "\n");
		} else {
			fwrite($this->stdout, $string);
		}
	}

/**
 * Outputs to the stderr filehandle.
 *
 * @param string $string Error text to output.
 * @access public
 */
	function stderr($string) {
		fwrite($this->stderr, $string);
	}

/**
 * Parses command line options
 *
 * @param array $params Parameters to parse
 * @access public
 */
	function parseParams($params) {
		$this->__parseParams($params);
		$defaults = array('app' => 'app', 'root' => dirname(dirname(dirname(__FILE__))), 'working' => null, 'webroot' => 'webroot');
		$params = array_merge($defaults, array_intersect_key($this->params, $defaults));
		$isWin = false;
		foreach ($defaults as $default => $value) {
			if (strpos($params[$default], '\\') !== false) {
				$isWin = true;
				break;
			}
		}
		$params = str_replace('\\', '/', $params);

		if (!empty($params['working']) && (!isset($this->args[0]) || isset($this->args[0]) && $this->args[0]{0} !== '.')) {
			if (empty($this->params['app']) && $params['working'] != $params['root']) {
				$params['root'] = dirname($params['working']);
				$params['app'] = basename($params['working']);
			} else {
				$params['root'] = $params['working'];
			}
		}

		if ($params['app'][0] == '/' || preg_match('/([a-z])(:)/i', $params['app'], $matches)) {
			$params['root'] = dirname($params['app']);
		} elseif (strpos($params['app'], '/')) {
			$params['root'] .= '/' . dirname($params['app']);
		}

		$params['app'] = basename($params['app']);
		$params['working'] = rtrim($params['root'], '/') . '/' . $params['app'];

		if (!empty($matches[0]) || !empty($isWin)) {
			$params = str_replace('/', '\\', $params);
		}

		$this->params = array_merge($this->params, $params);
	}

/**
 * Helper for recursively parsing params
 *
 * @return array params
 * @access private
 */
	function __parseParams($params) {
		$count = count($params);
		for ($i = 0; $i < $count; $i++) {
			if (isset($params[$i])) {
				if ($params[$i]{0} === '-') {
					$key = substr($params[$i], 1);
					$this->params[$key] = true;
					unset($params[$i]);
					if (isset($params[++$i])) {
						if ($params[$i]{0} !== '-') {
							$this->params[$key] = str_replace('"', '', $params[$i]);
							unset($params[$i]);
						} else {
							$i--;
							$this->__parseParams($params);
						}
					}
				} else {
					$this->args[] = $params[$i];
					unset($params[$i]);
				}

			}
		}
	}

/**
 * Removes first argument and shifts other arguments up
 *
 * @return mixed Null if there are no arguments otherwise the shifted argument
 * @access public
 */
	function shiftArgs() {
		return array_shift($this->args);
	}

/**
 * Shows console help
 *
 * @access public
 */
	function help() {
		$this->clear();
		$this->stdout("\nWelcome to CakePHP v" . Configure::version() . " Console");
		$this->stdout("---------------------------------------------------------------");
		$this->stdout("Current Paths:");
		$this->stdout(" -app: ". $this->params['app']);
		$this->stdout(" -working: " . rtrim($this->params['working'], DS));
		$this->stdout(" -root: " . rtrim($this->params['root'], DS));
		$this->stdout(" -core: " . rtrim(CORE_PATH, DS));
		$this->stdout("");
		$this->stdout("Changing Paths:");
		$this->stdout("your working path should be the same as your application path");
		$this->stdout("to change your path use the '-app' param.");
		$this->stdout("Example: -app relative/path/to/myapp or -app /absolute/path/to/myapp");

		$this->stdout("\nAvailable Shells:");
		$shellList = array();
		foreach ($this->shellPaths as $path) {
			if (!is_dir($path)) {
				continue;
			}
 			$shells = App::objects('file', $path);
			if (empty($shells)) {
				continue;
			}
			if (preg_match('@plugins[\\\/]([^\\\/]*)@', $path, $matches)) {
				$type = Inflector::camelize($matches[1]);
			} elseif (preg_match('@([^\\\/]*)[\\\/]vendors[\\\/]@', $path, $matches)) {
				$type = $matches[1];
			} elseif (strpos($path, CAKE_CORE_INCLUDE_PATH . DS . 'cake') === 0) {
				$type = 'CORE';
			} else {
				$type = 'app';
			}
			foreach ($shells as $shell) {
				if ($shell !== 'shell.php') {
					$shell = str_replace('.php', '', $shell);
					$shellList[$shell][$type] = $type;
				}
			}
		}
		if ($shellList) {
			ksort($shellList);
			if (DS === '/') {
				$width = exec('tput cols') - 2;
			}
			if (empty($width)) {
				$width = 80;
			}
			$columns = max(1, floor($width / 30));
			$rows = ceil(count($shellList) / $columns);

			foreach($shellList as $shell => $types) {
				sort($types);
				$shellList[$shell] = str_pad($shell . ' [' . implode ($types, ', ') . ']', $width / $columns);
			}
			$out = array_chunk($shellList, $rows);
			for($i = 0; $i < $rows; $i++) {
				$row = '';
				for($j = 0; $j < $columns; $j++) {
					if (!isset($out[$j][$i])) {
						continue;
 					}
					$row .= $out[$j][$i];
 				}
				$this->stdout(" " . $row);
			}
		}
		$this->stdout("\nTo run a command, type 'cake shell_name [args]'");
		$this->stdout("To get help on a specific command, type 'cake shell_name help'");
	}

/**
 * Stop execution of the current script
 *
 * @param $status see http://php.net/exit for values
 * @return void
 * @access protected
 */
	function _stop($status = 0) {
		exit($status);
	}
}
if (!defined('DISABLE_AUTO_DISPATCH')) {
	$dispatcher = new ShellDispatcher($argv);
}
?><|MERGE_RESOLUTION|>--- conflicted
+++ resolved
@@ -27,10 +27,6 @@
 if (!defined('E_DEPRECATED')) {
 	define('E_DEPRECATED', 8192);
 }
-<<<<<<< HEAD
-
-=======
->>>>>>> 793c6ec0
 /**
  * Shell dispatcher
  *
