<?php
/**
 * This is core configuration file.
 *
 * Use it to configure core behavior of Cake.
 *
 * PHP 5
 *
 * CakePHP(tm) : Rapid Development Framework (http://cakephp.org)
 * Copyright 2005-2010, Cake Software Foundation, Inc. (http://cakefoundation.org)
 *
 * Licensed under The MIT License
 * Redistributions of files must retain the above copyright notice.
 *
 * @copyright     Copyright 2005-2010, Cake Software Foundation, Inc. (http://cakefoundation.org)
 * @link          http://cakephp.org CakePHP(tm) Project
 * @package       cake
 * @subpackage    cake.app.config
 * @since         CakePHP(tm) v 0.2.9
 * @license       MIT License (http://www.opensource.org/licenses/mit-license.php)
 */

/**
 * CakePHP Debug Level:
 *
 * Production Mode:
 * 	0: No error messages, errors, or warnings shown. Flash messages redirect.
 *
 * Development Mode:
 * 	1: Errors and warnings shown, model caches refreshed, flash messages halted.
 * 	2: As in 1, but also with full debug messages and SQL output.
 *
 * In production mode, flash messages redirect after a time interval.
 * In development mode, you need to click the flash message to continue.
 */
	Configure::write('debug', 2);

/**
 * CakePHP Log Level:
 *
 * In case of Production Mode CakePHP gives you the possibility to continue logging errors.
 *
 * The following parameters can be used:
 *  Boolean: Set true/false to activate/deactivate logging
 *    Configure::write('log', true);
 *
 *  Integer: Use built-in PHP constants to set the error level (see error_reporting)
 *    Configure::write('log', E_ERROR | E_WARNING);
 *    Configure::write('log', E_ALL ^ E_NOTICE);
 */
	Configure::write('log', true);

/**
 * Application wide charset encoding
 */
	Configure::write('App.encoding', 'UTF-8');

/**
 * To configure CakePHP *not* to use mod_rewrite and to
 * use CakePHP pretty URLs, remove these .htaccess
 * files:
 *
 * /.htaccess
 * /app/.htaccess
 * /app/webroot/.htaccess
 *
 * And uncomment the App.baseUrl below:
 */
	//Configure::write('App.baseUrl', env('SCRIPT_NAME'));

/**
 * Uncomment the define below to use CakePHP prefix routes.
 *
 * The value of the define determines the names of the routes
 * and their associated controller actions:
 *
 * Set to an array of prefixes you want to use in your application. Use for
 * admin or other prefixed routes.
 *
 * 	Routing.prefixes = array('admin', 'manager');
 *
 * Enables:
 *	`admin_index()` and `/admin/controller/index`
 *	`manager_index()` and `/manager/controller/index`
 *
 */
	//Configure::write('Routing.prefixes', array('admin'));

/**
 * Turn off all caching application-wide.
 *
 */
	//Configure::write('Cache.disable', true);

/**
 * Enable cache checking.
 *
 * If set to true, for view caching you must still use the controller
 * public $cacheAction inside your controllers to define caching settings.
 * You can either set it controller-wide by setting public $cacheAction = true,
 * or in each action using $this->cacheAction = true.
 *
 */
	//Configure::write('Cache.check', true);

/**
 * Defines the default error type when using the log() function. Used for
 * differentiating error logging and debugging. Currently PHP supports LOG_DEBUG.
 */
	define('LOG_ERROR', 2);

/**
 * Session configuration.
 *
 * Contains an array of settings to use for session configuration. The defaults key is 
 * used to define a default preset to use for sessions, any settings declared here will override
 * the settings of the default config.
 *
 * ## Options
 *
 * - `Session.name` - The name of the cookie to use. Defaults to 'CAKEPHP'
 * - `Session.timeout` - The number of minutes you want sessions to live for. This timeout is handled by CakePHP
 * - `Session.cookieTimeout` - The number of minutes you want session cookies to live for.
 * - `Session.checkAgent` - Do you want the user agent to be checked when starting sessions?
 * - `Session.defaults` - The default configuration set to use as a basis for your session.
 *    There are four builtins: php, cake, cache, database.
 * - `Session.handler` - Can be used to enable a custom session handler.  Expects an array of of callables,
 *    that can be used with `session_save_handler`.  Using this option will automatically add `session.save_handler`
 *    to the ini array.
 * - `Session.autoRegenerate` - Enabling this setting, turns on automatic regeneration of sessions, and 
 *    sessionids that change frequently. See CakeSession::$requestCountdown.
 * - `Session.ini` - An associative array of additional ini values to set.
 *
 * The built in defaults are:
 *
 * - 'php' -Uses settings defined in your php.ini.
 * - 'cake' - Saves session files in CakePHP's /tmp directory.
 * - 'database' - Uses CakePHP's database sessions.
 * - 'cache' - Use the Cache class to save sessions.
 *
 * To define a custom session handler, save it at /app/libs/session/<name>.php.
 * Make sure the class implements `CakeSessionHandlerInterface` and set Session.handler to <name>
 *
 * To use database sessions, run the app/config/schema/sessions.php schema using
 * the cake shell command: cake schema create Sessions
 *
 */
	Configure::write('Session', array(
		'defaults' => 'php'
	));

/**
<<<<<<< HEAD
 * The level of CakePHP security.
=======
 * Session time out time (in minutes).
 * Actual value depends on 'Security.level' setting.
 */
	Configure::write('Session.timeout', '120');

/**
 * If set to false, sessions are not automatically started.
 */
	Configure::write('Session.start', true);

/**
 * When set to false, HTTP_USER_AGENT will not be checked
 * in the session. You might want to set the value to false, when dealing with
 * older versions of IE, Chrome Frame or certain web-browsing devices and AJAX
 */
	Configure::write('Session.checkAgent', true);

/**
 * The level of CakePHP security. The session timeout time defined
 * in 'Session.timeout' is multiplied according to the settings here.
 * Valid values:
 *
 * 'high'   Session timeout in 'Session.timeout' x 10
 * 'medium' Session timeout in 'Session.timeout' x 100
 * 'low'    Session timeout in 'Session.timeout' x 300
 *
 * CakePHP session IDs are also regenerated between requests if
 * 'Security.level' is set to 'high'.
>>>>>>> b86bec14
 */
	Configure::write('Security.level', 'medium');

/**
 * A random string used in security hashing methods.
 */
	Configure::write('Security.salt', 'DYhG93b0qyJfIxfs2guVoUubWwvniR2G0FgaC9mi');

/**
 * A random numeric string (digits only) used to encrypt/decrypt strings.
 */
	Configure::write('Security.cipherSeed', '76859309657453542496749683645');

/**
 * Apply timestamps with the last modified time to static assets (js, css, images).
 * Will append a querystring parameter containing the time the file was modified. This is
 * useful for invalidating browser caches.
 *
 * Set to `true` to apply timestamps, when debug = 0, or set to 'force' to always enable
 * timestamping.
 */
	//Configure::write('Asset.timestamp', true);
/**
 * Compress CSS output by removing comments, whitespace, repeating tags, etc.
 * This requires a/var/cache directory to be writable by the web server for caching.
 * and /vendors/csspp/csspp.php
 *
 * To use, prefix the CSS link URL with '/ccss/' instead of '/css/' or use HtmlHelper::css().
 */
	//Configure::write('Asset.filter.css', 'css.php');

/**
 * Plug in your own custom JavaScript compressor by dropping a script in your webroot to handle the
 * output, and setting the config below to the name of the script.
 *
 * To use, prefix your JavaScript link URLs with '/cjs/' instead of '/js/' or use JavaScriptHelper::link().
 */
	//Configure::write('Asset.filter.js', 'custom_javascript_output_filter.php');

/**
 * The classname and database used in CakePHP's
 * access control lists.
 */
	Configure::write('Acl.classname', 'DbAcl');
	Configure::write('Acl.database', 'default');

/**
 * If you are on PHP 5.3 uncomment this line and correct your server timezone
 * to fix the date & time related errors.
 */
	//date_default_timezone_set('UTC');

/**
 *
 * Cache Engine Configuration
 * Default settings provided below
 *
 * File storage engine.
 *
 * 	 Cache::config('default', array(
 *		'engine' => 'File', //[required]
 *		'duration'=> 3600, //[optional]
 *		'probability'=> 100, //[optional]
 * 		'path' => CACHE, //[optional] use system tmp directory - remember to use absolute path
 * 		'prefix' => 'cake_', //[optional]  prefix every cache file with this string
 * 		'lock' => false, //[optional]  use file locking
 * 		'serialize' => true, [optional]
 *	));
 *
 *
 * APC (http://pecl.php.net/package/APC)
 *
 * 	 Cache::config('default', array(
 *		'engine' => 'Apc', //[required]
 *		'duration'=> 3600, //[optional]
 *		'probability'=> 100, //[optional]
 * 		'prefix' => Inflector::slug(APP_DIR) . '_', //[optional]  prefix every cache file with this string
 *	));
 *
 * Xcache (http://xcache.lighttpd.net/)
 *
 * 	 Cache::config('default', array(
 *		'engine' => 'Xcache', //[required]
 *		'duration'=> 3600, //[optional]
 *		'probability'=> 100, //[optional]
 * 		'prefix' => Inflector::slug(APP_DIR) . '_', //[optional] prefix every cache file with this string
 *		'user' => 'user', //user from xcache.admin.user settings
 *      'password' => 'password', //plaintext password (xcache.admin.pass)
 *	));
 *
 *
 * Memcache (http://www.danga.com/memcached/)
 *
 * 	 Cache::config('default', array(
 *		'engine' => 'Memcache', //[required]
 *		'duration'=> 3600, //[optional]
 *		'probability'=> 100, //[optional]
 * 		'prefix' => Inflector::slug(APP_DIR) . '_', //[optional]  prefix every cache file with this string
 * 		'servers' => array(
 * 			'127.0.0.1:11211' // localhost, default port 11211
 * 		), //[optional]
 * 		'compress' => false, // [optional] compress data in Memcache (slower, but uses less memory)
 *	));
 *
 */
	Cache::config('default', array('engine' => 'File'));<|MERGE_RESOLUTION|>--- conflicted
+++ resolved
@@ -121,7 +121,8 @@
  * - `Session.name` - The name of the cookie to use. Defaults to 'CAKEPHP'
  * - `Session.timeout` - The number of minutes you want sessions to live for. This timeout is handled by CakePHP
  * - `Session.cookieTimeout` - The number of minutes you want session cookies to live for.
- * - `Session.checkAgent` - Do you want the user agent to be checked when starting sessions?
+ * - `Session.checkAgent` - Do you want the user agent to be checked when starting sessions? You might want to set the 
+ *    value to false, when dealing with older versions of IE, Chrome Frame or certain web-browsing devices and AJAX
  * - `Session.defaults` - The default configuration set to use as a basis for your session.
  *    There are four builtins: php, cake, cache, database.
  * - `Session.handler` - Can be used to enable a custom session handler.  Expects an array of of callables,
@@ -150,38 +151,7 @@
 	));
 
 /**
-<<<<<<< HEAD
  * The level of CakePHP security.
-=======
- * Session time out time (in minutes).
- * Actual value depends on 'Security.level' setting.
- */
-	Configure::write('Session.timeout', '120');
-
-/**
- * If set to false, sessions are not automatically started.
- */
-	Configure::write('Session.start', true);
-
-/**
- * When set to false, HTTP_USER_AGENT will not be checked
- * in the session. You might want to set the value to false, when dealing with
- * older versions of IE, Chrome Frame or certain web-browsing devices and AJAX
- */
-	Configure::write('Session.checkAgent', true);
-
-/**
- * The level of CakePHP security. The session timeout time defined
- * in 'Session.timeout' is multiplied according to the settings here.
- * Valid values:
- *
- * 'high'   Session timeout in 'Session.timeout' x 10
- * 'medium' Session timeout in 'Session.timeout' x 100
- * 'low'    Session timeout in 'Session.timeout' x 300
- *
- * CakePHP session IDs are also regenerated between requests if
- * 'Security.level' is set to 'high'.
->>>>>>> b86bec14
  */
 	Configure::write('Security.level', 'medium');
 
