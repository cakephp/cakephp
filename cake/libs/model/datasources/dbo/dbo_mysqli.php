--- conflicted
+++ resolved
@@ -168,47 +168,6 @@
 	}
 
 /**
-<<<<<<< HEAD
- * Returns an array of the fields in given table name.
- *
- * @param string $tableName Name of database table to inspect
- * @return array Fields in table. Keys are name and type
- */
-	function describe(&$model) {
-
-		$cache = parent::describe($model);
-		if ($cache != null) {
-			return $cache;
-		}
-
-		$fields = false;
-		$cols = $this->query('DESCRIBE ' . $this->fullTableName($model));
-
-		foreach ($cols as $column) {
-			$colKey = array_keys($column);
-			if (isset($column[$colKey[0]]) && !isset($column[0])) {
-				$column[0] = $column[$colKey[0]];
-			}
-			if (isset($column[0])) {
-				$fields[$column[0]['Field']] = array(
-					'type'		=> $this->column($column[0]['Type']),
-					'null'		=> ($column[0]['Null'] == 'YES' ? true : false),
-					'default'	=> $column[0]['Default'],
-					'length'	=> $this->length($column[0]['Type'])
-				);
-				if (!empty($column[0]['Key']) && isset($this->index[$column[0]['Key']])) {
-					$fields[$column[0]['Field']]['key']	= $this->index[$column[0]['Key']];
-				}
-			}
-		}
-
-		$this->__cacheDescription($this->fullTableName($model, false), $fields);
-		return $fields;
-	}
-
-/**
-=======
->>>>>>> 873760aa
  * Returns a quoted and escaped string of $data for use in an SQL statement.
  *
  * @param string $data String to be prepared for use in an SQL statement
@@ -356,29 +315,6 @@
 	}
 
 /**
-<<<<<<< HEAD
- * Gets the length of a database-native column description, or null if no length
- *
- * @param string $real Real database-layer column type (i.e. "varchar(255)")
- * @return integer An integer representing the length of the column
- */
-	function length($real) {
-		$col = str_replace(array(')', 'unsigned'), '', $real);
-		$limit = null;
-	
-		if (strpos($col, '(') !== false) {
-			list($col, $limit) = explode('(', $col);
-		}
-	
-		if ($limit != null) {
-			return intval($limit);
-		}
-		return null;
-	}
-
-/**
-=======
->>>>>>> 873760aa
  * Enter description here...
  *
  * @param unknown_type $results
