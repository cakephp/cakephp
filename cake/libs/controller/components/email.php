<?php
/**
 * Short description for file.
 *
 * PHP versions 4 and 5
 *
 * CakePHP(tm) : Rapid Development Framework (http://cakephp.org)
 * Copyright 2005-2010, Cake Software Foundation, Inc. (http://cakefoundation.org)
 *
 * Licensed under The MIT License
 * Redistributions of files must retain the above copyright notice.
 *
 * @copyright     Copyright 2005-2010, Cake Software Foundation, Inc. (http://cakefoundation.org)
 * @link          http://cakephp.org CakePHP(tm) Project
 * @package       cake
 * @subpackage    cake.cake.libs.controller.components
 * @since         CakePHP(tm) v 1.2.0.3467
 * @license       MIT License (http://www.opensource.org/licenses/mit-license.php)
 */
App::import('Core', 'Multibyte');

/**
 * EmailComponent
 *
 * This component is used for handling Internet Message Format based
 * based on the standard outlined in http://www.rfc-editor.org/rfc/rfc2822.txt
 *
 * @package       cake
 * @subpackage    cake.cake.libs.controller.components
 *
 */
class EmailComponent extends Object{

/**
 * Recipient of the email
 *
 * @var string
 * @access public
 */
	var $to = null;

/**
 * The mail which the email is sent from
 *
 * @var string
 * @access public
 */
	var $from = null;

/**
 * The email the recipient will reply to
 *
 * @var string
 * @access public
 */
	var $replyTo = null;

/**
 * The read receipt email
 *
 * @var string
 * @access public
 */
	var $readReceipt = null;

/**
 * The mail that will be used in case of any errors like
 * - Remote mailserver down
 * - Remote user has exceeded his quota
 * - Unknown user
 *
 * @var string
 * @access public
 */
	var $return = null;

/**
 * Carbon Copy
 *
 * List of email's that should receive a copy of the email.
 * The Recipient WILL be able to see this list
 *
 * @var array
 * @access public
 */
	var $cc = array();

/**
 * Blind Carbon Copy
 *
 * List of email's that should receive a copy of the email.
 * The Recipient WILL NOT be able to see this list
 *
 * @var array
 * @access public
 */
	var $bcc = array();

/**
 * The subject of the email
 *
 * @var string
 * @access public
 */
	var $subject = null;

/**
 * Associative array of a user defined headers
 * Keys will be prefixed 'X-' as per RFC2822 Section 4.7.5
 *
 * @var array
 * @access public
 */
	var $headers = array();

/**
 * List of additional headers
 *
 * These will NOT be used if you are using safemode and mail()
 *
 * @var string
 * @access public
 */
	var $additionalParams = null;

/**
 * Layout for the View
 *
 * @var string
 * @access public
 */
	var $layout = 'default';

/**
 * Template for the view
 *
 * @var string
 * @access public
 */
	var $template = null;

/**
 * as per RFC2822 Section 2.1.1
 *
 * @var integer
 * @access public
 */
	var $lineLength = 70;

/**
 * @deprecated see lineLength
 */
	var $_lineLength = null;

/**
 * What format should the email be sent in
 *
 * Supported formats:
 * - text
 * - html
 * - both
 *
 * @var string
 * @access public
 */
	var $sendAs = 'text';

/**
 * What method should the email be sent by
 *
 * Supported methods:
 * - mail
 * - smtp
 * - debug
 *
 * @var string
 * @access public
 */
	var $delivery = 'mail';

/**
 * charset the email is sent in
 *
 * @var string
 * @access public
 */
	var $charset = 'utf-8';

/**
 * List of files that should be attached to the email.
 *
 * Can be both absolute and relative paths
 *
 * @var array
 * @access public
 */
	var $attachments = array();

/**
 * What mailer should EmailComponent identify itself as
 *
 * @var string
 * @access public
 */
	var $xMailer = 'CakePHP Email Component';

/**
 * The list of paths to search if an attachment isnt absolute
 *
 * @var array
 * @access public
 */
	var $filePaths = array();

/**
 * List of options to use for smtp mail method
 *
 * Options is:
 * - port
 * - host
 * - timeout
 * - username
 * - password
 * - client
 *
 * @var array
 * @access public
 */
	var $smtpOptions = array(
		'port'=> 25, 'host' => 'localhost', 'timeout' => 30
	);

/**
 * Placeholder for any errors that might happen with the
 * smtp mail methods
 *
 * @var string
 * @access public
 */
	var $smtpError = null;

/**
 * Contains the rendered plain text message if one was sent.
 *
 * @var string
 * @access public
 */
	var $textMessage = null;

/**
 * Contains the rendered HTML message if one was sent.
 *
 * @var string
 * @access public
 */
	var $htmlMessage = null;

/**
 * Whether to generate a Message-ID header for the
 * e-mail. True to generate a Message-ID, False to let
 * it be handled by sendmail (or similar) or a string
 * to completely override the Message-ID.
 *
 * @var mixed
 * @access public
 */
	var $messageId = true;

/**
 * Temporary store of message header lines
 *
 * @var array
 * @access private
 */
	var $__header = array();

/**
 * If set, boundary to use for multipart mime messages
 *
 * @var string
 * @access private
 */
	var $__boundary = null;

/**
 * Temporary store of message lines
 *
 * @var array
 * @access private
 */
	var $__message = array();

/**
 * Variable that holds SMTP connection
 *
 * @var resource
 * @access private
 */
	var $__smtpConnection = null;

/**
 * Initialize component
 *
 * @param object $controller Instantiating controller
 * @access public
 */
	function initialize(&$controller, $settings = array()) {
		$this->Controller =& $controller;
		if (Configure::read('App.encoding') !== null) {
			$this->charset = Configure::read('App.encoding');
		}
		$this->_set($settings);
	}

/**
 * Startup component
 *
 * @param object $controller Instantiating controller
 * @access public
 */
	function startup(&$controller) {}

/**
 * Send an email using the specified content, template and layout
 *
 * @param mixed $content Either an array of text lines, or a string with contents
 * @param string $template Template to use when sending email
 * @param string $layout Layout to use to enclose email body
 * @return boolean Success
 * @access public
 */
	function send($content = null, $template = null, $layout = null) {
		$this->_createHeader();

		if ($template) {
			$this->template = $template;
		}

		if ($layout) {
			$this->layout = $layout;
		}

		if (is_array($content)) {
			$content = implode("\n", $content) . "\n";
		}

		$this->htmlMessage = $this->textMessage = null;
		if ($content) {
			if ($this->sendAs === 'html') {
				$this->htmlMessage = $content;
			} elseif ($this->sendAs === 'text') {
				$this->textMessage = $content;
			} else {
				$this->htmlMessage = $this->textMessage = $content;
			}
		}

		$message = $this->_wrap($content);

		if ($this->template === null) {
			$message = $this->_formatMessage($message);
		} else {
			$message = $this->_render($message);
		}

		$message[] = '';
		$this->__message = $message;

		if (!empty($this->attachments)) {
			$this->_attachFiles();
		}

		if (!is_null($this->__boundary)) {
			$this->__message[] = '';
			$this->__message[] = '--' . $this->__boundary . '--';
			$this->__message[] = '';
		}


		$_method = '_' . $this->delivery;
		$sent = $this->$_method();

		$this->__header = array();
		$this->__message = array();

		return $sent;
	}

/**
 * Reset all EmailComponent internal variables to be able to send out a new email.
 *
 * @access public
 */
	function reset() {
		$this->template = null;
		$this->to = array();
		$this->from = null;
		$this->replyTo = null;
		$this->return = null;
		$this->cc = array();
		$this->bcc = array();
		$this->subject = null;
		$this->additionalParams = null;
		$this->smtpError = null;
		$this->attachments = array();
		$this->htmlMessage = null;
		$this->textMessage = null;
		$this->messageId = true;
		$this->__header = array();
		$this->__boundary = null;
		$this->__message = array();
	}

/**
 * Render the contents using the current layout and template.
 *
 * @param string $content Content to render
 * @return array Email ready to be sent
 * @access private
 */
	function _render($content) {
		$viewClass = $this->Controller->view;

		if ($viewClass != 'View') {
			list($plugin, $viewClass) = pluginSplit($viewClass);
			$viewClass = $viewClass . 'View';
			App::import('View', $this->Controller->view);
		}

		$View = new $viewClass($this->Controller, false);
		$View->layout = $this->layout;
		$msg = array();

		$content = implode("\n", $content);

		if ($this->sendAs === 'both') {
			$htmlContent = $content;
			if (!empty($this->attachments)) {
				$msg[] = '--' . $this->__boundary;
				$msg[] = 'Content-Type: multipart/alternative; boundary="alt-' . $this->__boundary . '"';
				$msg[] = '';
			}
			$msg[] = '--alt-' . $this->__boundary;
			$msg[] = 'Content-Type: text/plain; charset=' . $this->charset;
			$msg[] = 'Content-Transfer-Encoding: 7bit';
			$msg[] = '';

			$content = $View->element('email' . DS . 'text' . DS . $this->template, array('content' => $content), true);
			$View->layoutPath = 'email' . DS . 'text';
			$content = explode("\n", $this->textMessage = str_replace(array("\r\n", "\r"), "\n", $View->renderLayout($content)));

			$msg = array_merge($msg, $content);

			$msg[] = '';
			$msg[] = '--alt-' . $this->__boundary;
			$msg[] = 'Content-Type: text/html; charset=' . $this->charset;
			$msg[] = 'Content-Transfer-Encoding: 7bit';
			$msg[] = '';

			$htmlContent = $View->element('email' . DS . 'html' . DS . $this->template, array('content' => $htmlContent), true);
			$View->layoutPath = 'email' . DS . 'html';
			$htmlContent = explode("\n", $this->htmlMessage = str_replace(array("\r\n", "\r"), "\n", $View->renderLayout($htmlContent)));
			$msg = array_merge($msg, $htmlContent);
			$msg[] = '';
			$msg[] = '--alt-' . $this->__boundary . '--';
			$msg[] = '';

			return $msg;
		}

		if (!empty($this->attachments)) {
			if ($this->sendAs === 'html') {
				$msg[] = '';
				$msg[] = '--' . $this->__boundary;
				$msg[] = 'Content-Type: text/html; charset=' . $this->charset;
				$msg[] = 'Content-Transfer-Encoding: 7bit';
				$msg[] = '';
			} else {
				$msg[] = '--' . $this->__boundary;
				$msg[] = 'Content-Type: text/plain; charset=' . $this->charset;
				$msg[] = 'Content-Transfer-Encoding: 7bit';
				$msg[] = '';
			}
		}

		$content = $View->element('email' . DS . $this->sendAs . DS . $this->template, array('content' => $content), true);
		$View->layoutPath = 'email' . DS . $this->sendAs;
		$content = explode("\n", $rendered = str_replace(array("\r\n", "\r"), "\n", $View->renderLayout($content)));

		if ($this->sendAs === 'html') {
			$this->htmlMessage = $rendered;
		} else {
			$this->textMessage = $rendered;
		}

		$msg = array_merge($msg, $content);

		return $msg;
	}

/**
 * Create unique boundary identifier
 *
 * @access private
 */
	function _createboundary() {
		$this->__boundary = md5(uniqid(time()));
	}

/**
 * Sets headers for the message
 *
 * @access public
 * @param array Associative array containing headers to be set.
 */
    function header($headers) {
        foreach ($headers as $header => $value) {
            $this->__header[] = sprintf('%s: %s', trim($header), trim($value));
        }
    }
/**
 * Create emails headers including (but not limited to) from email address, reply to,
 * bcc and cc.
 *
 * @access private
 */
	function _createHeader() {
        $headers = array();

		if ($this->delivery == 'smtp') {
<<<<<<< HEAD
			$headers['To'] = $this->_formatAddress($this->to);
        }
        $headers['From'] = $this->_formatAddress($this->from);
=======
			if (is_array($this->to)) {
				$this->__header[] = 'To: ' . implode(', ', array_map(array($this, '__formatAddress'), $this->to));
			} else {
				$this->__header[] = 'To: ' . $this->__formatAddress($this->to);
			}
		}
		$this->__header[] = 'From: ' . $this->__formatAddress($this->from);
>>>>>>> f5856302

		if (!empty($this->replyTo)) {
			$headers['Reply-To'] = $this->_formatAddress($this->replyTo);
		}
		if (!empty($this->return)) {
			$headers['Return-Path'] = $this->_formatAddress($this->return);
		}
		if (!empty($this->readReceipt)) {
			$headers['Disposition-Notification-To'] = $this->_formatAddress($this->readReceipt);
		}

		if (!empty($this->cc)) {
			$headers['cc'] = implode(', ', array_map(array($this, '_formatAddress'), $this->cc));
		}

		if (!empty($this->bcc) && $this->delivery != 'smtp') {
			$headers['Bcc'] = implode(', ', array_map(array($this, '_formatAddress'), $this->bcc));
		}
		if ($this->delivery == 'smtp') {
			$headers['Subject'] = $this->_encode($this->subject);
		}
		
		if ($this->messageId !== false) {
			if ($this->messageId === true) {
				$headers['Message-ID'] = '<' . String::UUID() . '@' . env('HTTP_HOST') . '>';
			} else {
				$headers['Message-ID'] = $this->messageId; 
			}
		}
		
		$headers['X-Mailer'] = $this->xMailer;

		if (!empty($this->headers)) {
			foreach ($this->headers as $key => $val) {
				$headers['X-' . $key] = $val;
			}
		}

		if (!empty($this->attachments)) {
			$this->_createBoundary();
			$headers['MIME-Version'] = '1.0';
			$headers['Content-Type'] = 'multipart/mixed; boundary="' . $this->__boundary . '"';
			$headers[] = 'This part of the E-mail should never be seen. If';
			$headers[] = 'you are reading this, consider upgrading your e-mail';
			$headers[] = 'client to a MIME-compatible client.';
		} elseif ($this->sendAs === 'text') {
			$headers['Content-Type'] = 'text/plain; charset=' . $this->charset;
		} elseif ($this->sendAs === 'html') {
			$headers['Content-Type'] = 'text/html; charset=' . $this->charset;
		} elseif ($this->sendAs === 'both') {
			$headers['Content-Type'] = 'multipart/alternative; boundary="alt-' . $this->__boundary . '"';
		}

		$headers['Content-Transfer-Encoding'] = '7bit';

        $this->header($headers);
	}

/**
 * Format the message by seeing if it has attachments.
 *
 * @param string $message Message to format
 * @access private
 */
	function _formatMessage($message) {
		if (!empty($this->attachments)) {
			$prefix = array('--' . $this->__boundary);
			if ($this->sendAs === 'text') {
				$prefix[] = 'Content-Type: text/plain; charset=' . $this->charset;
			} elseif ($this->sendAs === 'html') {
				$prefix[] = 'Content-Type: text/html; charset=' . $this->charset;
			} elseif ($this->sendAs === 'both') {
				$prefix[] = 'Content-Type: multipart/alternative; boundary="alt-' . $this->__boundary . '"';
			}
			$prefix[] = 'Content-Transfer-Encoding: 7bit';
			$prefix[] = '';
			$message = array_merge($prefix, $message);
		}
		return $message;
	}

/**
 * Attach files by adding file contents inside boundaries.
 *
 * @access private
 * @TODO: modify to use the core File class?
 */
	function _attachFiles() {
		$files = array();
		foreach ($this->attachments as $attachment) {
			$file = $this->_findFiles($attachment);
			if (!empty($file)) {
				$files[] = $file;
			}
		}

		foreach ($files as $file) {
			$handle = fopen($file, 'rb');
			$data = fread($handle, filesize($file));
			$data = chunk_split(base64_encode($data)) ;
			fclose($handle);

			$this->__message[] = '--' . $this->__boundary;
			$this->__message[] = 'Content-Type: application/octet-stream';
			$this->__message[] = 'Content-Transfer-Encoding: base64';
			$this->__message[] = 'Content-Disposition: attachment; filename="' . basename($file) . '"';
			$this->__message[] = '';
			$this->__message[] = $data;
			$this->__message[] = '';
		}
	}

/**
 * Find the specified attachment in the list of file paths
 *
 * @param string $attachment Attachment file name to find
 * @return string Path to located file
 * @access private
 */
	function _findFiles($attachment) {
		if (file_exists($attachment)) {
			return $attachment;
		}
		foreach ($this->filePaths as $path) {
			if (file_exists($path . DS . $attachment)) {
				$file = $path . DS . $attachment;
				return $file;
			}
		}
		return null;
	}

/**
 * Wrap the message using EmailComponent::$lineLength
 *
 * @param string $message Message to wrap
 * @return array Wrapped message
 * @access private
 */
	function _wrap($message) {
		$message = $this->_strip($message, true);
		$message = str_replace(array("\r\n","\r"), "\n", $message);
		$lines = explode("\n", $message);
		$formatted = array();

		if ($this->_lineLength !== null) {
			trigger_error(__('_lineLength cannot be accessed please use lineLength', true), E_USER_WARNING);
			$this->lineLength = $this->_lineLength;
		}

		foreach ($lines as $line) {
			if (substr($line, 0, 1) == '.') {
				$line = '.' . $line;
			}
			$formatted = array_merge($formatted, explode("\n", wordwrap($line, $this->lineLength, "\n", true)));
		}
		$formatted[] = '';
		return $formatted;
	}

/**
 * Encode the specified string using the current charset
 *
 * @param string $subject String to encode
 * @return string Encoded string
 * @access private
 */
	function _encode($subject) {
		$subject = $this->_strip($subject);

		$nl = "\r\n";
		if ($this->delivery == 'mail') {
			$nl = '';
		}
		return mb_encode_mimeheader($subject, $this->charset, 'B', $nl);
	}

/**
 * Format a string as an email address
 *
 * @param string $string String representing an email address
 * @return string Email address suitable for email headers or smtp pipe
 * @access private
 */
	function _formatAddress($string, $smtp = false) {
		if (strpos($string, '<') !== false) {
			$value = explode('<', $string);
			if ($smtp) {
				$string = '<' . $value[1];
			} else {
				$string = $this->_encode($value[0]) . ' <' . $value[1];
			}
		}
		return $this->_strip($string);
	}

/**
 * Remove certain elements (such as bcc:, to:, %0a) from given value
 *
 * @param string $value Value to strip
 * @param boolean $message Set to true to indicate main message content
 * @return string Stripped value
 * @access private
 */
	function _strip($value, $message = false) {
		$search  = '%0a|%0d|Content-(?:Type|Transfer-Encoding)\:';
		$search .= '|charset\=|mime-version\:|multipart/mixed|(?:[^a-z]to|b?cc)\:.*';

		if ($message !== true) {
			$search .= '|\r|\n';
		}
		$search = '#(?:' . $search . ')#i';
		while (preg_match($search, $value)) {
			$value = preg_replace($search, '', $value);
		}
		return $value;
	}

/**
 * Wrapper for PHP mail function used for sending out emails
 *
 * @return bool Success
 * @access private
 */
	function _mail() {
		$header = implode("\n", $this->__header);
		$message = implode("\n", $this->__message);
		if (is_array($this->to)) {
			$to = implode(', ', array_map(array($this, '__formatAddress'), $this->to));
		} else {
			$to = $this->to;
		}
		if (ini_get('safe_mode')) {
<<<<<<< HEAD
			return @mail($this->to, $this->_encode($this->subject), $message, $header);
		}
		return @mail($this->to, $this->_encode($this->subject), $message, $header, $this->additionalParams);
=======
			return @mail($to, $this->__encode($this->subject), $message, $header);
		}
		return @mail($to, $this->__encode($this->subject), $message, $header, $this->additionalParams);
>>>>>>> f5856302
	}

/**
 * Sends out email via SMTP
 *
 * @return bool Success
 * @access private
 */
	function _smtp() {
		App::import('Core', array('CakeSocket'));

		$this->__smtpConnection =& new CakeSocket(array_merge(array('protocol'=>'smtp'), $this->smtpOptions));

		if (!$this->__smtpConnection->connect()) {
			$this->smtpError = $this->__smtpConnection->lastError();
			return false;
		} elseif (!$this->_smtpSend(null, '220')) {
			return false;
		}

		$httpHost = env('HTTP_HOST');

		if (isset($this->smtpOptions['client'])) {
			$host = $this->smtpOptions['client'];
		} elseif (!empty($httpHost)) {
			$host = $httpHost;
		} else {
			$host = 'localhost';
		}

		if (!$this->_smtpSend("HELO {$host}", '250')) {
			return false;
		}

		if (isset($this->smtpOptions['username']) && isset($this->smtpOptions['password'])) {
			$authRequired = $this->_smtpSend('AUTH LOGIN', '334|503');
			if ($authRequired == '334') {
				if (!$this->_smtpSend(base64_encode($this->smtpOptions['username']), '334')) {
					return false;
				}
				if (!$this->_smtpSend(base64_encode($this->smtpOptions['password']), '235')) {
					return false;
				}
			} elseif ($authRequired != '503') {
				return false;
			}
		}

		if (!$this->_smtpSend('MAIL FROM: ' . $this->_formatAddress($this->from, true))) {
			return false;
		}

<<<<<<< HEAD
		if (!$this->_smtpSend('RCPT TO: ' . $this->_formatAddress($this->to, true))) {
			return false;
=======
		if (!is_array($this->to)) {
			$tos = array($this->to);
		} else {
			$tos = $this->to;
		}
		foreach ($tos as $to) {
			if (!$this->__smtpSend('RCPT TO: ' . $this->__formatAddress($to, true))) {
				return false;
			}
>>>>>>> f5856302
		}

		foreach ($this->cc as $cc) {
			if (!$this->_smtpSend('RCPT TO: ' . $this->_formatAddress($cc, true))) {
				return false;
			}
		}
		foreach ($this->bcc as $bcc) {
			if (!$this->_smtpSend('RCPT TO: ' . $this->_formatAddress($bcc, true))) {
				return false;
			}
		}

		if (!$this->_smtpSend('DATA', '354')) {
			return false;
		}

		$header = implode("\r\n", $this->__header);
		$message = implode("\r\n", $this->__message);
		if (!$this->_smtpSend($header . "\r\n\r\n" . $message . "\r\n\r\n\r\n.")) {
			return false;
		}
		$this->_smtpSend('QUIT', false);

		$this->__smtpConnection->disconnect();
		return true;
	}

/**
 * Private method for sending data to SMTP connection
 *
 * @param string $data data to be sent to SMTP server
 * @param mixed $checkCode code to check for in server response, false to skip
 * @return bool Success
 * @access private
 */
	function _smtpSend($data, $checkCode = '250') {
		if (!is_null($data)) {
			$this->__smtpConnection->write($data . "\r\n");
		}
		if ($checkCode !== false) {
			$response = $this->__smtpConnection->read();

			if (preg_match('/^(' . $checkCode . ')/', $response, $code)) {
				return $code[0];
			}
			$this->smtpError = $response;
			return false;
		}
		return true;
	}

/**
 * Set as controller flash message a debug message showing current settings in component
 *
 * @return boolean Success
 * @access private
 */
	function _debug() {
		$nl = "\n";
		$header = implode($nl, $this->__header);
		$message = implode($nl, $this->__message);
		$fm = '<pre>';

		if (is_array($this->to)) {
			$to = implode(', ', array_map(array($this, '__formatAddress'), $this->to));
		} else {
			$to = $this->to;
		}
		if ($this->delivery == 'smtp') {
			$fm .= sprintf('%s %s%s', 'Host:', $this->smtpOptions['host'], $nl);
			$fm .= sprintf('%s %s%s', 'Port:', $this->smtpOptions['port'], $nl);
			$fm .= sprintf('%s %s%s', 'Timeout:', $this->smtpOptions['timeout'], $nl);
		}
		$fm .= sprintf('%s %s%s', 'To:', $to, $nl);
		$fm .= sprintf('%s %s%s', 'From:', $this->from, $nl);
		$fm .= sprintf('%s %s%s', 'Subject:', $this->_encode($this->subject), $nl);
		$fm .= sprintf('%s%3$s%3$s%s', 'Header:', $header, $nl);
		$fm .= sprintf('%s%3$s%3$s%s', 'Parameters:', $this->additionalParams, $nl);
		$fm .= sprintf('%s%3$s%3$s%s', 'Message:', $message, $nl);
		$fm .= '</pre>';

		$this->Controller->Session->setFlash($fm, 'default', null, 'email');
		return true;
	}

}
?><|MERGE_RESOLUTION|>--- conflicted
+++ resolved
@@ -528,11 +528,6 @@
         $headers = array();
 
 		if ($this->delivery == 'smtp') {
-<<<<<<< HEAD
-			$headers['To'] = $this->_formatAddress($this->to);
-        }
-        $headers['From'] = $this->_formatAddress($this->from);
-=======
 			if (is_array($this->to)) {
 				$this->__header[] = 'To: ' . implode(', ', array_map(array($this, '__formatAddress'), $this->to));
 			} else {
@@ -540,7 +535,6 @@
 			}
 		}
 		$this->__header[] = 'From: ' . $this->__formatAddress($this->from);
->>>>>>> f5856302
 
 		if (!empty($this->replyTo)) {
 			$headers['Reply-To'] = $this->_formatAddress($this->replyTo);
@@ -774,15 +768,9 @@
 			$to = $this->to;
 		}
 		if (ini_get('safe_mode')) {
-<<<<<<< HEAD
-			return @mail($this->to, $this->_encode($this->subject), $message, $header);
-		}
-		return @mail($this->to, $this->_encode($this->subject), $message, $header, $this->additionalParams);
-=======
 			return @mail($to, $this->__encode($this->subject), $message, $header);
 		}
 		return @mail($to, $this->__encode($this->subject), $message, $header, $this->additionalParams);
->>>>>>> f5856302
 	}
 
 /**
@@ -835,10 +823,6 @@
 			return false;
 		}
 
-<<<<<<< HEAD
-		if (!$this->_smtpSend('RCPT TO: ' . $this->_formatAddress($this->to, true))) {
-			return false;
-=======
 		if (!is_array($this->to)) {
 			$tos = array($this->to);
 		} else {
@@ -848,7 +832,6 @@
 			if (!$this->__smtpSend('RCPT TO: ' . $this->__formatAddress($to, true))) {
 				return false;
 			}
->>>>>>> f5856302
 		}
 
 		foreach ($this->cc as $cc) {
