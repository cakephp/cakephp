--- conflicted
+++ resolved
@@ -180,11 +180,7 @@
  *    the reverse routing features of CakePHP.
  * @param boolean $full If true, the full base URL will be prepended to the result
  * @return string  Full translated URL with base path.
-<<<<<<< HEAD
-=======
- * @access public
  * @link http://book.cakephp.org/view/1448/url
->>>>>>> 518cab91
  */
 	public function url($url = null, $full = false) {
 		return h(Router::url($url, $full));
