<?php
/**
 * Methods for displaying presentation data in the view.
 *
 * PHP 5
 *
 * CakePHP(tm) : Rapid Development Framework (http://cakephp.org)
 * Copyright 2005-2010, Cake Software Foundation, Inc. (http://cakefoundation.org)
 *
 * Licensed under The MIT License
 * Redistributions of files must retain the above copyright notice.
 *
 * @copyright     Copyright 2005-2010, Cake Software Foundation, Inc. (http://cakefoundation.org)
 * @link          http://cakephp.org CakePHP(tm) Project
 * @package       cake
 * @subpackage    cake.cake.libs.view
 * @since         CakePHP(tm) v 0.10.0.1076
 * @license       MIT License (http://www.opensource.org/licenses/mit-license.php)
 */

/**
 * Included libraries.
 */
App::import('Core', 'ClassRegistry');
App::import('View', 'HelperCollection', false);
App::import('View', 'Helper', false);

/**
 * View, the V in the MVC triad.
 *
 * Class holding methods for displaying presentation data.
 *
 * @package       cake
 * @subpackage    cake.cake.libs.view
 */
class View extends Object {

/**
 * Helpers collection
 *
 * @var HelperCollection
 */
	public $Helpers;

/**
 * Name of the plugin.
 *
 * @link http://manual.cakephp.org/chapter/plugins
 * @var string
 */
	public $plugin = null;

/**
 * Name of the controller.
 *
 * @var string Name of controller
 * @access public
 */
	public $name = null;

/**
 * Current passed params
 *
 * @var mixed
 */
	public $passedArgs = array();

/**
 * An array of names of built-in helpers to include.
 *
 * @var mixed A single name as a string or a list of names as an array.
 * @access public
 */
	public $helpers = array('Html');

/**
 * Path to View.
 *
 * @var string Path to View
 */
	public $viewPath = null;

/**
 * Variables for the view
 *
 * @var array
 * @access public
 */
	public $viewVars = array();

/**
 * Name of layout to use with this View.
 *
 * @var string
 * @access public
 */
	public $layout = 'default';

/**
 * Path to Layout.
 *
 * @var string Path to Layout
 */
	public $layoutPath = null;

/**
 * Turns on or off Cake's conventional mode of rendering views. On by default.
 *
 * @var boolean
 * @access public
 */
	public $autoRender = true;

/**
 * Turns on or off Cake's conventional mode of finding layout files. On by default.
 *
 * @var boolean
 * @access public
 */
	public $autoLayout = true;

/**
 * File extension. Defaults to Cake's template ".ctp".
 *
 * @var string
 * @access public
 */
	public $ext = '.ctp';

/**
 * Sub-directory for this view file.
 *
 * @var string
 * @access public
 */
	public $subDir = null;
	
/**
 * Theme name.
 *
 * @var string
 * @access public
 */
	public $theme = null;

/**
 * Used to define methods a controller that will be cached.
 *
 * @see Controller::$cacheAction
 * @var mixed
 * @access public
 */
	public $cacheAction = false;

/**
 * holds current errors for the model validation
 *
 * @var array
 * @access public
 */
	public $validationErrors = array();

/**
 * True when the view has been rendered.
 *
 * @var boolean
 * @access public
 */
	public $hasRendered = false;

/**
 * True if in scope of model-specific region
 *
 * @var boolean
 * @access public
 */
	public $modelScope = false;

/**
 * Name of current model this view context is attached to
 *
 * @var string
 * @access public
 */
	public $model = null;

/**
 * Name of association model this view context is attached to
 *
 * @var string
 * @access public
 */
	public $association = null;

/**
 * Name of current model field this view context is attached to
 *
 * @var string
 * @access public
 */
	public $field = null;

/**
 * Suffix of current field this view context is attached to
 *
 * @var string
 * @access public
 */
	public $fieldSuffix = null;

/**
 * The current model ID this view context is attached to
 *
 * @var mixed
 * @access public
 */
	public $modelId = null;

/**
 * List of generated DOM UUIDs
 *
 * @var array
 * @access public
 */
	public $uuids = array();

/**
 * Holds View output.
 *
 * @var string
 * @access public
 */
	public $output = false;

/**
 * An instance of a CakeRequest object that contains information about the current request.
 * This object contains all the information about a request and several methods for reading
 * additional information about the request. 
 *
 * @var CakeRequest
 */
	public $request;

/**
 * List of variables to collect from the associated controller
 *
 * @var array
 * @access protected
 */
	private $__passedVars = array(
		'viewVars', 'autoLayout', 'autoRender', 'ext', 'helpers', 'layout', 'name',
		'layoutPath', 'viewPath', 'request', 'plugin', 'passedArgs', 'cacheAction'
	);

/**
 * Scripts (and/or other <head /> tags) for the layout
 *
 * @var array
 * @access protected
 */
	protected $_scripts = array();

/**
 * Holds an array of paths.
 *
 * @var array
 * @access private
 */
	private $__paths = array();

/**
 * Constructor
 *
 * @param Controller $controller A controller object to pull View::__passedArgs from.
 */
	function __construct(&$controller) {
		if (is_object($controller)) {
			$count = count($this->__passedVars);
			for ($j = 0; $j < $count; $j++) {
				$var = $this->__passedVars[$j];
				$this->{$var} = $controller->{$var};
			}
		}
		$this->Helpers = new HelperCollection($this);
		parent::__construct();
	}

/**
 * Renders a piece of PHP with provided parameters and returns HTML, XML, or any other string.
 *
 * This realizes the concept of Elements, (or "partial layouts")
 * and the $params array is used to send data to be used in the
 * Element.  Elements can be cached through use of the cache key.
 *
 * ### Special params
 *
 * - `cache` - enable caching for this element accepts boolean or strtotime compatible string.
 *   Can also be an array. If `cache` is an array,
 *   `time` is used to specify duration of cache.
 *   `key` can be used to create unique cache files.
 * - `plugin` - Load an element from a specific plugin.
 *
 * @param string $name Name of template file in the/app/views/elements/ folder
 * @param array $params Array of data to be made available to the for rendered
 *    view (i.e. the Element)
 * @return string Rendered Element
 */
	public function element($name, $params = array(), $loadHelpers = false) {
		$file = $plugin = $key = null;

		if (isset($params['plugin'])) {
			$plugin = $params['plugin'];
		}

		if (isset($this->plugin) && !$plugin) {
			$plugin = $this->plugin;
		}

		if (isset($params['cache'])) {
			$expires = '+1 day';

			if (is_array($params['cache'])) {
				$expires = $params['cache']['time'];
				$key = Inflector::slug($params['cache']['key']);
			} elseif ($params['cache'] !== true) {
				$expires = $params['cache'];
				$key = implode('_', array_keys($params));
			}

			if ($expires) {
				$cacheFile = 'element_' . $key . '_' . $plugin . Inflector::slug($name);
				$cache = cache('views' . DS . $cacheFile, null, $expires);

				if (is_string($cache)) {
					return $cache;
				}
			}
		}
		$paths = $this->_paths($plugin);

		foreach ($paths as $path) {
			if (file_exists($path . 'elements' . DS . $name . $this->ext)) {
				$file = $path . 'elements' . DS . $name . $this->ext;
				break;
			}
		}

		if (is_file($file)) {
			$element = $this->_render($file, array_merge($this->viewVars, $params), $loadHelpers);
			if (isset($params['cache']) && isset($cacheFile) && isset($expires)) {
				cache('views' . DS . $cacheFile, $element, $expires);
			}
			return $element;
		}
		$file = $paths[0] . 'elements' . DS . $name . $this->ext;

		if (Configure::read('debug') > 0) {
			return "Not Found: " . $file;
		}
	}

/**
 * Renders view for given action and layout. If $file is given, that is used
 * for a view filename (e.g. customFunkyView.ctp).
 *
 * @param string $action Name of action to render for
 * @param string $layout Layout to use
 * @param string $file Custom filename for view
 * @return string Rendered Element
 */
	public function render($action = null, $layout = null, $file = null) {
		if ($this->hasRendered) {
			return true;
		}
		$out = null;

		if ($file != null) {
			$action = $file;
		}

		if ($action !== false && $viewFileName = $this->_getViewFileName($action)) {
			$out = $this->_render($viewFileName, $this->viewVars);
		}

		if ($layout === null) {
			$layout = $this->layout;
		}

		if ($out !== false) {
			if ($layout && $this->autoLayout) {
				$out = $this->renderLayout($out, $layout);
				$isCached = (
<<<<<<< HEAD
					isset($this->Helpers->Cache) &&
					(($this->cacheAction != false)) && (Configure::read('Cache.check') === true)
=======
					isset($this->loaded['cache']) ||
					Configure::read('Cache.check') === true
>>>>>>> 6529e0e2
				);

				if ($isCached) {
					$replace = array('<cake:nocache>', '</cake:nocache>');
					$out = str_replace($replace, '', $out);
				}
			}
			$this->hasRendered = true;
		} else {
			$out = $this->_render($viewFileName, $this->viewVars);
			trigger_error(sprintf(__("Error in view %s, got: <blockquote>%s</blockquote>"), $viewFileName, $out), E_USER_ERROR);
		}
		return $out;
	}

/**
 * Renders a layout. Returns output from _render(). Returns false on error.
 * Several variables are created for use in layout.
 *
 * - `title_for_layout` - A backwards compatible place holder, you should set this value if you want more control.
 * - `content_for_layout` - contains rendered view file
 * - `scripts_for_layout` - contains scripts added to header
 *
 * @param string $content_for_layout Content to render in a view, wrapped by the surrounding layout.
 * @return mixed Rendered output, or false on error
 */
	public function renderLayout($content_for_layout, $layout = null) {
		$layoutFileName = $this->_getLayoutFileName($layout);
		if (empty($layoutFileName)) {
			return $this->output;
		}

		$dataForLayout = array_merge($this->viewVars, array(
			'content_for_layout' => $content_for_layout,
			'scripts_for_layout' => implode("\n\t", $this->_scripts),
		));

		if (!isset($dataForLayout['title_for_layout'])) {
			$dataForLayout['title_for_layout'] = Inflector::humanize($this->viewPath);
		}
		
		$attached = $this->Helpers->attached();
		if (empty($attached) && !empty($this->helpers)) {
			$loadHelpers = true;
		} else {
			$loadHelpers = false;
			$dataForLayout = array_merge($dataForLayout);
		}

		$this->Helpers->trigger('beforeLayout', array(&$this));
		$this->output = $this->_render($layoutFileName, $dataForLayout, $loadHelpers, true);

		if ($this->output === false) {
			$this->output = $this->_render($layoutFileName, $data_for_layout);
			trigger_error(sprintf(__("Error in layout %s, got: <blockquote>%s</blockquote>"), $layoutFileName, $this->output), E_USER_ERROR);
			return false;
		}
		
		$this->Helpers->trigger('afterLayout', array(&$this));

		return $this->output;
	}

/**
 * Render cached view. Works in concert with CacheHelper and Dispatcher to 
 * render cached view files.
 *
 * @param string $filename the cache file to include
 * @param string $timeStart the page render start time
 * @return boolean Success of rendering the cached file.
 */
	public function renderCache($filename, $timeStart) {
		ob_start();
		include ($filename);

		if (Configure::read('debug') > 0 && $this->layout != 'xml') {
			echo "<!-- Cached Render Time: " . round(microtime(true) - $timeStart, 4) . "s -->";
		}
		$out = ob_get_clean();

		if (preg_match('/^<!--cachetime:(\\d+)-->/', $out, $match)) {
			if (time() >= $match['1']) {
				@unlink($filename);
				unset ($out);
				return false;
			} else {
				if ($this->layout === 'xml') {
					header('Content-type: text/xml');
				}
				$commentLength = strlen('<!--cachetime:' . $match['1'] . '-->');
				echo substr($out, $commentLength);
				return true;
			}
		}
	}

/**
 * Returns a list of variables available in the current View context
 *
 * @return array Array of the set view variable names.
 */
	public function getVars() {
		return array_keys($this->viewVars);
	}

/**
 * Returns the contents of the given View variable(s)
 *
 * @param string $var The view var you want the contents of.
 * @return mixed The content of the named var if its set, otherwise null.
 */
	public function getVar($var) {
		if (!isset($this->viewVars[$var])) {
			return null;
		} else {
			return $this->viewVars[$var];
		}
	}

/**
 * Adds a script block or other element to be inserted in $scripts_for_layout in
 * the `<head />` of a document layout
 *
 * @param string $name Either the key name for the script, or the script content. Name can be used to
 *   update/replace a script element.
 * @param string $content The content of the script being added, optional.
 * @return void
 */
	public function addScript($name, $content = null) {
		if (empty($content)) {
			if (!in_array($name, array_values($this->_scripts))) {
				$this->_scripts[] = $name;
			}
		} else {
			$this->_scripts[$name] = $content;
		}
	}

/**
 * Generates a unique, non-random DOM ID for an object, based on the object type and the target URL.
 *
 * @param string $object Type of object, i.e. 'form' or 'link'
 * @param string $url The object's target URL
 * @return string
 */
	public function uuid($object, $url) {
		$c = 1;
		$url = Router::url($url);
		$hash = $object . substr(md5($object . $url), 0, 10);
		while (in_array($hash, $this->uuids)) {
			$hash = $object . substr(md5($object . $url . $c), 0, 10);
			$c++;
		}
		$this->uuids[] = $hash;
		return $hash;
	}

/**
 * Returns the entity reference of the current context as an array of identity parts
 *
 * @return array An array containing the identity elements of an entity
 */
	public function entity() {
		$assoc = ($this->association) ? $this->association : $this->model;
		if (!empty($this->entityPath)) {
			$path = explode('.', $this->entityPath);
			$count = count($path);
			if (
				($count == 1 && !empty($this->association)) ||
				($count == 1 && $this->model != $this->entityPath) ||
				($count == 1 && empty($this->association) && !empty($this->field)) ||
				($count  == 2 && !empty($this->fieldSuffix)) ||
				is_numeric($path[0]) && !empty($assoc)
			) {
				array_unshift($path, $assoc);
			}
			return Set::filter($path);
		}
		return array_values(Set::filter(
			array($assoc, $this->modelId, $this->field, $this->fieldSuffix)
		));
	}

/**
 * Allows a template or element to set a variable that will be available in
 * a layout or other element. Analagous to Controller::set.
 *
 * @param mixed $one A string or an array of data.
 * @param mixed $two Value in case $one is a string (which then works as the key).
 *    Unused if $one is an associative array, otherwise serves as the values to $one's keys.
 * @return void
 */
	public function set($one, $two = null) {
		$data = null;
		if (is_array($one)) {
			if (is_array($two)) {
				$data = array_combine($one, $two);
			} else {
				$data = $one;
			}
		} else {
			$data = array($one => $two);
		}
		if ($data == null) {
			return false;
		}
		$this->viewVars = $data + $this->viewVars;
	}

/**
 * Displays an error page to the user. Uses layouts/error.ctp to render the page.
 *
 * @param integer $code HTTP Error code (for instance: 404)
 * @param string $name Name of the error (for instance: Not Found)
 * @param string $message Error message as a web page
 */
	public function error($code, $name, $message) {
		header ("HTTP/1.1 {$code} {$name}");
		print ($this->_render(
			$this->_getLayoutFileName('error'),
			array('code' => $code, 'name' => $name, 'message' => $message)
		));
	}

/**
 * Magic accessor for helpers. Provides access to attributes that were deprecated.
 *
 * @param string $name Name of the attribute to get.
 * @return mixed
 */
	public function __get($name) {
		if (isset($this->Helpers->{$name})) {
			return $this->Helpers->{$name};
		}
		switch ($name) {
			case 'base':
			case 'here':
			case 'webroot':
			case 'data':
				return $this->request->{$name};
			case 'action':
				return isset($this->request->params['action']) ? $this->request->params['action'] : '';
			case 'params':
				return $this->request;
		}
		return null;
	}

/**
 * Interact with the HelperCollection to load all the helpers.
 *
 * @return void
 */
	public function loadHelpers() {
		$helpers = HelperCollection::normalizeObjectArray($this->helpers);
		foreach ($helpers as $name => $properties) {
			$this->Helpers->load($properties['class'], $properties['settings'], true);
		}
	}

/**
 * Renders and returns output for given view filename with its
 * array of data.
 *
 * @param string $___viewFn Filename of the view
 * @param array $___dataForView Data to include in rendered view
 * @param boolean $loadHelpers Boolean to indicate that helpers should be loaded.
 * @param boolean $cached Whether or not to trigger the creation of a cache file.
 * @return string Rendered output
 */
	protected function _render($___viewFn, $___dataForView, $loadHelpers = true, $cached = false) {
		$attached = $this->Helpers->attached();
		if (count($attached) === 0 && $loadHelpers === true) {
			$this->loadHelpers();
			$this->Helpers->trigger('beforeRender', array(&$this));
			unset($attached);
		}

		extract($___dataForView, EXTR_SKIP);
		ob_start();

		if (Configure::read('debug') > 0) {
			include ($___viewFn);
		} else {
			@include ($___viewFn);
		}

		if ($loadHelpers === true) {
			$this->Helpers->trigger('afterRender', array(&$this));
		}

		$out = ob_get_clean();
		$caching = (
			isset($this->Helpers->Cache) &&
			(($this->cacheAction != false)) && (Configure::read('Cache.check') === true)
		);

		if ($caching) {
			if (isset($this->Helpers->Cache)) {
				$cache =& $this->Helpers->Cache;
				$cache->base = $this->request->base;
				$cache->here = $this->request->here;
				$cache->helpers = $this->helpers;
				$cache->action = $this->request->action;
				$cache->controllerName = $this->name;
				$cache->layout = $this->layout;
				$cache->cacheAction = $this->cacheAction;
				$cache->cache($___viewFn, $out, $cached);
			}
		}
		return $out;
	}

/**
 * Loads a helper.  Delegates to the HelperCollection to load the helper
 *
 * @param string $helperName Name of the helper to load.
 * @param array $settings Settings for the helper
 * @return Helper a constructed helper object.
 */
	public function loadHelper($helperName, $settings = array(), $attach = true) {
		return $this->Helpers->load($helperName, $settings, $attach);
	}

/**
 * Returns filename of given action's template file (.ctp) as a string.
 * CamelCased action names will be under_scored! This means that you can have
 * LongActionNames that refer to long_action_names.ctp views.
 *
 * @param string $name Controller action to find template filename for
 * @return string Template filename
 * @throws MissingViewException when a view file could not be found.
 */
	protected function _getViewFileName($name = null) {
		$subDir = null;

		if (!is_null($this->subDir)) {
			$subDir = $this->subDir . DS;
		}

		if ($name === null) {
			$name = $this->action;
		}
		$name = str_replace('/', DS, $name);

		if (strpos($name, DS) === false && $name[0] !== '.') {
			$name = $this->viewPath . DS . $subDir . Inflector::underscore($name);
		} elseif (strpos($name, DS) !== false) {
			if ($name{0} === DS || $name{1} === ':') {
				if (is_file($name)) {
					return $name;
				}
				$name = trim($name, DS);
			} else if ($name[0] === '.') {
				$name = substr($name, 3);
			} else {
				$name = $this->viewPath . DS . $subDir . $name;
			}
		}
		$paths = $this->_paths(Inflector::underscore($this->plugin));
		
		$exts = array($this->ext);
		if ($this->ext !== '.ctp') {
			array_push($exts, '.ctp');
		}
		foreach ($exts as $ext) {
			foreach ($paths as $path) {
				if (file_exists($path . $name . $ext)) {
					return $path . $name . $ext;
				}
			}
		}
		$defaultPath = $paths[0];

		if ($this->plugin) {
			$pluginPaths = App::path('plugins');
			foreach ($paths as $path) {
				if (strpos($path, $pluginPaths[0]) === 0) {
					$defaultPath = $path;
					break;
				}
			}
		}
		throw new MissingViewException(array('file' => $defaultPath . $name . $this->ext));
	}

/**
 * Returns layout filename for this template as a string.
 *
 * @param string $name The name of the layout to find.
 * @return string Filename for layout file (.ctp).
 * @throws MissingLayoutException when a layout cannot be located
 */
	protected function _getLayoutFileName($name = null) {
		if ($name === null) {
			$name = $this->layout;
		}
		$subDir = null;

		if (!is_null($this->layoutPath)) {
			$subDir = $this->layoutPath . DS;
		}
		$paths = $this->_paths(Inflector::underscore($this->plugin));
		$file = 'layouts' . DS . $subDir . $name;
		
		$exts = array($this->ext);
		if ($this->ext !== '.ctp') {
			array_push($exts, '.ctp');
		}
		foreach ($exts as $ext) {
			foreach ($paths as $path) {
				if (file_exists($path . $file . $ext)) {
					return $path . $file . $ext;
				}
			}
		}
		throw new MissingLayoutException(array('file' => $paths[0] . $file . $this->ext));
	}

/**
 * Return all possible paths to find view files in order
 *
 * @param string $plugin Optional plugin name to scan for view files.
 * @param boolean $cached Set to true to force a refresh of view paths.
 * @return array paths
 */
	protected function _paths($plugin = null, $cached = true) {
		if ($plugin === null && $cached === true && !empty($this->__paths)) {
			return $this->__paths;
		}
		$paths = array();
		$viewPaths = App::path('views');
		$corePaths = array_flip(App::core('views'));

		if (!empty($plugin)) {
			$count = count($viewPaths);
			for ($i = 0; $i < $count; $i++) {
				if (!isset($corePaths[$viewPaths[$i]])) {
					$paths[] = $viewPaths[$i] . 'plugins' . DS . $plugin . DS;
				}
			}
			$paths[] = App::pluginPath($plugin) . 'views' . DS;
		}
		$this->__paths = array_merge($paths, $viewPaths);
		return $this->__paths;
	}
}<|MERGE_RESOLUTION|>--- conflicted
+++ resolved
@@ -390,13 +390,8 @@
 			if ($layout && $this->autoLayout) {
 				$out = $this->renderLayout($out, $layout);
 				$isCached = (
-<<<<<<< HEAD
-					isset($this->Helpers->Cache) &&
-					(($this->cacheAction != false)) && (Configure::read('Cache.check') === true)
-=======
-					isset($this->loaded['cache']) ||
+					isset($this->Helpers->Cache) ||
 					Configure::read('Cache.check') === true
->>>>>>> 6529e0e2
 				);
 
 				if ($isCached) {
