--- conflicted
+++ resolved
@@ -134,18 +134,8 @@
 		$controller = $this->_getController();
 
 		if (!is_object($controller)) {
-<<<<<<< HEAD
 			Router::setRequestInfo($request);
-			return $this->cakeError('missingController', array(array(
-				'className' => Inflector::camelize($request->params['controller']) . 'Controller',
-				'webroot' => $request->webroot,
-				'url' => $url,
-				'base' => $request->base
-			)));
-=======
-			Router::setRequestInfo(array($this->params, array('base' => $this->base, 'webroot' => $this->webroot)));
-			throw new MissingControllerException(Inflector::camelize($this->params['controller']) . 'Controller');
->>>>>>> dc67b9ca
+			throw new MissingControllerException(Inflector::camelize($request->params['controller']) . 'Controller');
 		}
 		$privateAction = $request->params['action'][0] === '_';
 		$prefixes = Router::prefixes();
@@ -162,22 +152,12 @@
 		Router::setRequestInfo($request);
 
 		if ($privateAction) {
-<<<<<<< HEAD
-			return $this->cakeError('privateAction', array(array(
-				'className' => Inflector::camelize($request->params['controller'] . "Controller"),
-				'action' => $request->params['action'],
-				'webroot' => $request->webroot,
-				'url' => $request->url,
-				'base' => $request->base
-			)));
-=======
 			$message = sprintf(
 				'%s::%s()',
-				Inflector::camelize($this->params['controller']) . "Controller",
-				$this->params['action']
+				Inflector::camelize($request->params['controller']) . "Controller",
+				$request->params['action']
 			);
 			throw new PrivateActionException($message);
->>>>>>> dc67b9ca
 		}
 
 		return $this->_invoke($controller, $request);
@@ -205,22 +185,12 @@
 				App::import('Controller', 'Scaffold', false);
 				return new Scaffold($controller, $request);
 			}
-<<<<<<< HEAD
-			return $this->cakeError('missingAction', array(array(
-				'className' => Inflector::camelize($request->params['controller']."Controller"),
-				'action' => $request->params['action'],
-				'webroot' => $request->webroot,
-				'url' => $request->here,
-				'base' => $request->base
-			)));
-=======
 			$message = sprintf(
 				'%s::%s()',
-				Inflector::camelize($params['controller']) . "Controller",
-				$params['action']
+				Inflector::camelize($request->params['controller']) . "Controller",
+				$request->params['action']
 			);
 			throw new MissingActionException($message);
->>>>>>> dc67b9ca
 		}
 		$output =& call_user_func_array(array(&$controller, $request->params['action']), $request->params['pass']);
 
