<?php
/* SVN FILE: $Id$ */
/**
 * SocketGroupTest file
 *
 * Long description for file
 *
 * PHP versions 4 and 5
 *
 * CakePHP(tm) Tests <https://trac.cakephp.org/wiki/Developement/TestSuite>
 * Copyright 2005-2007, Cake Software Foundation, Inc.
 *
 *  Licensed under The Open Group Test Suite License
 *  Redistributions of files must retain the above copyright notice.
 *
 * @filesource
 * @copyright     Copyright 2005-2007, Cake Software Foundation, Inc.
 * @link          https://trac.cakephp.org/wiki/Developement/TestSuite CakePHP(tm) Tests
 * @package       cake
 * @subpackage    cake.tests.groups
 * @since         CakePHP(tm) v 1.2.0.4206
 * @version       $Revision$
 * @modifiedby    $LastChangedBy$
 * @lastmodified  $Date$
 * @license       http://www.opensource.org/licenses/opengroup.php The Open Group Test Suite License
 */
/**
 * SocketGroupTest class
 *
 * This test group will run socket class tests (socket, http_socket).
 *
 * @package       cake
 * @subpackage    cake.tests.groups
 */
class SocketGroupTest extends GroupTest {
/**
 * label property
 *
 * @var string 'Socket and HttpSocket tests'
 * @access public
 */
<<<<<<< HEAD
	var $label = 'Socket and HttpSocket';
=======
	var $label = 'CakeSocket and HttpSocket tests';
>>>>>>> 2e2aa0cd
/**
 * SocketGroupTest method
 *
 * @access public
 * @return void
 */
	function SocketGroupTest() {
		TestManager::addTestFile($this, CORE_TEST_CASES . DS . 'libs' . DS . 'cake_socket');
		TestManager::addTestFile($this, CORE_TEST_CASES . DS . 'libs' . DS . 'http_socket');
	}
}
?><|MERGE_RESOLUTION|>--- conflicted
+++ resolved
@@ -1,7 +1,7 @@
 <?php
 /* SVN FILE: $Id$ */
 /**
- * SocketGroupTest file
+ * Short description for file.
  *
  * Long description for file
  *
@@ -16,7 +16,7 @@
  * @filesource
  * @copyright     Copyright 2005-2007, Cake Software Foundation, Inc.
  * @link          https://trac.cakephp.org/wiki/Developement/TestSuite CakePHP(tm) Tests
- * @package       cake
+ * @package       cake.tests
  * @subpackage    cake.tests.groups
  * @since         CakePHP(tm) v 1.2.0.4206
  * @version       $Revision$
@@ -24,10 +24,15 @@
  * @lastmodified  $Date$
  * @license       http://www.opensource.org/licenses/opengroup.php The Open Group Test Suite License
  */
+/** Socket and HttpSocket tests
+ *
+ * This test group will run socket class tests (socket, http_socket).
+ *
+ * @package       cake.tests
+ * @subpackage    cake.tests.groups
+ */
 /**
  * SocketGroupTest class
- *
- * This test group will run socket class tests (socket, http_socket).
  *
  * @package       cake
  * @subpackage    cake.tests.groups
@@ -39,11 +44,7 @@
  * @var string 'Socket and HttpSocket tests'
  * @access public
  */
-<<<<<<< HEAD
-	var $label = 'Socket and HttpSocket';
-=======
 	var $label = 'CakeSocket and HttpSocket tests';
->>>>>>> 2e2aa0cd
 /**
  * SocketGroupTest method
  *
