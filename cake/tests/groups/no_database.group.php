<?php
/* SVN FILE: $Id$ */
/**
<<<<<<< HEAD
 * AllCoreWithoutDatabaseGroupTest file
=======
 * NoDatabaseGroupTest file
>>>>>>> 8db4fe68
 *
 * Long description for file
 *
 * PHP versions 4 and 5
 *
 * CakePHP(tm) Tests <https://trac.cakephp.org/wiki/Developement/TestSuite>
 * Copyright 2005-2008, Cake Software Foundation, Inc. (http://www.cakefoundation.org)
 *
 *  Licensed under The Open Group Test Suite License
 *  Redistributions of files must retain the above copyright notice.
 *
 * @filesource
 * @copyright     Copyright 2005-2008, Cake Software Foundation, Inc. (http://www.cakefoundation.org)
 * @link          https://trac.cakephp.org/wiki/Developement/TestSuite CakePHP(tm) Tests
 * @package       cake
 * @subpackage    cake.tests.groups
 * @since         CakePHP(tm) v 1.2.0.4206
 * @version       $Revision$
 * @modifiedby    $LastChangedBy$
 * @lastmodified  $Date$
 * @license       http://www.opensource.org/licenses/opengroup.php The Open Group Test Suite License
 */
/**
<<<<<<< HEAD
 * AllCoreWithOutDatabaseGroupTest class
=======
 * NoDatabaseGroupTest class
>>>>>>> 8db4fe68
 *
 * This test group will run all test in the cases/libs directory.
 *
 * @package       cake
 * @subpackage    cake.tests.groups
 */
<<<<<<< HEAD
class AllCoreWithoutDatabaseGroupTest extends GroupTest {
=======
class NoDatabaseGroupTest extends GroupTest {
>>>>>>> 8db4fe68
/**
 * label property
 *
 * @var string 'All tests without a database connection'
 * @access public
 */
	var $label = 'All Libs not requiring a database connection';
/**
 * NoDatabaseGroupTest method
 *
 * @access public
 * @return void
 */
<<<<<<< HEAD
	function AllCoreWithoutDatabaseGroupTest() {
=======
	function NoDatabaseGroupTest() {
>>>>>>> 8db4fe68
		TestManager::addTestFile($this, CORE_TEST_CASES . DS . 'dispatcher');
		TestManager::addTestFile($this, CORE_TEST_CASES . DS . 'libs' . DS . 'router');
		TestManager::addTestFile($this, CORE_TEST_CASES . DS . 'libs' . DS . 'inflector');
		TestManager::addTestFile($this, CORE_TEST_CASES . DS . 'libs' . DS . 'validation');
		TestManager::addTestFile($this, CORE_TEST_CASES . DS . 'libs' . DS . 'session');
		TestManager::addTestFile($this, CORE_TEST_CASES . DS . 'libs' . DS . 'socket');
		TestManager::addTestCasesFromDirectory($this, CORE_TEST_CASES . DS . 'libs' . DS . 'view');
	}
}
?><|MERGE_RESOLUTION|>--- conflicted
+++ resolved
@@ -1,11 +1,7 @@
 <?php
 /* SVN FILE: $Id$ */
 /**
-<<<<<<< HEAD
- * AllCoreWithoutDatabaseGroupTest file
-=======
  * NoDatabaseGroupTest file
->>>>>>> 8db4fe68
  *
  * Long description for file
  *
@@ -29,22 +25,14 @@
  * @license       http://www.opensource.org/licenses/opengroup.php The Open Group Test Suite License
  */
 /**
-<<<<<<< HEAD
- * AllCoreWithOutDatabaseGroupTest class
-=======
  * NoDatabaseGroupTest class
->>>>>>> 8db4fe68
  *
  * This test group will run all test in the cases/libs directory.
  *
  * @package       cake
  * @subpackage    cake.tests.groups
  */
-<<<<<<< HEAD
-class AllCoreWithoutDatabaseGroupTest extends GroupTest {
-=======
 class NoDatabaseGroupTest extends GroupTest {
->>>>>>> 8db4fe68
 /**
  * label property
  *
@@ -58,11 +46,7 @@
  * @access public
  * @return void
  */
-<<<<<<< HEAD
-	function AllCoreWithoutDatabaseGroupTest() {
-=======
 	function NoDatabaseGroupTest() {
->>>>>>> 8db4fe68
 		TestManager::addTestFile($this, CORE_TEST_CASES . DS . 'dispatcher');
 		TestManager::addTestFile($this, CORE_TEST_CASES . DS . 'libs' . DS . 'router');
 		TestManager::addTestFile($this, CORE_TEST_CASES . DS . 'libs' . DS . 'inflector');
