<?php
/**
 * TestManager for CakePHP Test suite.
 *
 * PHP versions 4 and 5
 *
 * CakePHP(tm) Tests <https://trac.cakephp.org/wiki/Developement/TestSuite>
 * Copyright 2005-2010, Cake Software Foundation, Inc. (http://cakefoundation.org)
 *
 *  Licensed under The Open Group Test Suite License
 *  Redistributions of files must retain the above copyright notice.
 *
 * @copyright     Copyright 2005-2010, Cake Software Foundation, Inc. (http://cakefoundation.org)
 * @link          https://trac.cakephp.org/wiki/Developement/TestSuite CakePHP(tm) Tests
 * @package       cake
 * @subpackage    cake.cake.tests.lib
 * @since         CakePHP(tm) v 1.2.0.4433
 * @license       http://www.opensource.org/licenses/opengroup.php The Open Group Test Suite License
 */
define('CORE_TEST_CASES', TEST_CAKE_CORE_INCLUDE_PATH . 'tests' . DS . 'cases');
define('CORE_TEST_GROUPS', TEST_CAKE_CORE_INCLUDE_PATH . 'tests' . DS . 'groups');
define('APP_TEST_CASES', TESTS . 'cases');
define('APP_TEST_GROUPS', TESTS . 'groups');

<<<<<<< HEAD
require_once CAKE_TESTS_LIB . 'cake_test_suite.php';
=======
PHPUnit_Util_Filter::addFileToFilter(__FILE__, 'DEFAULT');

>>>>>>> 507c3b2d
/**
 * TestManager is the base class that handles loading and initiating the running
 * of TestCase and TestSuite classes that the user has selected.
 *
 * @package       cake
 * @subpackage    cake.cake.tests.lib
 */
class TestManager {
/**
 * Extension suffix for test case files.
 *
 * @var string
 */
	protected static $_testExtension = '.test.php';

/**
 * Extension suffix for group test case files.
 *
 * @var string
 */
	protected static $_groupExtension = '.group.php';

/**
 * Is this test an AppTest?
 *
 * @var boolean
 */
	public $appTest = false;

/**
 * Is this test a plugin test?
 *
 * @var mixed boolean false or string name of the plugin being used.
 */
	public $pluginTest = false;

/**
 * TestSuite container for single or grouped test files
 *
 * @var PHPUnit_Framework_TestSuite
 */
	protected $_testSuit = null;

/**
 * Object instance responsible for managing the test fixtures
 *
 * @var CakeFixtureManager
 */
	protected $_fixtureManager = null;

/**
 * Constructor for the TestManager class
 *
 * @return void
 */
	public function __construct() {
		//require_once(CAKE_TESTS_LIB . 'cake_web_test_case.php');
		require_once(CAKE_TESTS_LIB . 'cake_test_case.php');
		if (isset($_GET['app'])) {
			$this->appTest = true;
		}
		if (isset($_GET['plugin'])) {
			$this->pluginTest = $_GET['plugin'];
		}
	}

/**
 * Runs all tests in the Application depending on the current appTest setting
 *
 * @param PHPUnit_Framework_TestListener $reporter Reporter instance to attach to the test case.
 * @return mixed
 */
	public function runAllTests(&$reporter) {
		$testCases = $this->_getTestFileList($this->_getTestsPath());

		if ($this->appTest) {
			$test = $this->getTestSuite(__('All App Tests', true));
		} else if ($this->pluginTest) {
			$test =  $this->getTestSuite(sprintf(__('All %s Plugin Tests', true), Inflector::humanize($this->pluginTest)));
		} else {
			$test =  $this->getTestSuite(__('All Core Tests', true));
		}

		foreach ($testCases as $testCase) {
			$test->addTestFile($testCase);
		}

		return $this->run($reporter);
	}

/**
 * Runs a specific test case file
 *
 * @param string $testCaseFile Filename of the test to be run.
 * @param PHPUnit_Framework_TestListener $reporter Reporter instance to attach to the test case.
 * @throws InvalidArgumentException if the supplied $testCaseFile does not exists
 * @return mixed Result of test case being run.
 */
	public function runTestCase($testCaseFile, PHPUnit_Framework_TestListener $reporter, $codeCoverage = false) {
		$testCaseFileWithPath = $this->_getTestsPath() . DS . $testCaseFile;

		if (!file_exists($testCaseFileWithPath)) {
			throw new InvalidArgumentException(sprintf(__('Unable to load test file %s'), $testCaseFile));
		}

		$testSuite = $this->getTestSuite(sprintf(__('Individual test case: %s', true), $testCaseFile));
		$testSuite->addTestFile($testCaseFileWithPath);
		return $this->run($reporter, $codeCoverage);
	}

/**
 * Runs a specific group test file
 *
 * @param string $groupTestName GroupTest that you want to run.
 * @param PHPUnit_Framework_TestListener $reporter Reporter instance to use with the group test being run.
 * @throws InvalidArgumentException if it was not possible to locate the filename for $groupTestName
 * @return mixed Results of group test being run.
 */
	public function runGroupTest($groupTestName, $reporter, $codeCoverage = false) {
		$filePath = $this->_getTestsPath('groups') . DS . strtolower($groupTestName) . $this->getExtension('group');

		if (!file_exists($filePath)) {
			throw new InvalidArgumentException(sprintf(__('Group test %s cannot be found at %s', true), $groupTestName, $filePath));
		}

		require_once $filePath;
		$suite = $this->getTestSuite(sprintf(__('%s group test', true), $groupTestName));
		$groupClassName = Inflector::classify($groupTestName) . 'GroupTest';
		$group = new $groupClassName();
		$suite->addTestSuite($group);
		if (isset($group->label)) {
			$suite->setName($group->label);
		}

		return $this->run($reporter, $codeCoverage);
	}

/**
 * Runs the main testSuite and attaches to it a reporter
 *
 * @param PHPUnit_Framework_TestListener $reporter Reporter instance to use with the group test being run.
 * @return mixed Results of group test being run.
 */
	protected function run($reporter, $codeCoverage = false) {
		$result = new PHPUnit_Framework_TestResult;
		$result->collectCodeCoverageInformation($codeCoverage);
		$result->addListener($reporter);
		$reporter->paintHeader();
		$testSuite = $this->getTestSuite();
		$testSuite->setFixtureManager($this->getFixtureManager());
		$testSuite->run($result);
		$reporter->paintResult($result);
		// echo '<pre>';
		// var_dump($result->getCodeCoverageInformation());
		// echo '</pre>';
		return $result;
	}

/**
 * Adds all testcases in a given directory to a given GroupTest object
 *
 * @param object $groupTest Instance of TestSuite/GroupTest that files are to be added to.
 * @param string $directory The directory to add tests from.
 * @return void
 * @access public
 * @static
 */
	public static function addTestCasesFromDirectory(&$groupTest, $directory = '.') {
		$testCases = self::_getTestFileList($directory);
		foreach ($testCases as $testCase) {
			$groupTest->addTestFile($testCase);
		}
	}

/**
 * Adds a specific test file and thereby all of its test cases and group tests to a given group test file
 *
 * @param object $groupTest Instance of TestSuite/GroupTest that a file should be added to.
 * @param string $file The file name, minus the suffix to add.
 * @return void
 * @access public
 * @static
 */
	public static function addTestFile(&$groupTest, $file) {
		if (file_exists($file . self::$_testExtension)) {
			$file .= self::$_testExtension;
		} elseif (file_exists($file . self::$_groupExtension)) {
			$file .= self::$_groupExtension;
		}
		$groupTest->addTestFile($file);
	}

/**
 * Returns a list of test cases found in the current valid test case path
 *
 * @access public
 * @static
 */
	public static function &getTestCaseList() {
		$return = self::_getTestCaseList(self::_getTestsPath());
		return $return;
	}

/**
 * Builds the list of test cases from a given directory
 *
 * @param string $directory Directory to get test case list from.
 * @static
 */
	protected static function &_getTestCaseList($directory = '.') {
		$fileList = self::_getTestFileList($directory);
		$testCases = array();
		foreach ($fileList as $testCaseFile) {
			$testCases[$testCaseFile] = str_replace($directory . DS, '', $testCaseFile);
		}
		return $testCases;
	}

/**
 * Returns a list of test files from a given directory
 *
 * @param string $directory Directory to get test case files from.
 * @static
 */
	protected static function &_getTestFileList($directory = '.') {
		$return = self::_getRecursiveFileList($directory, 'self::_isTestCaseFile');
		return $return;
	}

/**
 * Returns a list of group tests found in the current valid test case path
 *
 * @access public
 * @static
 */
	public static function &getGroupTestList() {
		$return = self::_getTestGroupList(self::_getTestsPath('groups'));
		return $return;
	}

/**
 * Returns a list of group test files from a given directory
 *
 * @param string $directory The directory to get group test files from.
 * @static
 */
	protected static function &_getTestGroupFileList($directory = '.') {
		$return = self::_getRecursiveFileList($directory, 'self::_isTestGroupFile');
		return $return;
	}

/**
 * Returns a list of group test files from a given directory
 *
 * @param string $directory The directory to get group tests from.
 * @static
 */
	protected static function &_getTestGroupList($directory = '.') {
		$fileList = self::_getTestGroupFileList($directory);
		$groupTests = array();

		foreach ($fileList as $groupTestFile) {
			$groupTests[$groupTestFile] = str_replace(self::$_groupExtension, '', basename($groupTestFile));
		}
		sort($groupTests);
		return $groupTests;
	}


/**
 * Gets a recursive list of files from a given directory and matches then against
 * a given fileTestFunction, like isTestCaseFile()
 *
 * @param string $directory The directory to scan for files.
 * @param mixed $fileTestFunction
 * @static
 */
	protected static function &_getRecursiveFileList($directory = '.', $fileTestFunction) {
		$fileList = array();
		if (!is_dir($directory)) {
			return $fileList;
		}

		$files = new RecursiveIteratorIterator(new RecursiveDirectoryIterator($directory));

		foreach ($files as $file) {
			if (!$file->isFile()) {
				continue;
			}
			$file = $file->getRealPath();

			if (call_user_func_array($fileTestFunction, array($file))) {
				$fileList[] = $file;
			}
		}
		return $fileList;
	}

/**
 * Tests if a file has the correct test case extension
 *
 * @param string $file
 * @return boolean Whether $file is a test case.
 * @static
 */
	protected static function _isTestCaseFile($file) {
		return self::_hasExpectedExtension($file, self::$_testExtension);
	}

/**
 * Tests if a file has the correct group test extension
 *
 * @param string $file
 * @return boolean Whether $file is a group
 * @static
 */
	protected static function _isTestGroupFile($file) {
		return static::_hasExpectedExtension($file, static::$_groupExtension);
	}

/**
 * Check if a file has a specific extension
 *
 * @param string $file
 * @param string $extension
 * @return void
 * @static
 */
	protected static function _hasExpectedExtension($file, $extension) {
		return $extension == strtolower(substr($file, (0 - strlen($extension))));
	}

/**
 * Returns the given path to the test files depending on a given type of tests (cases, group, ..)
 *
 * @param string $type either 'cases' or 'groups'
 * @return string The path tests are located on
 * @static
 */
	protected static function _getTestsPath($type = 'cases') {
		if (!empty(self::$appTest)) {
			if ($type == 'cases') {
				$result = APP_TEST_CASES;
			} else if ($type == 'groups') {
				$result = APP_TEST_GROUPS;
			}
		} else if (!empty(self::$pluginTest)) {
			$_pluginBasePath = APP . 'plugins/' . self::$pluginTest . '/tests';
			$pluginPath = App::pluginPath(self::$pluginTest);
			if (file_exists($pluginPath . DS . 'tests')) {
				$_pluginBasePath = $pluginPath . DS . 'tests';
			}
			$result = $_pluginBasePath . DS . $type;
		} else {
			if ($type == 'cases') {
				$result = CORE_TEST_CASES;
			} else if ($type == 'groups') {
				$result = CORE_TEST_GROUPS;
			}
		}
		return $result;
	}

/**
 * Get the extension for either 'group' or 'test' types.
 *
 * @param string $type Type of test to get, either 'test' or 'group'
 * @return string Extension suffix for test.
 */
	public static function getExtension($type = 'test') {
		if ($type == 'test' || $type == 'case') {
			return self::$_testExtension;
		}
		return self::$_groupExtension;
	}

/**
 * Get the container testSuite instance for this runner or creates a new one
 *
 * @param string $name The name for the container test suite
 * @return PHPUnit_Framework_TestSuite container test suite
 */
	protected function getTestSuite($name = '') {
		if (!empty($this->_testSuite)) {
			return $this->_testSuite;
		}
		return $this->_testSuite = new CakeTestSuite($name);
	}

	protected function getFixtureManager() {
		if (!empty($this->_fixtureManager)) {
			return $this->_fixtureManager;
		}
		return $this->_fixtureManager = new CakeFixtureManager;
	}
}

?><|MERGE_RESOLUTION|>--- conflicted
+++ resolved
@@ -22,12 +22,9 @@
 define('APP_TEST_CASES', TESTS . 'cases');
 define('APP_TEST_GROUPS', TESTS . 'groups');
 
-<<<<<<< HEAD
+PHPUnit_Util_Filter::addFileToFilter(__FILE__, 'DEFAULT');
 require_once CAKE_TESTS_LIB . 'cake_test_suite.php';
-=======
-PHPUnit_Util_Filter::addFileToFilter(__FILE__, 'DEFAULT');
-
->>>>>>> 507c3b2d
+
 /**
  * TestManager is the base class that handles loading and initiating the running
  * of TestCase and TestSuite classes that the user has selected.
