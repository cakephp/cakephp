<?php
/**
 * FolderTest file
 *
 * PHP versions 4 and 5
 *
 * CakePHP(tm) Tests <https://trac.cakephp.org/wiki/Developement/TestSuite>
 * Copyright 2005-2010, Cake Software Foundation, Inc. (http://cakefoundation.org)
 *
 *  Licensed under The Open Group Test Suite License
 *  Redistributions of files must retain the above copyright notice.
 *
 * @copyright     Copyright 2005-2010, Cake Software Foundation, Inc. (http://cakefoundation.org)
 * @link          https://trac.cakephp.org/wiki/Developement/TestSuite CakePHP(tm) Tests
 * @package       cake
 * @subpackage    cake.tests.cases.libs
 * @since         CakePHP(tm) v 1.2.0.4206
 * @license       http://www.opensource.org/licenses/opengroup.php The Open Group Test Suite License
 */
App::import('Core', 'File');

/**
 * FolderTest class
 *
 * @package       cake
 * @subpackage    cake.tests.cases.libs
 */
class FolderTest extends CakeTestCase {

/**
 * testBasic method
 *
 * @access public
 * @return void
 */
	function testBasic() {
		$path = dirname(__FILE__);
		$Folder =& new Folder($path);

		$result = $Folder->pwd();
		$this->assertEqual($result, $path);

		$result = Folder::addPathElement($path, 'test');
		$expected = $path . DS . 'test';
		$this->assertEqual($result, $expected);

		$result = $Folder->cd(ROOT);
		$expected = ROOT;
		$this->assertEqual($result, $expected);

		$result = $Folder->cd(ROOT . DS . 'non-existent');
		$this->assertFalse($result);
	}

/**
 * testInPath method
 *
 * @access public
 * @return void
 */
	function testInPath() {
		$path = dirname(dirname(__FILE__));
		$inside = dirname($path) . DS;

		$Folder =& new Folder($path);

		$result = $Folder->pwd();
		$this->assertEqual($result, $path);

		$result = Folder::isSlashTerm($inside);
		$this->assertTrue($result);

		$result = $Folder->realpath('tests/');
		$this->assertEqual($result, $path . DS .'tests' . DS);

		$result = $Folder->inPath('tests' . DS);
		$this->assertTrue($result);

		$result = $Folder->inPath(DS . 'non-existing' . $inside);
		$this->assertFalse($result);
	}

<<<<<<< HEAD
=======
/**
 * test creation of single and mulitple paths.
 *
 * @return void
 */
	function testCreation() {
		$folder =& new Folder(TMP . 'tests');
		$result = $folder->create(TMP . 'tests' . DS . 'first' . DS . 'second' . DS . 'third');
		$this->assertTrue($result);

		rmdir(TMP . 'tests' . DS . 'first' . DS . 'second' . DS . 'third');
		rmdir(TMP . 'tests' . DS . 'first' . DS . 'second');
		rmdir(TMP . 'tests' . DS . 'first');

		$folder =& new Folder(TMP . 'tests');
		$result = $folder->create(TMP . 'tests' . DS . 'first');
		$this->assertTrue($result);
		rmdir(TMP . 'tests' . DS . 'first');
	}
/**
 * test recurisve directory create failure.
 *
 * @return void
 */
	function testRecursiveCreateFailure() {
		if ($this->skipIf(DS == '\\', 'Cant perform operations using permissions on windows. %s')) {
			return;
		}
		$path = TMP . 'tests' . DS . 'one';
		mkdir($path);
		chmod($path, '0444');

		$this->expectError();

		$folder =& new Folder($path);
		$result = $folder->create($path . DS . 'two' . DS . 'three');
		$this->assertFalse($result);

		chmod($path, '0777');
		rmdir($path);
	}
>>>>>>> 348fe6f5
/**
 * testOperations method
 *
 * @access public
 * @return void
 */
	function testOperations() {
		$path = TEST_CAKE_CORE_INCLUDE_PATH . 'console' . DS . 'templates' . DS . 'skel';
		$Folder =& new Folder($path);

		$result = is_dir($Folder->pwd());
		$this->assertTrue($result);

		$new = TMP . 'test_folder_new';
		$result = $Folder->create($new);
		$this->assertTrue($result);

		$copy = TMP . 'test_folder_copy';
		$result = $Folder->copy($copy);
		$this->assertTrue($result);

		$copy = TMP . 'test_folder_copy';
		$result = $Folder->copy($copy);
		$this->assertTrue($result);

		$copy = TMP . 'test_folder_copy';
		$result = $Folder->chmod($copy, 0755, false);
		$this->assertTrue($result);

		$result = $Folder->cd($copy);
		$this->assertTrue($result);

		$mv = TMP . 'test_folder_mv';
		$result = $Folder->move($mv);
		$this->assertTrue($result);

		$mv = TMP . 'test_folder_mv_2';
		$result = $Folder->move($mv);
		$this->assertTrue($result);

		$result = $Folder->delete($new);
		$this->assertTrue($result);

		$result = $Folder->delete($mv);
		$this->assertTrue($result);

		$result = $Folder->delete($mv);
		$this->assertTrue($result);

		$new = APP . 'index.php';
		$result = $Folder->create($new);
		$this->assertFalse($result);

		$expected = $new . ' is a file';
		$result = array_pop($Folder->errors());
		$this->assertEqual($result, $expected);

		$new = TMP . 'test_folder_new';
		$result = $Folder->create($new);
		$this->assertTrue($result);

		$result = $Folder->cd($new);
		$this->assertTrue($result);

		$result = $Folder->delete();
		$this->assertTrue($result);

		$Folder =& new Folder('non-existent');
		$result = $Folder->pwd();
		$this->assertNull($result);
	}

/**
 * testChmod method
 *
 * @return void
 * @access public
 */
	function testChmod() {
		$this->skipIf(DIRECTORY_SEPARATOR === '\\', '%s Folder permissions tests not supported on Windows');

		$path = TEST_CAKE_CORE_INCLUDE_PATH . 'console' . DS . 'templates' . DS . 'skel';
		$Folder =& new Folder($path);

		$subdir = 'test_folder_new';
		$new = TMP . $subdir;

		$this->assertTrue($Folder->create($new));
		$this->assertTrue($Folder->create($new . DS . 'test1'));
		$this->assertTrue($Folder->create($new . DS . 'test2'));

		$filePath = $new . DS . 'test1.php';
		$File =& new File($filePath);
		$this->assertTrue($File->create());
		$copy = TMP . 'test_folder_copy';

		$this->assertTrue($Folder->chmod($new, 0777, true));
		$this->assertEqual($File->perms(), '0777');

		$Folder->delete($new);
	}

/**
 * testRealPathForWebroot method
 *
 * @access public
 * @return void
 */
	function testRealPathForWebroot() {
		$Folder = new Folder('files/');
		$this->assertEqual(realpath('files/'), $Folder->path);
	}

/**
 * testZeroAsDirectory method
 *
 * @access public
 * @return void
 */
	function testZeroAsDirectory() {
		$Folder =& new Folder(TMP);
		$new = TMP . '0';
		$this->assertTrue($Folder->create($new));

		$result = $Folder->read(true, true);
		$expected = array('0', 'cache', 'logs', 'sessions', 'tests');
		$this->assertEqual($expected, $result[0]);

		$result = $Folder->read(true, array('.', '..', 'logs', '.svn'));
		$expected = array('0', 'cache', 'sessions', 'tests');
		$this->assertEqual($expected, $result[0]);

		$result = $Folder->delete($new);
		$this->assertTrue($result);
	}

/**
 * test Adding path elements to a path
 *
 * @return void
 */
	function testAddPathElement() {
		$result = Folder::addPathElement(DS . 'some' . DS . 'dir', 'another_path');
		$this->assertEqual($result, DS . 'some' . DS . 'dir' . DS . 'another_path');

		$result = Folder::addPathElement(DS . 'some' . DS . 'dir' . DS, 'another_path');
		$this->assertEqual($result, DS . 'some' . DS . 'dir' . DS . 'another_path');
	}
/**
 * testFolderRead method
 *
 * @access public
 * @return void
 */
	function testFolderRead() {
		$Folder =& new Folder(TMP);

		$expected = array('cache', 'logs', 'sessions', 'tests');
		$result = $Folder->read(true, true);
		$this->assertEqual($result[0], $expected);

		$Folder->path = TMP . DS . 'non-existent';
		$expected = array(array(), array());
		$result = $Folder->read(true, true);
		$this->assertEqual($result, $expected);
	}

/**
 * testFolderTree method
 *
 * @access public
 * @return void
 */
	function testFolderTree() {
		$Folder =& new Folder();
		$expected = array(
			array(
				TEST_CAKE_CORE_INCLUDE_PATH . 'config',
				TEST_CAKE_CORE_INCLUDE_PATH . 'config' . DS . 'unicode',
				TEST_CAKE_CORE_INCLUDE_PATH . 'config' . DS . 'unicode' .  DS . 'casefolding'
			),
			array(
				TEST_CAKE_CORE_INCLUDE_PATH . 'config' . DS . 'config.php',
				TEST_CAKE_CORE_INCLUDE_PATH . 'config' . DS . 'paths.php',
				TEST_CAKE_CORE_INCLUDE_PATH . 'config' . DS . 'unicode' .  DS . 'casefolding' . DS . '0080_00ff.php',
				TEST_CAKE_CORE_INCLUDE_PATH . 'config' . DS . 'unicode' .  DS . 'casefolding' . DS . '0100_017f.php',
				TEST_CAKE_CORE_INCLUDE_PATH . 'config' . DS . 'unicode' .  DS . 'casefolding' . DS . '0180_024F.php',
				TEST_CAKE_CORE_INCLUDE_PATH . 'config' . DS . 'unicode' .  DS . 'casefolding' . DS . '0250_02af.php',
				TEST_CAKE_CORE_INCLUDE_PATH . 'config' . DS . 'unicode' .  DS . 'casefolding' . DS . '0370_03ff.php',
				TEST_CAKE_CORE_INCLUDE_PATH . 'config' . DS . 'unicode' .  DS . 'casefolding' . DS . '0400_04ff.php',
				TEST_CAKE_CORE_INCLUDE_PATH . 'config' . DS . 'unicode' .  DS . 'casefolding' . DS . '0500_052f.php',
				TEST_CAKE_CORE_INCLUDE_PATH . 'config' . DS . 'unicode' .  DS . 'casefolding' . DS . '0530_058f.php',
				TEST_CAKE_CORE_INCLUDE_PATH . 'config' . DS . 'unicode' .  DS . 'casefolding' . DS . '1e00_1eff.php',
				TEST_CAKE_CORE_INCLUDE_PATH . 'config' . DS . 'unicode' .  DS . 'casefolding' . DS . '1f00_1fff.php',
				TEST_CAKE_CORE_INCLUDE_PATH . 'config' . DS . 'unicode' .  DS . 'casefolding' . DS . '2100_214f.php',
				TEST_CAKE_CORE_INCLUDE_PATH . 'config' . DS . 'unicode' .  DS . 'casefolding' . DS . '2150_218f.php',
				TEST_CAKE_CORE_INCLUDE_PATH . 'config' . DS . 'unicode' .  DS . 'casefolding' . DS . '2460_24ff.php',
				TEST_CAKE_CORE_INCLUDE_PATH . 'config' . DS . 'unicode' .  DS . 'casefolding' . DS . '2c00_2c5f.php',
				TEST_CAKE_CORE_INCLUDE_PATH . 'config' . DS . 'unicode' .  DS . 'casefolding' . DS . '2c60_2c7f.php',
				TEST_CAKE_CORE_INCLUDE_PATH . 'config' . DS . 'unicode' .  DS . 'casefolding' . DS . '2c80_2cff.php',
				TEST_CAKE_CORE_INCLUDE_PATH . 'config' . DS . 'unicode' .  DS . 'casefolding' . DS . 'ff00_ffef.php'
			)
		);

		$result = $Folder->tree(TEST_CAKE_CORE_INCLUDE_PATH . 'config', false);
		$this->assertIdentical(array_diff($expected[0], $result[0]), array());
		$this->assertIdentical(array_diff($result[0], $expected[0]), array());

		$result = $Folder->tree(TEST_CAKE_CORE_INCLUDE_PATH . 'config', false, 'dir');
		$this->assertIdentical(array_diff($expected[0], $result), array());
		$this->assertIdentical(array_diff($result, $expected[0]), array());

		$result = $Folder->tree(TEST_CAKE_CORE_INCLUDE_PATH . 'config', false, 'files');
		$this->assertIdentical(array_diff($expected[1], $result), array());
		$this->assertIdentical(array_diff($result, $expected[1]), array());
	}

/**
 * testWindowsPath method
 *
 * @access public
 * @return void
 */
	function testWindowsPath() {
		$this->assertFalse(Folder::isWindowsPath('0:\\cake\\is\\awesome'));
		$this->assertTrue(Folder::isWindowsPath('C:\\cake\\is\\awesome'));
		$this->assertTrue(Folder::isWindowsPath('d:\\cake\\is\\awesome'));
	}

/**
 * testIsAbsolute method
 *
 * @access public
 * @return void
 */
	function testIsAbsolute() {
		$this->assertFalse(Folder::isAbsolute('path/to/file'));
		$this->assertFalse(Folder::isAbsolute('cake/'));
		$this->assertFalse(Folder::isAbsolute('path\\to\\file'));
		$this->assertFalse(Folder::isAbsolute('0:\\path\\to\\file'));
		$this->assertFalse(Folder::isAbsolute('\\path/to/file'));
		$this->assertFalse(Folder::isAbsolute('\\path\\to\\file'));

		$this->assertTrue(Folder::isAbsolute('/usr/local'));
		$this->assertTrue(Folder::isAbsolute('//path/to/file'));
		$this->assertTrue(Folder::isAbsolute('C:\\cake'));
		$this->assertTrue(Folder::isAbsolute('C:\\path\\to\\file'));
		$this->assertTrue(Folder::isAbsolute('d:\\path\\to\\file'));
	}

/**
 * testIsSlashTerm method
 *
 * @access public
 * @return void
 */
	function testIsSlashTerm() {
		$this->assertFalse(Folder::isSlashTerm('cake'));

		$this->assertTrue(Folder::isSlashTerm('C:\\cake\\'));
		$this->assertTrue(Folder::isSlashTerm('/usr/local/'));
	}

/**
 * testStatic method
 *
 * @access public
 * @return void
 */
	function testSlashTerm() {
		$result = Folder::slashTerm('/path/to/file');
		$this->assertEqual($result, '/path/to/file/');
	}

/**
 * testNormalizePath method
 *
 * @access public
 * @return void
 */
	function testNormalizePath() {
		$path = '/path/to/file';
		$result = Folder::normalizePath($path);
		$this->assertEqual($result, '/');

		$path = '\\path\\\to\\\file';
		$result = Folder::normalizePath($path);
		$this->assertEqual($result, '/');

		$path = 'C:\\path\\to\\file';
		$result = Folder::normalizePath($path);
		$this->assertEqual($result, '\\');
	}

/**
 * correctSlashFor method
 *
 * @access public
 * @return void
 */
	function testCorrectSlashFor() {
		$path = '/path/to/file';
		$result = Folder::correctSlashFor($path);
		$this->assertEqual($result, '/');

		$path = '\\path\\to\\file';
		$result = Folder::correctSlashFor($path);
		$this->assertEqual($result, '/');

		$path = 'C:\\path\to\\file';
		$result = Folder::correctSlashFor($path);
		$this->assertEqual($result, '\\');
	}

/**
 * testInCakePath method
 *
 * @access public
 * @return void
 */
	function testInCakePath() {
		$Folder =& new Folder();
		$Folder->cd(ROOT);
		$path = 'C:\\path\\to\\file';
		$result = $Folder->inCakePath($path);
		$this->assertFalse($result);

		$path = ROOT;
		$Folder->cd(ROOT);
		$result = $Folder->inCakePath($path);
		$this->assertFalse($result);

		// WHY DOES THIS FAIL ??
		$path = DS . 'cake' . DS . 'config';
		$Folder->cd(ROOT . DS . 'cake' . DS . 'config');
		$result = $Folder->inCakePath($path);
		$this->assertTrue($result);
	}

/**
 * testFind method
 *
 * @access public
 * @return void
 */
	function testFind() {
		$Folder =& new Folder();
		$Folder->cd(TEST_CAKE_CORE_INCLUDE_PATH . 'config');
		$result = $Folder->find();
		$expected = array('config.php', 'paths.php');
		$this->assertIdentical(array_diff($expected, $result), array());
		$this->assertIdentical(array_diff($result, $expected), array());

		$result = $Folder->find('.*', true);
		$expected = array('config.php', 'paths.php');
		$this->assertIdentical($result, $expected);

		$result = $Folder->find('.*\.php');
		$expected = array('config.php', 'paths.php');
		$this->assertIdentical(array_diff($expected, $result), array());
		$this->assertIdentical(array_diff($result, $expected), array());

		$result = $Folder->find('.*\.php', true);
		$expected = array('config.php', 'paths.php');
		$this->assertIdentical($result, $expected);

		$result = $Folder->find('.*ig\.php');
		$expected = array('config.php');
		$this->assertIdentical($result, $expected);

		$result = $Folder->find('paths\.php');
		$expected = array('paths.php');
		$this->assertIdentical($result, $expected);

		$Folder->cd(TMP);
		$file = new File($Folder->pwd() . DS . 'paths.php', true);
		$Folder->create($Folder->pwd() . DS . 'testme');
		$Folder->cd('testme');
		$result = $Folder->find('paths\.php');
		$expected = array();
		$this->assertIdentical($result, $expected);

		$Folder->cd($Folder->pwd() . '/..');
		$result = $Folder->find('paths\.php');
		$expected = array('paths.php');
		$this->assertIdentical($result, $expected);

		$Folder->cd(TMP);
		$Folder->delete($Folder->pwd() . DS . 'testme');
		$file->delete();
	}

/**
 * testFindRecursive method
 *
 * @access public
 * @return void
 */
	function testFindRecursive() {
		$Folder =& new Folder();
		$Folder->cd(TEST_CAKE_CORE_INCLUDE_PATH);
		$result = $Folder->findRecursive('(config|paths)\.php');
		$expected = array(
			TEST_CAKE_CORE_INCLUDE_PATH . 'config' . DS . 'config.php',
			TEST_CAKE_CORE_INCLUDE_PATH . 'config' . DS . 'paths.php'
		);
		$this->assertIdentical(array_diff($expected, $result), array());
		$this->assertIdentical(array_diff($result, $expected), array());

		$result = $Folder->findRecursive('(config|paths)\.php', true);
		$expected = array(
			TEST_CAKE_CORE_INCLUDE_PATH . 'config' . DS . 'config.php',
			TEST_CAKE_CORE_INCLUDE_PATH . 'config' . DS . 'paths.php'
		);
		$this->assertIdentical($result, $expected);

		$Folder->cd(TMP);
		$Folder->create($Folder->pwd() . DS . 'testme');
		$Folder->cd('testme');
		$File =& new File($Folder->pwd() . DS . 'paths.php');
		$File->create();
		$Folder->cd(TMP . 'sessions');
		$result = $Folder->findRecursive('paths\.php');
		$expected = array();
		$this->assertIdentical($result, $expected);

		$Folder->cd(TMP . 'testme');
		$File =& new File($Folder->pwd() . DS . 'my.php');
		$File->create();
		$Folder->cd($Folder->pwd() . '/../..');

		$result = $Folder->findRecursive('(paths|my)\.php');
		$expected = array(
			TMP . 'testme' . DS . 'my.php',
			TMP . 'testme' . DS . 'paths.php'
		);
		$this->assertIdentical(array_diff($expected, $result), array());
		$this->assertIdentical(array_diff($result, $expected), array());

		$result = $Folder->findRecursive('(paths|my)\.php', true);
		$expected = array(
			TMP . 'testme' . DS . 'my.php',
			TMP . 'testme' . DS . 'paths.php'
		);
		$this->assertIdentical($result, $expected);

		$Folder->cd(TEST_CAKE_CORE_INCLUDE_PATH . 'config');
		$Folder->cd(TMP);
		$Folder->delete($Folder->pwd() . DS . 'testme');
		$File->delete();
	}

/**
 * testConstructWithNonExistantPath method
 *
 * @access public
 * @return void
 */
	function testConstructWithNonExistantPath() {
		$Folder =& new Folder(TMP . 'config_non_existant', true);
		$this->assertTrue(is_dir(TMP . 'config_non_existant'));
		$Folder->cd(TMP);
		$Folder->delete($Folder->pwd() . 'config_non_existant');
	}

/**
 * testDirSize method
 *
 * @access public
 * @return void
 */
	function testDirSize() {
		$Folder =& new Folder(TMP . 'config_non_existant', true);
		$this->assertEqual($Folder->dirSize(), 0);

		$File =& new File($Folder->pwd() . DS . 'my.php', true, 0777);
		$File->create();
		$File->write('something here');
		$File->close();
		$this->assertEqual($Folder->dirSize(), 14);

		$Folder->cd(TMP);
		$Folder->delete($Folder->pwd() . 'config_non_existant');
	}

/**
 * testDelete method
 *
 * @access public
 * @return void
 */
	function testDelete() {
		$path = TMP . 'folder_delete_test';
		$Folder =& new Folder($path, true);
		touch(TMP . 'folder_delete_test' . DS . 'file1');
		touch(TMP . 'folder_delete_test' . DS . 'file2');

		$return = $Folder->delete();
		$this->assertTrue($return);

		$messages = $Folder->messages();
		$errors = $Folder->errors();
		$this->assertEqual($errors, array());

		$expected = array(
			$path . ' created',
			$path . DS . 'file1 removed',
			$path . DS . 'file2 removed',
			$path . ' removed'
		);
		$this->assertEqual($expected, $messages);
	}

/**
 * testCopy method
 *
 * Verify that directories and files are copied recursively
 * even if the destination directory already exists.
 * Subdirectories existing in both destination and source directory
 * are skipped and not merged or overwritten.
 *
 * @return void
 * @access public
 * @link   https://trac.cakephp.org/ticket/6259
 */
	function testCopy() {
		$path = TMP . 'folder_test';
		$folder1 = $path . DS . 'folder1';
		$folder2 = $folder1 . DS . 'folder2';
		$folder3 = $path . DS . 'folder3';
		$file1 = $folder1 . DS . 'file1.php';
		$file2 = $folder2 . DS . 'file2.php';

		new Folder($path, true);
		new Folder($folder1, true);
		new Folder($folder2, true);
		new Folder($folder3, true);
		touch($file1);
		touch($file2);

		$Folder =& new Folder($folder1);
		$result = $Folder->copy($folder3);
		$this->assertTrue($result);
		$this->assertTrue(file_exists($folder3 . DS . 'file1.php'));
		$this->assertTrue(file_exists($folder3 . DS . 'folder2' . DS . 'file2.php'));

		$Folder =& new Folder($folder3);
		$Folder->delete();

		$Folder =& new Folder($folder1);
		$result = $Folder->copy($folder3);
		$this->assertTrue($result);
		$this->assertTrue(file_exists($folder3 . DS . 'file1.php'));
		$this->assertTrue(file_exists($folder3 . DS . 'folder2' . DS . 'file2.php'));

		$Folder =& new Folder($folder3);
		$Folder->delete();

		new Folder($folder3, true);
		new Folder($folder3 . DS . 'folder2', true);
		file_put_contents($folder3 . DS . 'folder2' . DS . 'file2.php', 'untouched');

		$Folder =& new Folder($folder1);
		$result = $Folder->copy($folder3);
		$this->assertTrue($result);
		$this->assertTrue(file_exists($folder3 . DS . 'file1.php'));
		$this->assertEqual(file_get_contents($folder3 . DS . 'folder2' . DS . 'file2.php'), 'untouched');

		$Folder =& new Folder($path);
		$Folder->delete();
	}

/**
 * testMove method
 *
 * Verify that directories and files are moved recursively
 * even if the destination directory already exists.
 * Subdirectories existing in both destination and source directory
 * are skipped and not merged or overwritten.
 *
 * @return void
 * @access public
 * @link   https://trac.cakephp.org/ticket/6259
 */
	function testMove() {
		$path = TMP . 'folder_test';
		$folder1 = $path . DS . 'folder1';
		$folder2 = $folder1 . DS . 'folder2';
		$folder3 = $path . DS . 'folder3';
		$file1 = $folder1 . DS . 'file1.php';
		$file2 = $folder2 . DS . 'file2.php';

		new Folder($path, true);
		new Folder($folder1, true);
		new Folder($folder2, true);
		new Folder($folder3, true);
		touch($file1);
		touch($file2);

		$Folder =& new Folder($folder1);
		$result = $Folder->move($folder3);
		$this->assertTrue($result);
		$this->assertTrue(file_exists($folder3 . DS . 'file1.php'));
		$this->assertTrue(is_dir($folder3 . DS . 'folder2'));
		$this->assertTrue(file_exists($folder3 . DS . 'folder2' . DS . 'file2.php'));
		$this->assertFalse(file_exists($file1));
		$this->assertFalse(file_exists($folder2));
		$this->assertFalse(file_exists($file2));

		$Folder =& new Folder($folder3);
		$Folder->delete();

		new Folder($folder1, true);
		new Folder($folder2, true);
		touch($file1);
		touch($file2);

		$Folder =& new Folder($folder1);
		$result = $Folder->move($folder3);
		$this->assertTrue($result);
		$this->assertTrue(file_exists($folder3 . DS . 'file1.php'));
		$this->assertTrue(is_dir($folder3 . DS . 'folder2'));
		$this->assertTrue(file_exists($folder3 . DS . 'folder2' . DS . 'file2.php'));
		$this->assertFalse(file_exists($file1));
		$this->assertFalse(file_exists($folder2));
		$this->assertFalse(file_exists($file2));

		$Folder =& new Folder($folder3);
		$Folder->delete();

		new Folder($folder1, true);
		new Folder($folder2, true);
		new Folder($folder3, true);
		new Folder($folder3 . DS . 'folder2', true);
		touch($file1);
		touch($file2);
		file_put_contents($folder3 . DS . 'folder2' . DS . 'file2.php', 'untouched');

		$Folder =& new Folder($folder1);
		$result = $Folder->move($folder3);
		$this->assertTrue($result);
		$this->assertTrue(file_exists($folder3 . DS . 'file1.php'));
		$this->assertEqual(file_get_contents($folder3 . DS . 'folder2' . DS . 'file2.php'), 'untouched');
		$this->assertFalse(file_exists($file1));
		$this->assertFalse(file_exists($folder2));
		$this->assertFalse(file_exists($file2));

		$Folder =& new Folder($path);
		$Folder->delete();
	}
}
?><|MERGE_RESOLUTION|>--- conflicted
+++ resolved
@@ -80,8 +80,6 @@
 		$this->assertFalse($result);
 	}
 
-<<<<<<< HEAD
-=======
 /**
  * test creation of single and mulitple paths.
  *
@@ -123,7 +121,6 @@
 		chmod($path, '0777');
 		rmdir($path);
 	}
->>>>>>> 348fe6f5
 /**
  * testOperations method
  *
