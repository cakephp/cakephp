--- conflicted
+++ resolved
@@ -109,21 +109,13 @@
 	function testSessionAutoStart() {
 		Configure::write('Session.start', false);
 		$Session = new SessionComponent();
-<<<<<<< HEAD
-		$this->assertFalse($Session->isActive());
-=======
 		$this->assertFalse($Session->active());
->>>>>>> 98a32391
 		$this->assertFalse($Session->started());
 		$Session->startup(new SessionTestController());
 
 		Configure::write('Session.start', true);
 		$Session = new SessionComponent();
-<<<<<<< HEAD
-		$this->assertTrue($Session->isActive());
-=======
 		$this->assertTrue($Session->active());
->>>>>>> 98a32391
 		$this->assertFalse($Session->started());
 		$Session->startup(new SessionTestController());
 		$this->assertTrue(isset($_SESSION));
@@ -149,17 +141,6 @@
 	function testSessionActivate() {
 		$Session = new SessionComponent();
 
-<<<<<<< HEAD
-		$this->assertTrue($Session->isActive());
-		$this->assertNull($Session->activate());
-		$this->assertTrue($Session->isActive());
-
-		Configure::write('Session.start', false);
-		$Session = new SessionComponent();
-		$this->assertFalse($Session->isActive());
-		$this->assertNull($Session->activate());
-		$this->assertTrue($Session->isActive());
-=======
 		$this->assertTrue($Session->active());
 		$this->assertNull($Session->activate());
 		$this->assertTrue($Session->active());
@@ -169,7 +150,6 @@
 		$this->assertFalse($Session->active());
 		$this->assertNull($Session->activate());
 		$this->assertTrue($Session->active());
->>>>>>> 98a32391
 		Configure::write('Session.start', true);
 		$Session->destroy();
 	}
@@ -182,13 +162,6 @@
  */
 	function testSessionValid() {
 		$Session = new SessionComponent();
-<<<<<<< HEAD
-		$this->assertTrue($Session->valid());
-
-		Configure::write('Session.start', false);
-		$Session = new SessionComponent();
-		$this->assertFalse($Session->isActive());
-=======
 
 		$this->assertTrue($Session->valid());
 
@@ -198,7 +171,6 @@
 		Configure::write('Session.start', false);
 		$Session = new SessionComponent();
 		$this->assertFalse($Session->active());
->>>>>>> 98a32391
 		$this->assertFalse($Session->valid());
 		Configure::write('Session.start', true);
 
@@ -226,11 +198,7 @@
 
 		Configure::write('Session.start', false);
 		$Session = new SessionComponent();
-<<<<<<< HEAD
-		$this->assertFalse($Session->isActive());
-=======
 		$this->assertFalse($Session->active());
->>>>>>> 98a32391
 		$this->assertFalse($Session->error());
 		Configure::write('Session.start', true);
 	}
