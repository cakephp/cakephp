--- conflicted
+++ resolved
@@ -203,14 +203,6 @@
 		$this->assertEqual(count($Fixture->records), count($Source->records));
 		$Fixture->create(ConnectionManager::getDataSource('fixture_test_suite'));
 
-<<<<<<< HEAD
-		$Fixture2 = new CakeTestFixtureImportFixture();
-		$Fixture2->fields = $Fixture->records = null;
-		$Fixture2->import = array('model' => 'FixtureImportTestModel', 'connection' => 'fixture_test_suite');
-		$Fixture2->init();
-		$this->assertEqual(array_keys($Fixture2->fields), array('id', 'name', 'created'));
-
-=======
 		$Fixture =& new CakeTestFixtureImportFixture();
 		$Fixture->fields = $Fixture->records = $Fixture->table = null;
 		$Fixture->import = array('model' => 'FixtureImportTestModel', 'connection' => 'test_suite');
@@ -218,7 +210,6 @@
 		$this->assertEqual(array_keys($Fixture->fields), array('id', 'name', 'created'));
 		$this->assertEqual($Fixture->table, 'fixture_tests');
 		
->>>>>>> 2a50c3a1
 		$keys = array_flip(ClassRegistry::keys());
 		$this->assertFalse(array_key_exists('fixtureimporttestmodel', $keys));
 
@@ -258,16 +249,11 @@
  * @return void
  */
 	function testInitModelTablePrefix() {
-<<<<<<< HEAD
-		$db = ConnectionManager::getDataSource('test_suite');
-
-=======
 		$this->_initDb();
 		$hasPrefix = !empty($this->db->config['prefix']);
 		if ($this->skipIf($hasPrefix, 'Cannot run this test, you have a database connection prefix.')) {
 			return;
 		}
->>>>>>> 2a50c3a1
 		$Source =& new CakeTestFixtureTestFixture();
 		$Source->create($db);
 		$Source->insert($db);
