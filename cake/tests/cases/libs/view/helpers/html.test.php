<?php
/* SVN FILE: $Id$ */
/**
 * HtmlHelperTest file
 *
 * Long description for file
 *
 * PHP versions 4 and 5
 *
 * CakePHP(tm) Tests <https://trac.cakephp.org/wiki/Developement/TestSuite>
 * Copyright 2006-2008, Cake Software Foundation, Inc.
 *
 *  Licensed under The Open Group Test Suite License
 *  Redistributions of files must retain the above copyright notice.
 *
 * @filesource
 * @copyright     Copyright 2006-2008, Cake Software Foundation, Inc.
 * @link          https://trac.cakephp.org/wiki/Developement/TestSuite CakePHP(tm) Tests
 * @package       cake
 * @subpackage    cake.tests.cases.libs.view.helpers
 * @since         CakePHP(tm) v 1.2.0.4206
 * @version       $Revision$
 * @modifiedby    $LastChangedBy$
 * @lastmodified  $Date$
 * @license       http://www.opensource.org/licenses/opengroup.php The Open Group Test Suite License
 */
App::import('Core', array('Helper', 'AppHelper', 'ClassRegistry', 'Controller', 'Model'));
App::import('Helper', array('Html', 'Form'));
/**
 * TheHtmlTestController class
 *
 * @package       cake
 * @subpackage    cake.tests.cases.libs.view.helpers
 */
class TheHtmlTestController extends Controller {
/**
 * name property
 *
 * @var string 'TheTest'
 * @access public
 */
	var $name = 'TheTest';
/**
 * uses property
 *
 * @var mixed null
 * @access public
 */
	var $uses = null;
}

Mock::generate('View', 'HtmlHelperMockView');

/**
 * HtmlHelperTest class
 *
 * @package       cake
 * @subpackage    cake.tests.cases.libs.view.helpers
 */
class HtmlHelperTest extends CakeTestCase {
/**
 * Regexp for CDATA start block
 *
 * @var string
 */
	var $cDataStart = 'preg:/^\/\/<!\[CDATA\[[\n\r]*/';
/**
 * Regexp for CDATA end block
 *
 * @var string
 */
	var $cDataEnd = 'preg:/[^\]]*\]\]\>[\s\r\n]*/';
/**
 * html property
 *
 * @var mixed null
 * @access public
 */
	var $html = null;
/**
 * setUp method
 *
 * @access public
 * @return void
 */
	function startTest() {
		$this->Html =& new HtmlHelper();
		$view =& new View(new TheHtmlTestController());
		ClassRegistry::addObject('view', $view);
	}
/**
 * tearDown method
 *
 * @access public
 * @return void
 */
	function tearDown() {
		unset($this->Html);
	}
/**
 * testDocType method
 *
 * @access public
 * @return void
 */
	function testDocType() {
		$result = $this->Html->docType();
		$expected = '<!DOCTYPE html PUBLIC "-//W3C//DTD XHTML 1.0 Strict//EN" "http://www.w3.org/TR/xhtml1/DTD/xhtml1-strict.dtd">';
		$this->assertEqual($result, $expected);

		$result = $this->Html->docType('html4-strict');
		$expected = '<!DOCTYPE HTML PUBLIC "-//W3C//DTD HTML 4.01//EN" "http://www.w3.org/TR/html4/strict.dtd">';
		$this->assertEqual($result, $expected);

		$this->assertNull($this->Html->docType('non-existing-doctype'));
	}
/**
 * testLink method
 *
 * @access public
 * @return void
 */
	function testLink() {
		$result = $this->Html->link('/home');
		$expected = array('a' => array('href' => '/home'), 'preg:/\/home/', '/a');
		$this->assertTags($result, $expected);

		$result = $this->Html->link('Home', '/home', array('confirm' => 'Are you sure you want to do this?'));
		$expected = array(
			'a' => array('href' => '/home', 'onclick' => 'return confirm(&#039;Are you sure you want to do this?&#039;);'),
			'Home',
			'/a'
		);
		$this->assertTags($result, $expected, true);

		$result = $this->Html->link('Home', '/home', array('default' => false));
		$expected = array(
			'a' => array('href' => '/home', 'onclick' => 'event.returnValue = false; return false;'),
			'Home',
			'/a'
		);
		$this->assertTags($result, $expected);

		$result = $this->Html->link('Next >', '#');
		$expected = array(
			'a' => array('href' => '#'),
			'Next &gt;',
			'/a'
		);
		$this->assertTags($result, $expected);

		$result = $this->Html->link('Next >', '#', array('escape' => true));
		$expected = array(
			'a' => array('href' => '#'),
			'Next &gt;',
			'/a'
		);
		$this->assertTags($result, $expected);

		$result = $this->Html->link('Next >', '#', array('escape' => 'utf-8'));
		$expected = array(
			'a' => array('href' => '#'),
			'Next &gt;',
			'/a'
		);
		$this->assertTags($result, $expected);

		$result = $this->Html->link('Next >', '#', array('escape' => false));
		$expected = array(
			'a' => array('href' => '#'),
			'Next >',
			'/a'
		);
		$this->assertTags($result, $expected);

		$result = $this->Html->link('Next >', '#', array(
			'title' => 'to escape &#8230; or not escape?',
			'escape' => false
		));
		$expected = array(
			'a' => array('href' => '#', 'title' => 'to escape &#8230; or not escape?'),
			'Next >',
			'/a'
		);
		$this->assertTags($result, $expected);

		$result = $this->Html->link('Next >', '#', array(
			'title' => 'to escape &#8230; or not escape?',
			'escape' => true
		), false, false);
		$expected = array(
			'a' => array('href' => '#', 'title' => 'to escape &amp;#8230; or not escape?'),
			'Next >',
			'/a'
		);
		$this->assertTags($result, $expected);

		$result = $this->Html->link('Original size', array(
			'controller' => 'images', 'action' => 'view', 3, '?' => array('height' => 100, 'width' => 200)
		));
		$expected = array(
			'a' => array('href' => '/images/view/3?height=100&amp;width=200'),
			'Original size',
			'/a'
		);
		$this->assertTags($result, $expected);

		Configure::write('Asset.timestamp', false);

		$result = $this->Html->link($this->Html->image('test.gif'), '#', array(), false, false, false);
		$expected = array(
			'a' => array('href' => '#'),
			'img' => array('src' => 'img/test.gif', 'alt' => ''),
			'/a'
		);
		$this->assertTags($result, $expected);

		$result = $this->Html->image('test.gif', array('url' => '#'));
		$expected = array(
			'a' => array('href' => '#'),
			'img' => array('src' => 'img/test.gif', 'alt' => ''),
			'/a'
		);
		$this->assertTags($result, $expected);

		Configure::write('Asset.timestamp', true);

 		$result = $this->Html->link($this->Html->image('test.gif'), '#', array(), false, false, false);
 		$expected = array(
 			'a' => array('href' => '#'),
			'img' => array('src' => 'preg:/img\/test\.gif\?\d*/', 'alt' => ''),
			'/a'
		);
		$this->assertTags($result, $expected);

		$result = $this->Html->image('test.gif', array('url' => '#'));
		$expected = array(
			'a' => array('href' => '#'),
			'img' => array('src' => 'preg:/img\/test\.gif\?\d*/', 'alt' => ''),
			'/a'
		);
		$this->assertTags($result, $expected);
	}
/**
 * testImageTag method
 *
 * @access public
 * @return void
 */
	function testImageTag() {
		Configure::write('Asset.timestamp', false);

		$result = $this->Html->image('test.gif');
		$this->assertTags($result, array('img' => array('src' => 'img/test.gif', 'alt' => '')));

		$result = $this->Html->image('http://google.com/logo.gif');
		$this->assertTags($result, array('img' => array('src' => 'http://google.com/logo.gif', 'alt' => '')));

		$result = $this->Html->image(array('controller' => 'test', 'action' => 'view', 1, 'ext' => 'gif'));
		$this->assertTags($result, array('img' => array('src' => '/test/view/1.gif', 'alt' => '')));

		$result = $this->Html->image('/test/view/1.gif');
		$this->assertTags($result, array('img' => array('src' => '/test/view/1.gif', 'alt' => '')));

		Configure::write('Asset.timestamp', true);

		$result = $this->Html->image('cake.icon.gif');
		$this->assertTags($result, array('img' => array('src' => 'preg:/img\/cake\.icon\.gif\?\d+/', 'alt' => '')));

		$back = Configure::read('debug');
		Configure::write('debug', 0);
		Configure::write('Asset.timestamp', 'force');

		$result = $this->Html->image('cake.icon.gif');
		$this->assertTags($result, array('img' => array('src' => 'preg:/img\/cake\.icon\.gif\?\d+/', 'alt' => '')));

		Configure::write('debug', $back);
	}
/**
 * testStyle method
 *
 * @access public
 * @return void
 */
	function testStyle() {
		$result = $this->Html->style(array('display'=> 'none', 'margin'=>'10px'));
		$expected = 'display:none; margin:10px;';
		$this->assertPattern('/^display\s*:\s*none\s*;\s*margin\s*:\s*10px\s*;?$/', $expected);

		$result = $this->Html->style(array('display'=> 'none', 'margin'=>'10px'), false);
		$lines = explode("\n", $result);
		$this->assertPattern('/^\s*display\s*:\s*none\s*;\s*$/', $lines[0]);
		$this->assertPattern('/^\s*margin\s*:\s*10px\s*;?$/', $lines[1]);
	}
/**
 * testCssLink method
 *
 * @access public
 * @return void
 */
	function testCssLink() {
		Configure::write('Asset.timestamp', false);
		Configure::write('Asset.filter.css', false);

		$result = $this->Html->css('screen');
		$expected = array(
			'link' => array('rel' => 'stylesheet', 'type' => 'text/css', 'href' => 'preg:/.*css\/screen\.css/')
		);
		$this->assertTags($result, $expected);

		$result = $this->Html->css('screen.css');
		$this->assertTags($result, $expected);

		$result = $this->Html->css('screen.css?1234');
		$expected['link']['href'] = 'preg:/.*css\/screen\.css\?1234/';
		$this->assertTags($result, $expected);

		$result = $this->Html->css('http://whatever.com/screen.css?1234');
		$expected['link']['href'] = 'preg:/http:\/\/.*\/screen\.css\?1234/';
		$this->assertTags($result, $expected);

		Configure::write('Asset.filter.css', 'css.php');
		$result = $this->Html->css('cake.generic');
		$expected['link']['href'] = 'preg:/.*ccss\/cake\.generic\.css/';
		$this->assertTags($result, $expected);
		Configure::write('Asset.filter.css', false);

		$result = explode("\n", trim($this->Html->css(array('cake.generic', 'vendor.generic'))));
		$expected['link']['href'] = 'preg:/.*css\/cake\.generic\.css/';
		$this->assertTags($result[0], $expected);
		$expected['link']['href'] = 'preg:/.*css\/vendor\.generic\.css/';
		$this->assertTags($result[1], $expected);
		$this->assertEqual(count($result), 2);

		Configure::write('Asset.timestamp', true);

		Configure::write('Asset.filter.css', 'css.php');
		$result = $this->Html->css('cake.generic');
		$expected['link']['href'] = 'preg:/.*ccss\/cake\.generic\.css\?[0-9]+/';
		$this->assertTags($result, $expected);
		Configure::write('Asset.filter.css', false);

		$result = $this->Html->css('cake.generic');
		$expected['link']['href'] = 'preg:/.*css\/cake\.generic\.css\?[0-9]+/';
		$this->assertTags($result, $expected);

		$debug = Configure::read('debug');
		Configure::write('debug', 0);

		$result = $this->Html->css('cake.generic');
		$expected['link']['href'] = 'preg:/.*css\/cake\.generic\.css/';
		$this->assertTags($result, $expected);

		Configure::write('Asset.timestamp', 'force');

		$result = $this->Html->css('cake.generic');
		$expected['link']['href'] = 'preg:/.*css\/cake\.generic\.css\?[0-9]+/';
		$this->assertTags($result, $expected);

		$webroot = $this->Html->webroot;
		$this->Html->webroot = '/testing/';
		$result = $this->Html->css('cake.generic');
		$expected['link']['href'] = 'preg:/\/testing\/css\/cake\.generic\.css\?/';
		$this->assertTags($result, $expected);
		$this->Html->webroot = $webroot;

		$webroot = $this->Html->webroot;
		$this->Html->webroot = '/testing/longer/';
		$result = $this->Html->css('cake.generic');
		$expected['link']['href'] = 'preg:/\/testing\/longer\/css\/cake\.generic\.css\?/';
		$this->assertTags($result, $expected);
		$this->Html->webroot = $webroot;

		Configure::write('debug', $debug);
	}
/**
 * test timestamp enforcement for script tags.
 *
 * @return void
 **/
	function testScriptTimestamping() {
		if ($this->skipIf(!is_writable(JS), 'webroot/js is not Writable, timestamp testing has been skipped')) {
			return;
		}
		Configure::write('Asset.timestamp', true);
		touch(WWW_ROOT . 'js' . DS. '__cake_js_test.js');
		$timestamp = substr(strtotime('now'), 0, 8);

		$result = $this->Html->script('__cake_js_test', true, false);
		$this->assertPattern('/__cake_js_test.js\?' . $timestamp . '[0-9]{2}"/', $result, 'Timestamp value not found %s');

		Configure::write('debug', 0);
		$result = $this->Html->script('__cake_js_test', true, false);
		$this->assertPattern('/__cake_js_test.js"/', $result);

		Configure::write('Asset.timestamp', 'force');
		$result = $this->Html->script('__cake_js_test', true, false);
		$this->assertPattern('/__cake_js_test.js\?' . $timestamp . '[0-9]{2}"/', $result, 'Timestamp value not found %s');

		unlink(WWW_ROOT . 'js' . DS. '__cake_js_test.js');
		Configure::write('debug', 2);
		Configure::write('Asset.timestamp', false);
	}
/**
 * test that scripts added with uses() are only ever included once.
 * test script tag generation
 *
 * @return void
 **/
	function testScript() {
		$result = $this->Html->script('foo');
		$expected = array(
			'script' => array('type' => 'text/javascript', 'src' => 'js/foo.js')
		);
		$this->assertTags($result, $expected);

		$result = $this->Html->script(array('foobar', 'bar'));
		$expected = array(
			array('script' => array('type' => 'text/javascript', 'src' => 'js/foobar.js')),
			'/script',
			array('script' => array('type' => 'text/javascript', 'src' => 'js/bar.js')),
			'/script',
		);
		$this->assertTags($result, $expected);

		$result = $this->Html->script('jquery-1.3');
		$expected = array(
			'script' => array('type' => 'text/javascript', 'src' => 'js/jquery-1.3.js')
		);
		$this->assertTags($result, $expected);

		$result = $this->Html->script('/plugin/js/jquery-1.3.2.js?someparam=foo');
		$expected = array(
			'script' => array('type' => 'text/javascript', 'src' => '/plugin/js/jquery-1.3.2.js?someparam=foo')
		);
		$this->assertTags($result, $expected);
		
		$result = $this->Html->script('foo');
		$this->assertNull($result, 'Script returned upon duplicate inclusion %s');

		$result = $this->Html->script(array('foo', 'bar', 'baz'));
		$this->assertNoPattern('/foo.js/', $result);

		$result = $this->Html->script('foo', true, false);
		$this->assertNotNull($result);
	}
/**
 * test Script block generation
 *
 * @return void
 **/
	function testScriptBlock() {
		$result = $this->Html->scriptBlock('window.foo = 2;');
		$expected = array(
			'script' => array('type' => 'text/javascript'),
			$this->cDataStart,
			'window.foo = 2;',
			$this->cDataEnd,
			'/script',
		);
		$this->assertTags($result, $expected);
		
		$result = $this->Html->scriptBlock('window.foo = 2;', array('safe' => false));
		$expected = array(
			'script' => array('type' => 'text/javascript'),
			'window.foo = 2;',
			'/script',
		);
		$this->assertTags($result, $expected);

		$result = $this->Html->scriptBlock('window.foo = 2;', array('safe' => true));
		$expected = array(
			'script' => array('type' => 'text/javascript'),
			$this->cDataStart,
			'window.foo = 2;',
			$this->cDataEnd,
			'/script',
		);
		$this->assertTags($result, $expected);
		
		$view =& ClassRegistry::getObject('view');
		$view =& new HtmlHelperMockView();
		$view->expectAt(0, 'addScript', array(new PatternExpectation('/window\.foo\s\=\s2;/')));
		
		$result = $this->Html->scriptBlock('window.foo = 2;', array('inline' => false));
		$this->assertNull($result);
	}
/**
 * testCharsetTag method
 *
 * @access public
 * @return void
 */
	function testCharsetTag() {
		Configure::write('App.encoding', null);
		$result = $this->Html->charset();
		$this->assertTags($result, array('meta' => array('http-equiv' => 'Content-Type', 'content' => 'text/html; charset=utf-8')));

		Configure::write('App.encoding', 'ISO-8859-1');
		$result = $this->Html->charset();
		$this->assertTags($result, array('meta' => array('http-equiv' => 'Content-Type', 'content' => 'text/html; charset=iso-8859-1')));

		$result = $this->Html->charset('UTF-7');
		$this->assertTags($result, array('meta' => array('http-equiv' => 'Content-Type', 'content' => 'text/html; charset=UTF-7')));
	}
/**
 * testBreadcrumb method
 *
 * @access public
 * @return void
 */
	function testBreadcrumb() {
		$this->Html->addCrumb('First', '#first');
		$this->Html->addCrumb('Second', '#second');
		$this->Html->addCrumb('Third', '#third');

		$result = $this->Html->getCrumbs();
		$expected = array(
			array('a' => array('href' => '#first')),
			'First',
			'/a',
			'&raquo;',
			array('a' => array('href' => '#second')),
			'Second',
			'/a',
			'&raquo;',
			array('a' => array('href' => '#third')),
			'Third',
			'/a',
		);
		$this->assertTags($result, $expected);

		$result = $this->Html->getCrumbs(' &gt; ');
		$expected = array(
			array('a' => array('href' => '#first')),
			'First',
			'/a',
			' &gt; ',
			array('a' => array('href' => '#second')),
			'Second',
			'/a',
			' &gt; ',
			array('a' => array('href' => '#third')),
			'Third',
			'/a',
		);
		$this->assertTags($result, $expected);

		$this->assertPattern('/^<a[^<>]+>First<\/a> &gt; <a[^<>]+>Second<\/a> &gt; <a[^<>]+>Third<\/a>$/', $result);
		$this->assertPattern('/<a\s+href=["\']+\#first["\']+[^<>]*>First<\/a>/', $result);
		$this->assertPattern('/<a\s+href=["\']+\#second["\']+[^<>]*>Second<\/a>/', $result);
		$this->assertPattern('/<a\s+href=["\']+\#third["\']+[^<>]*>Third<\/a>/', $result);
		$this->assertNoPattern('/<a[^<>]+[^href]=[^<>]*>/', $result);

		$this->Html->addCrumb('Fourth', null);

		$result = $this->Html->getCrumbs();
		$expected = array(
			array('a' => array('href' => '#first')),
			'First',
			'/a',
			'&raquo;',
			array('a' => array('href' => '#second')),
			'Second',
			'/a',
			'&raquo;',
			array('a' => array('href' => '#third')),
			'Third',
			'/a',
			'&raquo;',
			'Fourth'
		);
		$this->assertTags($result, $expected);
	}
/**
 * testNestedList method
 *
 * @access public
 * @return void
 */
	function testNestedList() {
		$list = array(
			'Item 1',
			'Item 2' => array(
				'Item 2.1'
			),
			'Item 3',
			'Item 4' => array(
				'Item 4.1',
				'Item 4.2',
				'Item 4.3' => array(
					'Item 4.3.1',
					'Item 4.3.2'
				)
			),
			'Item 5' => array(
				'Item 5.1',
				'Item 5.2'
			)
		);

		$result = $this->Html->nestedList($list);
		$expected = array(
			'<ul',
			'<li', 'Item 1', '/li',
			'<li', 'Item 2',
			'<ul', '<li', 'Item 2.1', '/li', '/ul',
			'/li',
			'<li', 'Item 3', '/li',
			'<li', 'Item 4',
			'<ul',
			'<li', 'Item 4.1', '/li',
			'<li', 'Item 4.2', '/li',
			'<li', 'Item 4.3',
			'<ul',
			'<li', 'Item 4.3.1', '/li',
			'<li', 'Item 4.3.2', '/li',
			'/ul',
			'/li',
			'/ul',
			'/li',
			'<li', 'Item 5',
			'<ul',
			'<li', 'Item 5.1', '/li',
			'<li', 'Item 5.2', '/li',
			'/ul',
			'/li',
			'/ul'
		);
		$this->assertTags($result, $expected);

		$result = $this->Html->nestedList($list, null);
		$expected = array(
			'<ul',
			'<li', 'Item 1', '/li',
			'<li', 'Item 2',
			'<ul', '<li', 'Item 2.1', '/li', '/ul',
			'/li',
			'<li', 'Item 3', '/li',
			'<li', 'Item 4',
			'<ul',
			'<li', 'Item 4.1', '/li',
			'<li', 'Item 4.2', '/li',
			'<li', 'Item 4.3',
			'<ul',
			'<li', 'Item 4.3.1', '/li',
			'<li', 'Item 4.3.2', '/li',
			'/ul',
			'/li',
			'/ul',
			'/li',
			'<li', 'Item 5',
			'<ul',
			'<li', 'Item 5.1', '/li',
			'<li', 'Item 5.2', '/li',
			'/ul',
			'/li',
			'/ul'
		);
		$this->assertTags($result, $expected);

		$result = $this->Html->nestedList($list, array(), array(), 'ol');
		$expected = array(
			'<ol',
			'<li', 'Item 1', '/li',
			'<li', 'Item 2',
			'<ol', '<li', 'Item 2.1', '/li', '/ol',
			'/li',
			'<li', 'Item 3', '/li',
			'<li', 'Item 4',
			'<ol',
			'<li', 'Item 4.1', '/li',
			'<li', 'Item 4.2', '/li',
			'<li', 'Item 4.3',
			'<ol',
			'<li', 'Item 4.3.1', '/li',
			'<li', 'Item 4.3.2', '/li',
			'/ol',
			'/li',
			'/ol',
			'/li',
			'<li', 'Item 5',
			'<ol',
			'<li', 'Item 5.1', '/li',
			'<li', 'Item 5.2', '/li',
			'/ol',
			'/li',
			'/ol'
		);
		$this->assertTags($result, $expected);

		$result = $this->Html->nestedList($list, 'ol');
		$expected = array(
			'<ol',
			'<li', 'Item 1', '/li',
			'<li', 'Item 2',
			'<ol', '<li', 'Item 2.1', '/li', '/ol',
			'/li',
			'<li', 'Item 3', '/li',
			'<li', 'Item 4',
			'<ol',
			'<li', 'Item 4.1', '/li',
			'<li', 'Item 4.2', '/li',
			'<li', 'Item 4.3',
			'<ol',
			'<li', 'Item 4.3.1', '/li',
			'<li', 'Item 4.3.2', '/li',
			'/ol',
			'/li',
			'/ol',
			'/li',
			'<li', 'Item 5',
			'<ol',
			'<li', 'Item 5.1', '/li',
			'<li', 'Item 5.2', '/li',
			'/ol',
			'/li',
			'/ol'
		);
		$this->assertTags($result, $expected);

		$result = $this->Html->nestedList($list, array('class'=>'list'));
		$expected = array(
			array('ul' => array('class' => 'list')),
			'<li', 'Item 1', '/li',
			'<li', 'Item 2',
			array('ul' => array('class' => 'list')), '<li', 'Item 2.1', '/li', '/ul',
			'/li',
			'<li', 'Item 3', '/li',
			'<li', 'Item 4',
			array('ul' => array('class' => 'list')),
			'<li', 'Item 4.1', '/li',
			'<li', 'Item 4.2', '/li',
			'<li', 'Item 4.3',
			array('ul' => array('class' => 'list')),
			'<li', 'Item 4.3.1', '/li',
			'<li', 'Item 4.3.2', '/li',
			'/ul',
			'/li',
			'/ul',
			'/li',
			'<li', 'Item 5',
			array('ul' => array('class' => 'list')),
			'<li', 'Item 5.1', '/li',
			'<li', 'Item 5.2', '/li',
			'/ul',
			'/li',
			'/ul'
		);
		$this->assertTags($result, $expected);

		$result = $this->Html->nestedList($list, array(), array('class' => 'item'));
		$expected = array(
			'<ul',
			array('li' => array('class' => 'item')), 'Item 1', '/li',
			array('li' => array('class' => 'item')), 'Item 2',
			'<ul', array('li' => array('class' => 'item')), 'Item 2.1', '/li', '/ul',
			'/li',
			array('li' => array('class' => 'item')), 'Item 3', '/li',
			array('li' => array('class' => 'item')), 'Item 4',
			'<ul',
			array('li' => array('class' => 'item')), 'Item 4.1', '/li',
			array('li' => array('class' => 'item')), 'Item 4.2', '/li',
			array('li' => array('class' => 'item')), 'Item 4.3',
			'<ul',
			array('li' => array('class' => 'item')), 'Item 4.3.1', '/li',
			array('li' => array('class' => 'item')), 'Item 4.3.2', '/li',
			'/ul',
			'/li',
			'/ul',
			'/li',
			array('li' => array('class' => 'item')), 'Item 5',
			'<ul',
			array('li' => array('class' => 'item')), 'Item 5.1', '/li',
			array('li' => array('class' => 'item')), 'Item 5.2', '/li',
			'/ul',
			'/li',
			'/ul'
		);
		$this->assertTags($result, $expected);

		$result = $this->Html->nestedList($list, array(), array('even' => 'even', 'odd' => 'odd'));
		$expected = array(
			'<ul',
			array('li' => array('class' => 'odd')), 'Item 1', '/li',
			array('li' => array('class' => 'even')), 'Item 2',
			'<ul', array('li' => array('class' => 'odd')), 'Item 2.1', '/li', '/ul',
			'/li',
			array('li' => array('class' => 'odd')), 'Item 3', '/li',
			array('li' => array('class' => 'even')), 'Item 4',
			'<ul',
			array('li' => array('class' => 'odd')), 'Item 4.1', '/li',
			array('li' => array('class' => 'even')), 'Item 4.2', '/li',
			array('li' => array('class' => 'odd')), 'Item 4.3',
			'<ul',
			array('li' => array('class' => 'odd')), 'Item 4.3.1', '/li',
			array('li' => array('class' => 'even')), 'Item 4.3.2', '/li',
			'/ul',
			'/li',
			'/ul',
			'/li',
			array('li' => array('class' => 'odd')), 'Item 5',
			'<ul',
			array('li' => array('class' => 'odd')), 'Item 5.1', '/li',
			array('li' => array('class' => 'even')), 'Item 5.2', '/li',
			'/ul',
			'/li',
			'/ul'
		);
		$this->assertTags($result, $expected);

		$result = $this->Html->nestedList($list, array('class'=>'list'), array('class' => 'item'));
		$expected = array(
			array('ul' => array('class' => 'list')),
			array('li' => array('class' => 'item')), 'Item 1', '/li',
			array('li' => array('class' => 'item')), 'Item 2',
			array('ul' => array('class' => 'list')), array('li' => array('class' => 'item')), 'Item 2.1', '/li', '/ul',
			'/li',
			array('li' => array('class' => 'item')), 'Item 3', '/li',
			array('li' => array('class' => 'item')), 'Item 4',
			array('ul' => array('class' => 'list')),
			array('li' => array('class' => 'item')), 'Item 4.1', '/li',
			array('li' => array('class' => 'item')), 'Item 4.2', '/li',
			array('li' => array('class' => 'item')), 'Item 4.3',
			array('ul' => array('class' => 'list')),
			array('li' => array('class' => 'item')), 'Item 4.3.1', '/li',
			array('li' => array('class' => 'item')), 'Item 4.3.2', '/li',
			'/ul',
			'/li',
			'/ul',
			'/li',
			array('li' => array('class' => 'item')), 'Item 5',
			array('ul' => array('class' => 'list')),
			array('li' => array('class' => 'item')), 'Item 5.1', '/li',
			array('li' => array('class' => 'item')), 'Item 5.2', '/li',
			'/ul',
			'/li',
			'/ul'
		);
		$this->assertTags($result, $expected);
	}
/**
 * testMeta method
 *
 * @access public
 * @return void
 */
	function testMeta() {
		$result = $this->Html->meta('this is an rss feed', array('controller' => 'posts', 'ext' => 'rss'));
		$this->assertTags($result, array('link' => array('href' => 'preg:/.*\/posts\.rss/', 'type' => 'application/rss+xml', 'rel' => 'alternate', 'title' => 'this is an rss feed')));

		$result = $this->Html->meta('rss', array('controller' => 'posts', 'ext' => 'rss'), array('title' => 'this is an rss feed'));
		$this->assertTags($result, array('link' => array('href' => 'preg:/.*\/posts\.rss/', 'type' => 'application/rss+xml', 'rel' => 'alternate', 'title' => 'this is an rss feed')));

		$result = $this->Html->meta('atom', array('controller' => 'posts', 'ext' => 'xml'));
		$this->assertTags($result, array('link' => array('href' => 'preg:/.*\/posts\.xml/', 'type' => 'application/atom+xml', 'title' => 'atom')));

		$result = $this->Html->meta('non-existing');
		$this->assertTags($result, array('<meta'));

		$result = $this->Html->meta('non-existing', '/posts.xpp');
		$this->assertTags($result, array('link' => array('href' => 'preg:/.*\/posts\.xpp/', 'type' => 'application/rss+xml', 'rel' => 'alternate', 'title' => 'non-existing')));

		$result = $this->Html->meta('non-existing', '/posts.xpp', array('type' => 'atom'));
		$this->assertTags($result, array('link' => array('href' => 'preg:/.*\/posts\.xpp/', 'type' => 'application/atom+xml', 'title' => 'non-existing')));

		$result = $this->Html->meta('atom', array('controller' => 'posts', 'ext' => 'xml'), array('link' => '/articles.rss'));
		$this->assertTags($result, array('link' => array('href' => 'preg:/.*\/articles\.rss/', 'type' => 'application/atom+xml', 'title' => 'atom')));

		$result = $this->Html->meta(array('link' => 'favicon.ico', 'rel' => 'icon'));
		$expected = array(
			'link' => array('href' => 'preg:/.*favicon\.ico/', 'rel' => 'icon'),
			array('link' => array('href' => 'preg:/.*favicon\.ico/', 'rel' => 'shortcut icon'))
		);
		$this->assertTags($result, $expected);

		$result = $this->Html->meta('icon', 'favicon.ico');
		$expected = array(
			'link' => array('href' => 'preg:/.*favicon\.ico/', 'type' => 'image/x-icon', 'rel' => 'icon'),
			array('link' => array('href' => 'preg:/.*favicon\.ico/', 'type' => 'image/x-icon', 'rel' => 'shortcut icon'))
		);
		$this->assertTags($result, $expected);

		$result = $this->Html->meta('keywords', 'these, are, some, meta, keywords');
		$this->assertTags($result, array('meta' => array('name' => 'keywords', 'content' => 'these, are, some, meta, keywords')));

		$result = $this->Html->meta('description', 'this is the meta description');
		$this->assertTags($result, array('meta' => array('name' => 'description', 'content' => 'this is the meta description')));

		$result = $this->Html->meta(array('name' => 'ROBOTS', 'content' => 'ALL'));
		$this->assertTags($result, array('meta' => array('name' => 'ROBOTS', 'content' => 'ALL')));

		$this->assertNull($this->Html->meta(array('name' => 'ROBOTS', 'content' => 'ALL'), null, array(), false));
		$view =& ClassRegistry::getObject('view');
		$result = $view->__scripts[0];
		$this->assertTags($result, array('meta' => array('name' => 'ROBOTS', 'content' => 'ALL')));
	}
/**
 * testTableHeaders method
 *
 * @access public
 * @return void
 */
	function testTableHeaders() {
		$result = $this->Html->tableHeaders(array('ID', 'Name', 'Date'));
		$expected = array('<tr', '<th', 'ID', '/th', '<th', 'Name', '/th', '<th', 'Date', '/th', '/tr');
		$this->assertTags($result, $expected);
	}
/**
 * testTableCells method
 *
 * @access public
 * @return void
 */
	function testTableCells() {
		$tr = array(
			'td content 1',
			array('td content 2', array("width" => "100px")),
			array('td content 3', "width=100px")
		);
		$result = $this->Html->tableCells($tr);
		$expected = array(
			'<tr',
			'<td', 'td content 1', '/td',
			array('td' => array('width' => '100px')), 'td content 2', '/td',
			array('td' => array('width' => 'preg:/100px/')), 'td content 3', '/td',
			'/tr'
		);
		$this->assertTags($result, $expected);

		$tr = array('td content 1', 'td content 2', 'td content 3');
		$result = $this->Html->tableCells($tr, null, null, true);
		$expected = array(
			'<tr',
			array('td' => array('class' => 'column-1')), 'td content 1', '/td',
			array('td' => array('class' => 'column-2')), 'td content 2', '/td',
			array('td' => array('class' => 'column-3')), 'td content 3', '/td',
			'/tr'
		);
		$this->assertTags($result, $expected);

		$tr = array('td content 1', 'td content 2', 'td content 3');
		$result = $this->Html->tableCells($tr, true);
		$expected = array(
			'<tr',
			array('td' => array('class' => 'column-1')), 'td content 1', '/td',
			array('td' => array('class' => 'column-2')), 'td content 2', '/td',
			array('td' => array('class' => 'column-3')), 'td content 3', '/td',
			'/tr'
		);
		$this->assertTags($result, $expected);

		$tr = array(
			array('td content 1', 'td content 2', 'td content 3'),
			array('td content 1', 'td content 2', 'td content 3'),
			array('td content 1', 'td content 2', 'td content 3')
		);
		$result = $this->Html->tableCells($tr, array('class' => 'odd'), array('class' => 'even'));
		$expected = "<tr class=\"even\"><td>td content 1</td> <td>td content 2</td> <td>td content 3</td></tr>\n<tr class=\"odd\"><td>td content 1</td> <td>td content 2</td> <td>td content 3</td></tr>\n<tr class=\"even\"><td>td content 1</td> <td>td content 2</td> <td>td content 3</td></tr>";
		$this->assertEqual($result, $expected);

		$tr = array(
			array('td content 1', 'td content 2', 'td content 3'),
			array('td content 1', 'td content 2', 'td content 3'),
			array('td content 1', 'td content 2', 'td content 3'),
			array('td content 1', 'td content 2', 'td content 3')
		);
		$result = $this->Html->tableCells($tr, array('class' => 'odd'), array('class' => 'even'));
		$expected = "<tr class=\"odd\"><td>td content 1</td> <td>td content 2</td> <td>td content 3</td></tr>\n<tr class=\"even\"><td>td content 1</td> <td>td content 2</td> <td>td content 3</td></tr>\n<tr class=\"odd\"><td>td content 1</td> <td>td content 2</td> <td>td content 3</td></tr>\n<tr class=\"even\"><td>td content 1</td> <td>td content 2</td> <td>td content 3</td></tr>";
		$this->assertEqual($result, $expected);

		$tr = array(
			array('td content 1', 'td content 2', 'td content 3'),
			array('td content 1', 'td content 2', 'td content 3'),
			array('td content 1', 'td content 2', 'td content 3')
		);
		$this->Html->tableCells($tr, array('class' => 'odd'), array('class' => 'even'));
		$result = $this->Html->tableCells($tr, array('class' => 'odd'), array('class' => 'even'), false, false);
		$expected = "<tr class=\"odd\"><td>td content 1</td> <td>td content 2</td> <td>td content 3</td></tr>\n<tr class=\"even\"><td>td content 1</td> <td>td content 2</td> <td>td content 3</td></tr>\n<tr class=\"odd\"><td>td content 1</td> <td>td content 2</td> <td>td content 3</td></tr>";
		$this->assertEqual($result, $expected);
	}
/**
 * testTag method
 *
 * @access public
 * @return void
 */
	function testTag() {
		$result = $this->Html->tag('div');
		$this->assertTags($result, '<div');

		$result = $this->Html->tag('div', 'text');
		$this->assertTags($result, '<div', 'text', '/div');

		$result = $this->Html->tag('div', '<text>', array('class' => 'class-name'), true);
		$this->assertTags($result, array('div' => array('class' => 'class-name'), '&lt;text&gt;', '/div'));

		$result = $this->Html->tag('div', '<text>', 'class-name', true);
		$this->assertTags($result, array('div' => array('class' => 'class-name'), '&lt;text&gt;', '/div'));
	}
/**
 * testDiv method
 *
 * @access public
 * @return void
 */
	function testDiv() {
		$result = $this->Html->div('class-name');
		$this->assertTags($result, array('div' => array('class' => 'class-name')));

		$result = $this->Html->div('class-name', 'text');
		$this->assertTags($result, array('div' => array('class' => 'class-name'), 'text', '/div'));

		$result = $this->Html->div('class-name', '<text>', array(), true);
		$this->assertTags($result, array('div' => array('class' => 'class-name'), '&lt;text&gt;', '/div'));
	}
/**
 * testPara method
 *
 * @access public
 * @return void
 */
	function testPara() {
		$result = $this->Html->para('class-name', '');
		$this->assertTags($result, array('p' => array('class' => 'class-name')));

		$result = $this->Html->para('class-name', 'text');
		$this->assertTags($result, array('p' => array('class' => 'class-name'), 'text', '/p'));

		$result = $this->Html->para('class-name', '<text>', array(), true);
		$this->assertTags($result, array('p' => array('class' => 'class-name'), '&lt;text&gt;', '/p'));
	}
<<<<<<< HEAD
/**
 * endTest method
 *
 * @access public
 * @return void
 */
	function endTest() {
		ClassRegistry::flush();
		unset($this->Html);
	}
=======
>>>>>>> 643651fe
}
?><|MERGE_RESOLUTION|>--- conflicted
+++ resolved
@@ -1030,7 +1030,6 @@
 		$result = $this->Html->para('class-name', '<text>', array(), true);
 		$this->assertTags($result, array('p' => array('class' => 'class-name'), '&lt;text&gt;', '/p'));
 	}
-<<<<<<< HEAD
 /**
  * endTest method
  *
@@ -1041,7 +1040,5 @@
 		ClassRegistry::flush();
 		unset($this->Html);
 	}
-=======
->>>>>>> 643651fe
 }
 ?>