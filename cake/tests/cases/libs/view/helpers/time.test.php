<?php
/**
 * TimeHelperTest file
 *
 * PHP versions 4 and 5
 *
 * CakePHP(tm) Tests <https://trac.cakephp.org/wiki/Developement/TestSuite>
 * Copyright 2005-2010, Cake Software Foundation, Inc. (http://cakefoundation.org)
 *
 *  Licensed under The Open Group Test Suite License
 *  Redistributions of files must retain the above copyright notice.
 *
 * @copyright     Copyright 2005-2010, Cake Software Foundation, Inc. (http://cakefoundation.org)
 * @link          https://trac.cakephp.org/wiki/Developement/TestSuite CakePHP(tm) Tests
 * @package       cake
 * @subpackage    cake.tests.cases.libs.view.helpers
 * @since         CakePHP(tm) v 1.2.0.4206
 * @license       http://www.opensource.org/licenses/opengroup.php The Open Group Test Suite License
 */
if (!defined('CAKEPHP_UNIT_TEST_EXECUTION')) {
	define('CAKEPHP_UNIT_TEST_EXECUTION', 1);
}
App::import('Helper', 'Time');

/**
 * TimeHelperTest class
 *
 * @package       cake
 * @subpackage    cake.tests.cases.libs.view.helpers
 */
class TimeHelperTest extends CakeTestCase {

/**
 * setUp method
 *
 * @access public
 * @return void
 */
	function setUp() {
		$this->Time = new TimeHelper();
	}

/**
 * tearDown method
 *
 * @access public
 * @return void
 */
	function tearDown() {
		unset($this->Time);
	}

/**
 * testToQuarter method
 *
 * @access public
 * @return void
 */
	function testToQuarter() {
		$result = $this->Time->toQuarter('2007-12-25');
		$this->assertEqual($result, 4);

		$result = $this->Time->toQuarter('2007-9-25');
		$this->assertEqual($result, 3);

		$result = $this->Time->toQuarter('2007-3-25');
		$this->assertEqual($result, 1);

		$result = $this->Time->toQuarter('2007-3-25', true);
		$this->assertEqual($result, array('2007-01-01', '2007-03-31'));

		$result = $this->Time->toQuarter('2007-5-25', true);
		$this->assertEqual($result, array('2007-04-01', '2007-06-30'));

		$result = $this->Time->toQuarter('2007-8-25', true);
		$this->assertEqual($result, array('2007-07-01', '2007-09-30'));

		$result = $this->Time->toQuarter('2007-12-25', true);
		$this->assertEqual($result, array('2007-10-01', '2007-12-31'));
	}

/**
 * testTimeAgoInWords method
 *
 * @access public
 * @return void
 */
	function testTimeAgoInWords() {
		$result = $this->Time->timeAgoInWords(strtotime('+4 months +2 weeks +3 days'), array('end' => '8 years'), true);
		$this->assertEqual($result, '4 months, 2 weeks, 3 days');

		$result = $this->Time->timeAgoInWords(strtotime('+4 months +2 weeks +2 days'), array('end' => '8 years'), true);
		$this->assertEqual($result, '4 months, 2 weeks, 2 days');

		$result = $this->Time->timeAgoInWords(strtotime('+4 months +2 weeks +1 day'), array('end' => '8 years'), true);
		$this->assertEqual($result, '4 months, 2 weeks, 1 day');

		$result = $this->Time->timeAgoInWords(strtotime('+3 months +2 weeks +1 day'), array('end' => '8 years'), true);
		$this->assertEqual($result, '3 months, 2 weeks, 1 day');

		$result = $this->Time->timeAgoInWords(strtotime('+3 months +2 weeks'), array('end' => '8 years'), true);
		$this->assertEqual($result, '3 months, 2 weeks');

		$result = $this->Time->timeAgoInWords(strtotime('+3 months +1 week +6 days'), array('end' => '8 years'), true);
		$this->assertEqual($result, '3 months, 1 week, 6 days');

		$result = $this->Time->timeAgoInWords(strtotime('+2 months +2 weeks +1 day'), array('end' => '8 years'), true);
		$this->assertEqual($result, '2 months, 2 weeks, 1 day');

		$result = $this->Time->timeAgoInWords(strtotime('+2 months +2 weeks'), array('end' => '8 years'), true);
		$this->assertEqual($result, '2 months, 2 weeks');

		$result = $this->Time->timeAgoInWords(strtotime('+2 months +1 week +6 days'), array('end' => '8 years'), true);
		$this->assertEqual($result, '2 months, 1 week, 6 days');

		$result = $this->Time->timeAgoInWords(strtotime('+1 month +1 week +6 days'), array('end' => '8 years'), true);
		$this->assertEqual($result, '1 month, 1 week, 6 days');

		for($i = 0; $i < 200; $i ++) {
			$years = mt_rand(0, 3);
			$months = mt_rand(0, 11);
			$weeks = mt_rand(0, 3);
			$days = mt_rand(0, 6);
			$hours = 0;
			$minutes = 0;
			$seconds = 0;
			$relative_date = '';

			if ($years > 0) {
				// years and months and days
				$relative_date .= ($relative_date ? ', -' : '-') . $years . ' year' . ($years > 1 ? 's' : '');
				$relative_date .= $months > 0 ? ($relative_date ? ', -' : '-') . $months . ' month' . ($months > 1 ? 's' : '') : '';
				$relative_date .= $weeks > 0 ? ($relative_date ? ', -' : '-') . $weeks . ' week' . ($weeks > 1 ? 's' : '') : '';
				$relative_date .= $days > 0 ? ($relative_date ? ', -' : '-') . $days . ' day' . ($days > 1 ? 's' : '') : '';
			} elseif (abs($months) > 0) {
				// months, weeks and days
				$relative_date .= ($relative_date ? ', -' : '-') . $months . ' month' . ($months > 1 ? 's' : '');
				$relative_date .= $weeks > 0 ? ($relative_date ? ', -' : '-') . $weeks . ' week' . ($weeks > 1 ? 's' : '') : '';
				$relative_date .= $days > 0 ? ($relative_date ? ', -' : '-') . $days . ' day' . ($days > 1 ? 's' : '') : '';
			} elseif (abs($weeks) > 0) {
				// weeks and days
				$relative_date .= ($relative_date ? ', -' : '-') . $weeks . ' week' . ($weeks > 1 ? 's' : '');
				$relative_date .= $days > 0 ? ($relative_date ? ', -' : '-') . $days . ' day' . ($days > 1 ? 's' : '') : '';
			} elseif (abs($days) > 0) {
				// days and hours
				$relative_date .= ($relative_date ? ', -' : '-') . $days . ' day' . ($days > 1 ? 's' : '');
				$relative_date .= $hours > 0 ? ($relative_date ? ', -' : '-') . $hours . ' hour' . ($hours > 1 ? 's' : '') : '';
			} elseif (abs($hours) > 0) {
				// hours and minutes
				$relative_date .= ($relative_date ? ', -' : '-') . $hours . ' hour' . ($hours > 1 ? 's' : '');
				$relative_date .= $minutes > 0 ? ($relative_date ? ', -' : '-') . $minutes . ' minute' . ($minutes > 1 ? 's' : '') : '';
			} elseif (abs($minutes) > 0) {
				// minutes only
				$relative_date .= ($relative_date ? ', -' : '-') . $minutes . ' minute' . ($minutes > 1 ? 's' : '');
			} else {
				// seconds only
				$relative_date .= ($relative_date ? ', -' : '-') . $seconds . ' second' . ($seconds != 1 ? 's' : '');
			}

			if (date('j/n/y', strtotime(str_replace(',','',$relative_date))) != '1/1/70') {
				$result = $this->Time->timeAgoInWords(strtotime(str_replace(',','',$relative_date)), array('end' => '8 years'), true);
				if ($relative_date == '0 seconds') {
					$relative_date = '0 seconds ago';
				}

				$relative_date = str_replace('-', '', $relative_date) . ' ago';
				$this->assertEqual($result, $relative_date);

			}
		}

		for ($i = 0; $i < 200; $i ++) {
			$years = mt_rand(0, 3);
			$months = mt_rand(0, 11);
			$weeks = mt_rand(0, 3);
			$days = mt_rand(0, 6);
			$hours = 0;
			$minutes = 0;
			$seconds = 0;

			$relative_date = '';

			if ($years > 0) {
				// years and months and days
				$relative_date .= ($relative_date ? ', ' : '') . $years . ' year' . ($years > 1 ? 's' : '');
				$relative_date .= $months > 0 ? ($relative_date ? ', ' : '') . $months . ' month' . ($months > 1 ? 's' : '') : '';
				$relative_date .= $weeks > 0 ? ($relative_date ? ', ' : '') . $weeks . ' week' . ($weeks > 1 ? 's' : '') : '';
				$relative_date .= $days > 0 ? ($relative_date ? ', ' : '') . $days . ' day' . ($days > 1 ? 's' : '') : '';
			} elseif (abs($months) > 0) {
				// months, weeks and days
				$relative_date .= ($relative_date ? ', ' : '') . $months . ' month' . ($months > 1 ? 's' : '');
				$relative_date .= $weeks > 0 ? ($relative_date ? ', ' : '') . $weeks . ' week' . ($weeks > 1 ? 's' : '') : '';
				$relative_date .= $days > 0 ? ($relative_date ? ', ' : '') . $days . ' day' . ($days > 1 ? 's' : '') : '';
			} elseif (abs($weeks) > 0) {
				// weeks and days
				$relative_date .= ($relative_date ? ', ' : '') . $weeks . ' week' . ($weeks > 1 ? 's' : '');
				$relative_date .= $days > 0 ? ($relative_date ? ', ' : '') . $days . ' day' . ($days > 1 ? 's' : '') : '';
			} elseif (abs($days) > 0) {
				// days and hours
				$relative_date .= ($relative_date ? ', ' : '') . $days . ' day' . ($days > 1 ? 's' : '');
				$relative_date .= $hours > 0 ? ($relative_date ? ', ' : '') . $hours . ' hour' . ($hours > 1 ? 's' : '') : '';
			} elseif (abs($hours) > 0) {
				// hours and minutes
				$relative_date .= ($relative_date ? ', ' : '') . $hours . ' hour' . ($hours > 1 ? 's' : '');
				$relative_date .= $minutes > 0 ? ($relative_date ? ', ' : '') . $minutes . ' minute' . ($minutes > 1 ? 's' : '') : '';
			} elseif (abs($minutes) > 0) {
				// minutes only
				$relative_date .= ($relative_date ? ', ' : '') . $minutes . ' minute' . ($minutes > 1 ? 's' : '');
			} else {
				// seconds only
				$relative_date .= ($relative_date ? ', ' : '') . $seconds . ' second' . ($seconds != 1 ? 's' : '');
			}

			if (date('j/n/y', strtotime(str_replace(',','',$relative_date))) != '1/1/70') {
				$result = $this->Time->timeAgoInWords(strtotime(str_replace(',','',$relative_date)), array('end' => '8 years'), true);
				if ($relative_date == '0 seconds') {
					$relative_date = '0 seconds ago';
				}

				$relative_date = str_replace('-', '', $relative_date) . '';
				$this->assertEqual($result, $relative_date);
			}
		}

		$result = $this->Time->timeAgoInWords(strtotime('-2 years -5 months -2 days'), array('end' => '3 years'), true);
		$this->assertEqual($result, '2 years, 5 months, 2 days ago');

		$result = $this->Time->timeAgoInWords('2007-9-25');
		$this->assertEqual($result, 'on 25/9/07');

		$result = $this->Time->timeAgoInWords('2007-9-25', 'Y-m-d');
		$this->assertEqual($result, 'on 2007-09-25');

		$result = $this->Time->timeAgoInWords('2007-9-25', 'Y-m-d', true);
		$this->assertEqual($result, 'on 2007-09-25');

		$result = $this->Time->timeAgoInWords(strtotime('-2 weeks -2 days'), 'Y-m-d', false);
		$this->assertEqual($result, '2 weeks, 2 days ago');

		$result = $this->Time->timeAgoInWords(strtotime('+2 weeks +2 days'), 'Y-m-d', true);
		$this->assertPattern('/^2 weeks, [1|2] day(s)?$/', $result);

		$result = $this->Time->timeAgoInWords(strtotime('+2 months +2 days'), array('end' => '1 month'));
		$this->assertEqual($result, 'on ' . date('j/n/y', strtotime('+2 months +2 days')));

		$result = $this->Time->timeAgoInWords(strtotime('+2 months +2 days'), array('end' => '3 month'));
		$this->assertPattern('/2 months/', $result);

		$result = $this->Time->timeAgoInWords(strtotime('+2 months +12 days'), array('end' => '3 month'));
		$this->assertPattern('/2 months, 1 week/', $result);

		$result = $this->Time->timeAgoInWords(strtotime('+3 months +5 days'), array('end' => '4 month'));
		$this->assertEqual($result, '3 months, 5 days');

		$result = $this->Time->timeAgoInWords(strtotime('-2 months -2 days'), array('end' => '3 month'));
		$this->assertEqual($result, '2 months, 2 days ago');

		$result = $this->Time->timeAgoInWords(strtotime('-2 months -2 days'), array('end' => '3 month'));
		$this->assertEqual($result, '2 months, 2 days ago');

		$result = $this->Time->timeAgoInWords(strtotime('+2 months +2 days'), array('end' => '3 month'));
		$this->assertPattern('/2 months/', $result);

		$result = $this->Time->timeAgoInWords(strtotime('+2 months +2 days'), array('end' => '1 month', 'format' => 'Y-m-d'));
		$this->assertEqual($result, 'on ' . date('Y-m-d', strtotime('+2 months +2 days')));

		$result = $this->Time->timeAgoInWords(strtotime('-2 months -2 days'), array('end' => '1 month', 'format' => 'Y-m-d'));
		$this->assertEqual($result, 'on ' . date('Y-m-d', strtotime('-2 months -2 days')));

		$result = $this->Time->timeAgoInWords(strtotime('-13 months -5 days'), array('end' => '2 years'));
		$this->assertEqual($result, '1 year, 1 month, 5 days ago');

		$fourHours = $this->Time->timeAgoInWords(strtotime('-5 days -2 hours'), array('userOffset' => -4));
		$result = $this->Time->timeAgoInWords(strtotime('-5 days -2 hours'), array('userOffset' => 4));
		$this->assertEqual($fourHours, $result);

		$result = $this->Time->timeAgoInWords(strtotime('-2 hours'));
		$expected = '2 hours ago';
		$this->assertEqual($expected, $result);

		$result = $this->Time->timeAgoInWords(strtotime('-12 minutes'));
		$expected = '12 minutes ago';
		$this->assertEqual($expected, $result);

		$result = $this->Time->timeAgoInWords(strtotime('-12 seconds'));
		$expected = '12 seconds ago';
		$this->assertEqual($expected, $result);

		$time = strtotime('-3 years -12 months');
		$result = $this->Time->timeAgoInWords($time);
		$expected = 'on ' . date('j/n/y', $time);
		$this->assertEqual($expected, $result);
	}

/**
 * testRelative method
 *
 * @access public
 * @return void
 */
	function testRelative() {
		$result = $this->Time->relativeTime('-1 week');
		$this->assertEqual($result, '1 week ago');
		$result = $this->Time->relativeTime('+1 week');
		$this->assertEqual($result, '1 week');
	}

/**
 * testNice method
 *
 * @access public
 * @return void
 */
	function testNice() {
		$time = time() + 2 * DAY;
		$this->assertEqual(date('D, M jS Y, H:i', $time), $this->Time->nice($time));

		$time = time() - 2 * DAY;
		$this->assertEqual(date('D, M jS Y, H:i', $time), $this->Time->nice($time));

		$time = time();
		$this->assertEqual(date('D, M jS Y, H:i', $time), $this->Time->nice($time));

		$time = 0;
		$this->assertEqual(date('D, M jS Y, H:i', time()), $this->Time->nice($time));

		$time = null;
		$this->assertEqual(date('D, M jS Y, H:i', time()), $this->Time->nice($time));
	}

/**
 * testNiceShort method
 *
 * @access public
 * @return void
 */
	function testNiceShort() {
		$time = time() + 2 * DAY;
		if (date('Y', $time) == date('Y')) {
			$this->assertEqual(date('M jS, H:i', $time), $this->Time->niceShort($time));
		} else {
			$this->assertEqual(date('M jSY, H:i', $time), $this->Time->niceShort($time));
		}

		$time = time();
		$this->assertEqual('Today, '.date('H:i', $time), $this->Time->niceShort($time));

		$time = time() - DAY;
		$this->assertEqual('Yesterday, '.date('H:i', $time), $this->Time->niceShort($time));
	}

/**
 * testDaysAsSql method
 *
 * @access public
 * @return void
 */
	function testDaysAsSql() {
		$begin = time();
		$end = time() + DAY;
		$field = 'my_field';
		$expected = '(my_field >= \''.date('Y-m-d', $begin).' 00:00:00\') AND (my_field <= \''.date('Y-m-d', $end).' 23:59:59\')';
		$this->assertEqual($expected, $this->Time->daysAsSql($begin, $end, $field));
	}

/**
 * testDayAsSql method
 *
 * @access public
 * @return void
 */
	function testDayAsSql() {
		$time = time();
		$field = 'my_field';
		$expected = '(my_field >= \''.date('Y-m-d', $time).' 00:00:00\') AND (my_field <= \''.date('Y-m-d', $time).' 23:59:59\')';
		$this->assertEqual($expected, $this->Time->dayAsSql($time, $field));
	}

/**
 * testToUnix method
 *
 * @access public
 * @return void
 */
	function testToUnix() {
		$this->assertEqual(time(), $this->Time->toUnix(time()));
		$this->assertEqual(strtotime('+1 day'), $this->Time->toUnix('+1 day'));
		$this->assertEqual(strtotime('+0 days'), $this->Time->toUnix('+0 days'));
		$this->assertEqual(strtotime('-1 days'), $this->Time->toUnix('-1 days'));
		$this->assertEqual(false, $this->Time->toUnix(''));
		$this->assertEqual(false, $this->Time->toUnix(null));
	}

/**
 * testToAtom method
 *
 * @access public
 * @return void
 */
	function testToAtom() {
		$this->assertEqual(date('Y-m-d\TH:i:s\Z'), $this->Time->toAtom(time()));
	}

/**
 * testToRss method
 *
 * @access public
 * @return void
 */
	function testToRss() {
		$this->assertEqual(date('r'), $this->Time->toRss(time()));
	}

/**
 * testFormat method
 *
 * @access public
 * @return void
 */
	function testFormat() {
		$format = 'D-M-Y';
		$arr = array(time(), strtotime('+1 days'), strtotime('+1 days'), strtotime('+0 days'));
		foreach ($arr as $val) {
			$this->assertEqual(date($format, $val), $this->Time->format($format, $val));
		}

		$result = $this->Time->format('Y-m-d', null, 'never');
		$this->assertEqual($result, 'never');
	}

/**
 * testOfGmt method
 *
 * @access public
 * @return void
 */
	function testGmt() {
		$hour = 3;
		$min = 4;
		$sec = 2;
		$month = 5;
		$day = 14;
		$year = 2007;
		$time = mktime($hour, $min, $sec, $month, $day, $year);
		$expected = gmmktime($hour, $min, $sec, $month, $day, $year);
		$this->assertEqual($expected, $this->Time->gmt(date('Y-n-j G:i:s', $time)));

		$hour = date('H');
		$min = date('i');
		$sec = date('s');
		$month = date('m');
		$day = date('d');
		$year = date('Y');
		$expected = gmmktime($hour, $min, $sec, $month, $day, $year);
		$this->assertEqual($expected, $this->Time->gmt(null));
	}

/**
 * testIsToday method
 *
 * @access public
 * @return void
 */
	function testIsToday() {
		$result = $this->Time->isToday('+1 day');
		$this->assertFalse($result);
		$result = $this->Time->isToday('+1 days');
		$this->assertFalse($result);
		$result = $this->Time->isToday('+0 day');
		$this->assertTrue($result);
		$result = $this->Time->isToday('-1 day');
		$this->assertFalse($result);
	}

/**
 * testIsThisWeek method
 *
 * @access public
 * @return void
 */
	function testIsThisWeek() {
		// A map of days which goes from -1 day of week to +1 day of week
		$map = array(
			'Mon' => array(-1, 7), 'Tue' => array(-2, 6), 'Wed' => array(-3, 5),
			'Thu' => array(-4, 4), 'Fri' => array(-5, 3), 'Sat' => array(-6, 2),
			'Sun' => array(-7, 1)
		);
		$days = $map[date('D')];

		for ($day = $days[0] + 1; $day < $days[1]; $day++) {
			$this->assertTrue($this->Time->isThisWeek(($day > 0 ? '+' : '') . $day . ' days'));
		}
		$this->assertFalse($this->Time->isThisWeek($days[0] . ' days'));
		$this->assertFalse($this->Time->isThisWeek('+' . $days[1] . ' days'));
	}

/**
 * testIsThisMonth method
 *
 * @access public
 * @return void
 */
	function testIsThisMonth() {
		$result = $this->Time->isThisMonth('+0 day');
		$this->assertTrue($result);
		$result = $this->Time->isThisMonth($time = mktime(0, 0, 0, date('m'), mt_rand(1, 28), date('Y')));
		$this->assertTrue($result);
		$result = $this->Time->isThisMonth(mktime(0, 0, 0, date('m'), mt_rand(1, 28), date('Y') - mt_rand(1, 12)));
		$this->assertFalse($result);
		$result = $this->Time->isThisMonth(mktime(0, 0, 0, date('m'), mt_rand(1, 28), date('Y') + mt_rand(1, 12)));
		$this->assertFalse($result);

	}

/**
 * testIsThisYear method
 *
 * @access public
 * @return void
 */
	function testIsThisYear() {
		$result = $this->Time->isThisYear('+0 day');
		$this->assertTrue($result);
		$result = $this->Time->isThisYear(mktime(0, 0, 0, mt_rand(1, 12), mt_rand(1, 28), date('Y')));
		$this->assertTrue($result);
	}
	/**
 * testWasYesterday method
 *
 * @access public
 * @return void
 */
	function testWasYesterday() {
		$result = $this->Time->wasYesterday('+1 day');
		$this->assertFalse($result);
		$result = $this->Time->wasYesterday('+1 days');
		$this->assertFalse($result);
		$result = $this->Time->wasYesterday('+0 day');
		$this->assertFalse($result);
		$result = $this->Time->wasYesterday('-1 day');
		$this->assertTrue($result);
		$result = $this->Time->wasYesterday('-1 days');
		$this->assertTrue($result);
		$result = $this->Time->wasYesterday('-2 days');
		$this->assertFalse($result);
	}
	/**
 * testIsTomorrow method
 *
 * @access public
 * @return void
 */
	function testIsTomorrow() {
		$result = $this->Time->isTomorrow('+1 day');
		$this->assertTrue($result);
		$result = $this->Time->isTomorrow('+1 days');
		$this->assertTrue($result);
		$result = $this->Time->isTomorrow('+0 day');
		$this->assertFalse($result);
		$result = $this->Time->isTomorrow('-1 day');
		$this->assertFalse($result);
	}

/**
 * testWasWithinLast method
 *
 * @access public
 * @return void
 */
	function testWasWithinLast() {
		$this->assertTrue($this->Time->wasWithinLast('1 day', '-1 day'));
		$this->assertTrue($this->Time->wasWithinLast('1 week', '-1 week'));
		$this->assertTrue($this->Time->wasWithinLast('1 year', '-1 year'));
		$this->assertTrue($this->Time->wasWithinLast('1 second', '-1 second'));
		$this->assertTrue($this->Time->wasWithinLast('1 minute', '-1 minute'));
		$this->assertTrue($this->Time->wasWithinLast('1 year', '-1 year'));
		$this->assertTrue($this->Time->wasWithinLast('1 month', '-1 month'));
		$this->assertTrue($this->Time->wasWithinLast('1 day', '-1 day'));

		$this->assertTrue($this->Time->wasWithinLast('1 week', '-1 day'));
		$this->assertTrue($this->Time->wasWithinLast('2 week', '-1 week'));
		$this->assertFalse($this->Time->wasWithinLast('1 second', '-1 year'));
		$this->assertTrue($this->Time->wasWithinLast('10 minutes', '-1 second'));
		$this->assertTrue($this->Time->wasWithinLast('23 minutes', '-1 minute'));
		$this->assertFalse($this->Time->wasWithinLast('0 year', '-1 year'));
		$this->assertTrue($this->Time->wasWithinLast('13 month', '-1 month'));
		$this->assertTrue($this->Time->wasWithinLast('2 days', '-1 day'));

		$this->assertFalse($this->Time->wasWithinLast('1 week', '-2 weeks'));
		$this->assertFalse($this->Time->wasWithinLast('1 second', '-2 seconds'));
		$this->assertFalse($this->Time->wasWithinLast('1 day', '-2 days'));
		$this->assertFalse($this->Time->wasWithinLast('1 hour', '-2 hours'));
		$this->assertFalse($this->Time->wasWithinLast('1 month', '-2 months'));
		$this->assertFalse($this->Time->wasWithinLast('1 year', '-2 years'));

		$this->assertFalse($this->Time->wasWithinLast('1 day', '-2 weeks'));
		$this->assertFalse($this->Time->wasWithinLast('1 day', '-2 days'));
		$this->assertFalse($this->Time->wasWithinLast('0 days', '-2 days'));
		$this->assertTrue($this->Time->wasWithinLast('1 hour', '-20 seconds'));
		$this->assertTrue($this->Time->wasWithinLast('1 year', '-60 minutes -30 seconds'));
		$this->assertTrue($this->Time->wasWithinLast('3 years', '-2 months'));
		$this->assertTrue($this->Time->wasWithinLast('5 months', '-4 months'));

		$this->assertTrue($this->Time->wasWithinLast('5 ', '-3 days'));
		$this->assertTrue($this->Time->wasWithinLast('1   ', '-1 hour'));
		$this->assertTrue($this->Time->wasWithinLast('1   ', '-1 minute'));
		$this->assertTrue($this->Time->wasWithinLast('1   ', '-23 hours -59 minutes -59 seconds'));
	}
	/**
 * testUserOffset method
 *
 * @access public
 * @return void
 */
	function testUserOffset() {
		if ($this->skipIf(!class_exists('DateTimeZone'), '%s DateTimeZone class not available.')) {
			return;
		}


		$timezoneServer = new DateTimeZone(date_default_timezone_get());
		$timeServer = new DateTime('now', $timezoneServer);
		$yourTimezone = $timezoneServer->getOffset($timeServer) / HOUR;

		$expected = time();
		$result = $this->Time->fromString(time(), $yourTimezone);
		$this->assertEqual($result, $expected);
	}

/**
 * test fromString()
 *
 * @access public
 * @return void
 */
	function testFromString() {
		$result = $this->Time->fromString('');
		$this->assertFalse($result);

		$result = $this->Time->fromString(0, 0);
		$this->assertFalse($result);

		$result = $this->Time->fromString('+1 hour');
		$expected = strtotime('+1 hour');
		$this->assertEqual($result, $expected);

		$timezone = date('Z', time());
		$result = $this->Time->fromString('+1 hour', $timezone);
		$expected = $this->Time->convert(strtotime('+1 hour'), $timezone);
		$this->assertEqual($result, $expected);
	}

/**
 * test converting time specifiers using a time definition localfe file
 *
 * @access public
 * @return void
 */
	function testConvertSpecifiers() {
		App::build(array(
			'locales' => array(TEST_CAKE_CORE_INCLUDE_PATH . 'tests' . DS . 'test_app' . DS . 'locale' . DS)
		), true);
		Configure::write('Config.language', 'time_test');
<<<<<<< HEAD

		$time = 1263487419; // Thu Jan 14 11:43:39 2010
		date_default_timezone_set('Etc/GMT+5');
=======
		$time = strtotime('Thu Jan 14 11:43:39 2010');
>>>>>>> 23a22c73

		$result = $this->Time->convertSpecifiers('%a', $time);
		$expected = 'jue';
		$this->assertEqual($result, $expected);

		$result = $this->Time->convertSpecifiers('%A', $time);
		$expected = 'jueves';
		$this->assertEqual($result, $expected);

		$result = $this->Time->convertSpecifiers('%c', $time);
		$expected = 'jue %d ene %Y %H:%M:%S %Z';
		$this->assertEqual($result, $expected);

		$result = $this->Time->convertSpecifiers('%C', $time);
		$expected = '20';
		$this->assertEqual($result, $expected);

		$result = $this->Time->convertSpecifiers('%D', $time);
		$expected = '%m/%d/%y';
		$this->assertEqual($result, $expected);

		$result = $this->Time->convertSpecifiers('%b', $time);
		$expected = 'ene';
		$this->assertEqual($result, $expected);

		$result = $this->Time->convertSpecifiers('%h', $time);
		$expected = 'ene';
		$this->assertEqual($result, $expected);

		$result = $this->Time->convertSpecifiers('%B', $time);
		$expected = 'enero';
		$this->assertEqual($result, $expected);

		$result = $this->Time->convertSpecifiers('%n', $time);
		$expected = "\n";
		$this->assertEqual($result, $expected);

		$result = $this->Time->convertSpecifiers('%n', $time);
		$expected = "\n";
		$this->assertEqual($result, $expected);

		$result = $this->Time->convertSpecifiers('%p', $time);
		$expected = 'AM';
		$this->assertEqual($result, $expected);

		$result = $this->Time->convertSpecifiers('%P', $time);
		$expected = 'am';
		$this->assertEqual($result, $expected);

		$result = $this->Time->convertSpecifiers('%r', $time);
		$expected = '%I:%M:%S AM';
		$this->assertEqual($result, $expected);

		$result = $this->Time->convertSpecifiers('%R', $time);
		$expected = '11:43';
		$this->assertEqual($result, $expected);

		$result = $this->Time->convertSpecifiers('%t', $time);
		$expected = "\t";
		$this->assertEqual($result, $expected);

		$result = $this->Time->convertSpecifiers('%T', $time);
		$expected = '%H:%M:%S';
		$this->assertEqual($result, $expected);

		$result = $this->Time->convertSpecifiers('%u', $time);
		$expected = 4;
		$this->assertEqual($result, $expected);

		$result = $this->Time->convertSpecifiers('%x', $time);
		$expected = '%d/%m/%y';
		$this->assertEqual($result, $expected);

		$result = $this->Time->convertSpecifiers('%X', $time);
		$expected = '%H:%M:%S';
		$this->assertEqual($result, $expected);
	}

/**
 * test formatting dates taking in account preferred i18n locale file
 *
 * @access public
 * @return void
 */
	function testI18nFormat() {
		App::build(array(
			'locales' => array(TEST_CAKE_CORE_INCLUDE_PATH . 'tests' . DS . 'test_app' . DS . 'locale' . DS)
		), true);
		Configure::write('Config.language', 'time_test');
		$time = strtotime('Thu Jan 14 13:59:28 2010');

		$result = $this->Time->i18nFormat($time);
		$expected = '14/01/10';
		$this->assertEqual($result, $expected);

		$result = $this->Time->i18nFormat($time, '%c');
		$expected = 'jue 14 ene 2010 13:59:28 ' . strftime('%Z', $time);
		$this->assertEqual($result, $expected);

		$result = $this->Time->i18nFormat($time, 'Time is %r, and date is %x');
		$expected = 'Time is 01:59:28 PM, and date is 14/01/10';
		$this->assertEqual($result, $expected);

		$result = $this->Time->i18nFormat('invalid date', '%x', 'Date invalid');
		$expected = 'Date invalid';
		$this->assertEqual($result, $expected);
	}

/**
 * test new format() syntax which inverts first and secod parameters
 *
 * @access public
 * @return void
 */
	function testFormatNewSyntax() {
		$time = time();
		$this->assertEqual($this->Time->format($time), $this->Time->i18nFormat($time));
		$this->assertEqual($this->Time->format($time, '%c'), $this->Time->i18nFormat($time, '%c'));
	}
}
?><|MERGE_RESOLUTION|>--- conflicted
+++ resolved
@@ -661,13 +661,7 @@
 			'locales' => array(TEST_CAKE_CORE_INCLUDE_PATH . 'tests' . DS . 'test_app' . DS . 'locale' . DS)
 		), true);
 		Configure::write('Config.language', 'time_test');
-<<<<<<< HEAD
-
-		$time = 1263487419; // Thu Jan 14 11:43:39 2010
-		date_default_timezone_set('Etc/GMT+5');
-=======
 		$time = strtotime('Thu Jan 14 11:43:39 2010');
->>>>>>> 23a22c73
 
 		$result = $this->Time->convertSpecifiers('%a', $time);
 		$expected = 'jue';
