--- conflicted
+++ resolved
@@ -128,10 +128,7 @@
  * @var array
  * @access public
  */
-<<<<<<< HEAD
 	public $hasAndBelongsToMany = array('ContactTag' => array('with' => 'ContactTagsContact'));
-=======
-	var $hasAndBelongsToMany = array('ContactTag' => array('with' => 'ContactTagsContact'));
 
 /**
  * hasAndBelongsToMany property
@@ -139,8 +136,7 @@
  * @var array
  * @access public
  */
-	var $belongsTo = array('User' => array('className' => 'UserForm'));
->>>>>>> a92b9000
+	public $belongsTo = array('User' => array('className' => 'UserForm'));
 }
 
 /**
@@ -1788,16 +1784,12 @@
 		$this->assertTags($result, $expected);
 
 		$this->Form->validationErrors['Model']['field'] = 'minLength';
-<<<<<<< HEAD
-		$result = $this->Form->input('Model.field', array('error' => array('minLength' => __('Le login doit contenir au moins 2 caractères'))));
-=======
 		$result = $this->Form->input('Model.field', array(
 			'error' => array(
 				'minLength' => 'Le login doit contenir au moins 2 caractères',
 				'maxLength' => 'login too large'
 			)
 		));
->>>>>>> a92b9000
 		$expected = array(
 			'div' => array('class' => 'input text error'),
 			'label' => array('for' => 'ModelField'),
