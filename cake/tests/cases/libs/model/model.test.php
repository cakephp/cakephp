--- conflicted
+++ resolved
@@ -5541,56 +5541,6 @@
 		$this->assertEqual($result, $expected);
 	}
 /**
- * test findNeighbours() method
- *
- * @return void
- * @access public
- */
-	function testFindNeighboursLegacy() {
-		$this->loadFixtures('User', 'Article');
-		$TestModel =& new Article();
-
-		$result = $TestModel->findNeighbours(null, 'Article.id', '2');
-		$expected = array(
-			'prev' => array(
-				'Article' => array(
-					'id' => 1
-			)),
-			'next' => array(
-				'Article' => array(
-					'id' => 3
-		)));
-		$this->assertEqual($result, $expected);
-
-		$result = $TestModel->findNeighbours(null, 'Article.id', '3');
-		$expected = array(
-			'prev' => array(
-				'Article' => array(
-					'id' => 2
-			)),
-			'next' => array()
-		);
-		$this->assertEqual($result, $expected);
-
-		$result = $TestModel->findNeighbours(
-			array('User.id' => 1),
-			array('Article.id', 'Article.title'),
-			2
-		);
-		$expected = array(
-			'prev' => array(
-				'Article' => array(
-					'id' => 1,
-					'title' => 'First Article'
-				)),
-			'next' => array(
-				'Article' => array(
-					'id' => 3,
-					'title' => 'Third Article'
-		)));
-		$this->assertEqual($result, $expected);
-	}
-/**
  * testFindCombinedRelations method
  *
  * @access public
@@ -7761,18 +7711,6 @@
 					'updated' => '2007-03-17 01:24:31'
 		)));
 		$this->assertEqual($result, $expected);
-<<<<<<< HEAD
-	}
-/**
- * testFindCombinedRelations method
- *
- * @access public
- * @return void
- */
-	function testFindCombinedRelations() {
-		$this->loadFixtures('Apple', 'Sample');
-		$TestModel =& new Apple();
-=======
 
 		$result = $TestModel->find('all', array('conditions' => 'User.id > 2'));
 		$expected = array(
@@ -7819,7 +7757,6 @@
 		$result = $TestModel->find('all', array('conditions' => array('User.id' => '0')));
 		$expected = array();
 		$this->assertEqual($result, $expected);
->>>>>>> a2b22ce8
 
 		$result = $TestModel->find('all', array(
 			'conditions' => array('or' => array('User.id' => '0', 'User.user LIKE' => '%a%')
