--- conflicted
+++ resolved
@@ -173,11 +173,7 @@
  * @var array
  * @access public
  */
-<<<<<<< HEAD
-	public $actsAs = array('Acl' => 'controlled');
-=======
 	var $actsAs = array('Acl' => 'Controlled');
->>>>>>> 2a50c3a1
 
 /**
  * parentNode
