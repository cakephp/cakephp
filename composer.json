{
    "name": "cakephp/cakephp",
    "description": "The CakePHP framework",
    "type": "library",
    "keywords": [
        "framework",
        "mvc",
        "rapid-development",
        "conventions over configuration",
        "dry",
        "orm",
        "form",
        "validation",
        "psr-7"
    ],
    "homepage": "https://cakephp.org",
    "license": "MIT",
    "authors": [
        {
            "name": "CakePHP Community",
            "homepage": "https://github.com/cakephp/cakephp/graphs/contributors"
        }
    ],
    "support": {
        "issues": "https://github.com/cakephp/cakephp/issues",
        "forum": "https://stackoverflow.com/tags/cakephp",
        "irc": "irc://irc.freenode.org/cakephp",
        "source": "https://github.com/cakephp/cakephp"
    },
    "require": {
        "php": ">=7.1.0",
        "ext-intl": "*",
        "ext-mbstring": "*",
        "aura/intl": "^3.0.0",
        "cakephp/chronos": "^1.0.1",
        "composer/ca-bundle": "^1.0",
        "psr/log": "^1.0.0",
        "psr/simple-cache": "^1.0.0",
<<<<<<< HEAD
        "symfony/filesystem": "^4.1",
        "symfony/finder": "^4.1",
        "zendframework/zend-diactoros": "^1.8",
=======
        "zendframework/zend-diactoros": "^2.0",
>>>>>>> 6c5a3324
        "zendframework/zend-httphandlerrunner": "^1.0"
    },
    "suggest": {
        "ext-openssl": "To use Security::encrypt() or have secure CSRF token generation.",
        "ext-curl": "To enable more efficient network calls in Http\\Client.",
        "lib-ICU": "The intl PHP library, to use Text::transliterate() or Text::slug()"
    },
    "require-dev": {
        "cakephp/cakephp-codesniffer": "^3.0",
        "mikey179/vfsStream": "^1.6",
        "phpunit/phpunit": "^7.0",
        "slevomat/coding-standard": "^4.6.2"
    },
    "autoload": {
        "psr-4": {
            "Cake\\": "src/"
        },
        "files": [
            "src/Core/functions.php",
            "src/Collection/functions.php",
            "src/I18n/functions.php",
            "src/Utility/bootstrap.php"
        ]
    },
    "autoload-dev": {
        "psr-4": {
            "Cake\\PHPStan\\": "tests/PHPStan/",
            "Cake\\Test\\": "tests/",
            "TestApp\\": "tests/test_app/TestApp/",
            "TestPlugin\\": "tests/test_app/Plugin/TestPlugin/src/",
            "TestPlugin\\Test\\": "tests/test_app/Plugin/TestPlugin/tests/",
            "TestPluginTwo\\": "tests/test_app/Plugin/TestPluginTwo/src/",
            "Company\\TestPluginThree\\": "tests/test_app/Plugin/Company/TestPluginThree/src/",
            "Company\\TestPluginThree\\Test\\": "tests/test_app/Plugin/Company/TestPluginThree/tests/",
            "ParentPlugin\\": "tests/test_app/Plugin/ParentPlugin/src/",
            "PluginJs\\": "tests/test_app/Plugin/PluginJs/src/"
        }
    },
    "replace": {
        "cakephp/cache": "self.version",
        "cakephp/collection": "self.version",
        "cakephp/core": "self.version",
        "cakephp/datasource": "self.version",
        "cakephp/database": "self.version",
        "cakephp/event": "self.version",
        "cakephp/filesystem": "self.version",
        "cakephp/form": "self.version",
        "cakephp/i18n": "self.version",
        "cakephp/log": "self.version",
        "cakephp/orm": "self.version",
        "cakephp/utility": "self.version",
        "cakephp/validation": "self.version"
    },
    "scripts": {
        "check": [
            "@cs-check",
            "@test"
        ],
        "cs-check": "phpcs --colors -p ./src ./tests",
        "cs-fix": "phpcbf --colors ./src ./tests",
        "test": "phpunit",
        "test-coverage": "phpunit --coverage-clover=clover.xml"
    },
    "config": {
        "sort-packages": true
    }
}<|MERGE_RESOLUTION|>--- conflicted
+++ resolved
@@ -36,13 +36,9 @@
         "composer/ca-bundle": "^1.0",
         "psr/log": "^1.0.0",
         "psr/simple-cache": "^1.0.0",
-<<<<<<< HEAD
         "symfony/filesystem": "^4.1",
         "symfony/finder": "^4.1",
-        "zendframework/zend-diactoros": "^1.8",
-=======
         "zendframework/zend-diactoros": "^2.0",
->>>>>>> 6c5a3324
         "zendframework/zend-httphandlerrunner": "^1.0"
     },
     "suggest": {
